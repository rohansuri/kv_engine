/* -*- Mode: C++; tab-width: 4; c-basic-offset: 4; indent-tabs-mode: nil -*- */
/*
 *     Copyright 2016 Couchbase, Inc
 *
 *   Licensed under the Apache License, Version 2.0 (the "License");
 *   you may not use this file except in compliance with the License.
 *   You may obtain a copy of the License at
 *
 *       http://www.apache.org/licenses/LICENSE-2.0
 *
 *   Unless required by applicable law or agreed to in writing, software
 *   distributed under the License is distributed on an "AS IS" BASIS,
 *   WITHOUT WARRANTIES OR CONDITIONS OF ANY KIND, either express or implied.
 *   See the License for the specific language governing permissions and
 *   limitations under the License.
 */
#include "vbucket_test.h"

#include "../mock/mock_checkpoint_manager.h"
#include "bgfetcher.h"
#include "checkpoint_manager.h"
#include "ep_time.h"
#include "ep_vb.h"
#include "failover-table.h"
#include "item.h"
#include "persistence_callback.h"
#include "programs/engine_testapp/mock_server.h"
#include "tests/module_tests/test_helpers.h"
#include "vbucket_bgfetch_item.h"

#include <platform/cb_malloc.h>

<<<<<<< HEAD
void VBucketTest::SetUp() {
    const auto eviction_policy = GetParam();
    vbucket.reset(new EPVBucket(Vbid(0),
=======
#include <gtest/gtest.h>

class VBucketTest
    : public VBucketTestBase,
      public ::testing::Test,
      public ::testing::WithParamInterface<item_eviction_policy_t> {
public:
    VBucketTest() : VBucketTestBase(GetParam()) {
    }

    void SetUp();

    void TearDown();
};

class EPVBucketTest : public VBucketTest {
protected:
    size_t public_queueBGFetchItem(
            const DocKey& key,
            std::unique_ptr<VBucketBGFetchItem> fetchItem,
            BgFetcher* bgFetcher);
};

VBucketTestBase::VBucketTestBase(item_eviction_policy_t eviction_policy) {
    vbucket.reset(new EPVBucket(0,
>>>>>>> ecc244d9
                                vbucket_state_active,
                                global_stats,
                                checkpoint_config,
                                /*kvshard*/ nullptr,
                                /*lastSeqno*/ 0,
                                /*lastSnapStart*/ 0,
                                /*lastSnapEnd*/ 0,
                                /*table*/ nullptr,
                                /*flusher callback*/ nullptr,
                                /*newSeqnoCb*/ nullptr,
                                TracedSyncWriteCompleteCb,
                                config,
                                eviction_policy,
                                std::make_unique<Collections::VB::Manifest>()));

    vbucket->checkpointManager = std::make_unique<MockCheckpointManager>(
            global_stats,
            Vbid(0),
            checkpoint_config,
            0,
            0,
            0,
            /*flusher callback*/ nullptr);

    cookie = create_mock_cookie();
}

VBucketTestBase::~VBucketTestBase() {
    vbucket.reset();
    destroy_mock_cookie(cookie);
}

void VBucketTest::SetUp() {
}

void VBucketTest::TearDown() {
}

std::vector<StoredDocKey> VBucketTestBase::generateKeys(int num, int start) {
    std::vector<StoredDocKey> rv;

    for (int i = start; i < num + start; i++) {
        rv.push_back(makeStoredDocKey(std::to_string(i)));
    }

    return rv;
}

queued_item VBucketTestBase::makeQueuedItem(const char* key) {
    std::string val("x");
    uint32_t flags = 0;
    time_t expiry = 0;
    return queued_item(new Item(makeStoredDocKey(key),
                                flags,
                                expiry,
                                val.c_str(),
                                val.size()));
}

AddStatus VBucketTestBase::addOne(const StoredDocKey& k, int expiry) {
    Item i(k, 0, expiry, k.data(), k.size());
    return public_processAdd(i);
}

TempAddStatus VBucketTestBase::addOneTemp(const StoredDocKey& k) {
    auto hbl_sv = lockAndFind(k);
    return vbucket->addTempStoredValue(hbl_sv.first, k);
}

void VBucketTestBase::addMany(std::vector<StoredDocKey>& keys,
                              AddStatus expect) {
    for (const auto& k : keys) {
        EXPECT_EQ(expect, addOne(k));
    }
}

MutationStatus VBucketTestBase::setOne(const StoredDocKey& k, int expiry) {
    Item i(k, 0, expiry, k.data(), k.size());
    return public_processSet(i, i.getCas());
}

void VBucketTestBase::setMany(std::vector<StoredDocKey>& keys,
                              MutationStatus expect) {
    for (const auto& k : keys) {
        EXPECT_EQ(expect, setOne(k));
    }
}

<<<<<<< HEAD
void VBucketTest::softDeleteOne(const StoredDocKey& k, MutationStatus expect) {
    auto* v(vbucket->ht.findForWrite(k, WantsDeleted::No).storedValue);
=======
void VBucketTestBase::softDeleteOne(const StoredDocKey& k,
                                    MutationStatus expect) {
    StoredValue* v(vbucket->ht.find(k, TrackReference::No, WantsDeleted::No));
>>>>>>> ecc244d9
    EXPECT_NE(nullptr, v);

    EXPECT_EQ(expect, public_processSoftDelete(v->getKey(), v, 0))
            << "Failed to soft delete key " << k.c_str();
}

void VBucketTestBase::softDeleteMany(std::vector<StoredDocKey>& keys,
                                     MutationStatus expect) {
    for (const auto& k : keys) {
        softDeleteOne(k, expect);
    }
}

<<<<<<< HEAD
StoredValue* VBucketTest::findValue(StoredDocKey& key) {
    return vbucket->ht.findForWrite(key).storedValue;
}

void VBucketTest::verifyValue(StoredDocKey& key,
                              const char* value,
                              TrackReference trackReference,
                              WantsDeleted wantDeleted) {
    auto v = vbucket->ht.findForRead(key, trackReference, wantDeleted);
    EXPECT_NE(nullptr, v.storedValue);
    value_t val = v.storedValue->getValue();
=======
StoredValue* VBucketTestBase::findValue(StoredDocKey& key) {
    return vbucket->ht.find(key, TrackReference::Yes, WantsDeleted::Yes);
}

void VBucketTestBase::verifyValue(StoredDocKey& key,
                                  const char* value,
                                  TrackReference trackReference,
                                  WantsDeleted wantDeleted) {
    StoredValue* v = vbucket->ht.find(key, trackReference, wantDeleted);
    EXPECT_NE(nullptr, v);
    value_t val = v->getValue();
>>>>>>> ecc244d9
    if (!value) {
        EXPECT_EQ(nullptr, val.get().get());
    } else {
        EXPECT_STREQ(value, val->to_s().c_str());
    }
}

std::pair<HashTable::HashBucketLock, StoredValue*> VBucketTestBase::lockAndFind(
        const StoredDocKey& key) {
    auto htRes = vbucket->ht.findForWrite(key);
    return {std::move(htRes.lock), htRes.storedValue};
}

<<<<<<< HEAD
MutationStatus VBucketTest::public_processSet(Item& itm,
                                              const uint64_t cas,
                                              const VBQueueItemCtx& ctx) {
    // Need to take the collections read handle before the hbl
    auto cHandle = vbucket->lockCollections(itm.getKey());
=======
MutationStatus VBucketTestBase::public_processSet(Item& itm,
                                                  const uint64_t cas) {
>>>>>>> ecc244d9
    auto hbl_sv = lockAndFind(itm.getKey());
    return vbucket
            ->processSet(hbl_sv.first,
                         hbl_sv.second,
                         itm,
                         cas,
                         true,
                         false,
                         ctx,
                         {/*no predicate*/})
            .first;
}

<<<<<<< HEAD
AddStatus VBucketTest::public_processAdd(Item& itm) {
    // Need to take the collections read handle before the hbl
    auto cHandle = vbucket->lockCollections(itm.getKey());
=======
AddStatus VBucketTestBase::public_processAdd(Item& itm) {
>>>>>>> ecc244d9
    auto hbl_sv = lockAndFind(itm.getKey());
    return vbucket
            ->processAdd(hbl_sv.first,
                         hbl_sv.second,
                         itm,
                         /*maybeKeyExists*/ true,
                         VBQueueItemCtx{},
                         cHandle)
            .first;
}

<<<<<<< HEAD
MutationStatus VBucketTest::public_processSoftDelete(const DocKey& key,
                                                     StoredValue* v,
                                                     uint64_t cas) {
    // Need to take the collections read handle before the hbl
    auto cHandle = vbucket->lockCollections(key);
=======
MutationStatus VBucketTestBase::public_processSoftDelete(const DocKey& key,
                                                         StoredValue* v,
                                                         uint64_t cas) {
>>>>>>> ecc244d9
    auto hbl = vbucket->ht.getLockedBucket(key);
    if (!v) {
        v = vbucket->ht.unlocked_find(
                key, hbl.getBucketNum(), WantsDeleted::No, TrackReference::No);
        if (!v) {
            return MutationStatus::NotFound;
        }
    }
    ItemMetaData metadata;
    metadata.revSeqno = v->getRevSeqno() + 1;
    MutationStatus status;
    std::tie(status, std::ignore, std::ignore) =
            vbucket->processSoftDelete(hbl,
                                       *v,
                                       cas,
                                       metadata,
                                       VBQueueItemCtx{},
                                       /*use_meta*/ false,
                                       /*bySeqno*/ v->getBySeqno(),
                                       DeleteSource::Explicit);
    return status;
}

bool VBucketTestBase::public_deleteStoredValue(const DocKey& key) {
    auto hbl_sv = lockAndFind(key);
    if (!hbl_sv.second) {
        return false;
    }
    return vbucket->deleteStoredValue(hbl_sv.first, *hbl_sv.second);
}

<<<<<<< HEAD
GetValue VBucketTest::public_getAndUpdateTtl(const DocKey& key,
                                             time_t exptime) {
    // Need to take the collections read handle before the hbl
    auto cHandle = vbucket->lockCollections(key);
=======
GetValue VBucketTestBase::public_getAndUpdateTtl(const DocKey& key,
                                                 time_t exptime) {
>>>>>>> ecc244d9
    auto hbl = lockAndFind(key);
    GetValue gv;
    MutationStatus status;
    std::tie(status, gv) = vbucket->processGetAndUpdateTtl(
            hbl.first, hbl.second, exptime, cHandle);
    return gv;
}

void VBucketTest::public_incrementBackfillQueueSize() {
    vbucket->stats.vbBackfillQueueSize++;
}

class BlobTest : public Blob {
public:
    BlobTest() : Blob(0,0) {}
    static size_t getAllocationSize(size_t len){
        return Blob::getAllocationSize(len);
    }
};

TEST(BlobTest, basicAllocationSize){
    EXPECT_EQ(BlobTest::getAllocationSize(10), 19);

    // Expected to be 9 because 3 bytes of the data member array will not
    // be allocated because they will not be used.
    EXPECT_EQ(BlobTest::getAllocationSize(0), 9);
}

// Check the existence of bloom filter after performing a
// swap of existing filter with a temporary filter.
TEST_P(VBucketTest, SwapFilter) {
    this->vbucket->createFilter(1, 1.0);
    ASSERT_FALSE(this->vbucket->isTempFilterAvailable());
    ASSERT_NE("DOESN'T EXIST", this->vbucket->getFilterStatusString());
    this->vbucket->swapFilter();
    EXPECT_NE("DOESN'T EXIST", this->vbucket->getFilterStatusString());
}

TEST_P(VBucketTest, Add) {
    const auto eviction_policy = GetParam();
    if (eviction_policy != VALUE_ONLY) {
        return;
    }
    const int nkeys = 1000;

    auto keys = generateKeys(nkeys);
    addMany(keys, AddStatus::Success);

    StoredDocKey missingKey = makeStoredDocKey("aMissingKey");
    EXPECT_FALSE(this->vbucket->ht.findForRead(missingKey).storedValue);

    for (const auto& key : keys) {
        EXPECT_TRUE(this->vbucket->ht.findForRead(key).storedValue);
    }

    addMany(keys, AddStatus::Exists);
    for (const auto& key : keys) {
        EXPECT_TRUE(this->vbucket->ht.findForRead(key).storedValue);
    }

    // Verify we can read after a soft deletion.
    EXPECT_EQ(MutationStatus::WasDirty,
              this->public_processSoftDelete(keys[0], nullptr, 0));
    EXPECT_EQ(MutationStatus::NotFound,
              this->public_processSoftDelete(keys[0], nullptr, 0));
    EXPECT_FALSE(this->vbucket->ht.findForRead(keys[0]).storedValue);

    Item i(keys[0], 0, 0, "newtest", 7);
    EXPECT_EQ(AddStatus::UnDel, this->public_processAdd(i));
    EXPECT_EQ(nkeys, this->vbucket->ht.getNumItems());
}

TEST_P(VBucketTest, AddExpiry) {
    const auto eviction_policy = GetParam();
    if (eviction_policy != VALUE_ONLY) {
        return;
    }
    StoredDocKey k = makeStoredDocKey("aKey");

    ASSERT_EQ(AddStatus::Success, addOne(k, ep_real_time() + 5));
    EXPECT_EQ(AddStatus::Exists, addOne(k, ep_real_time() + 5));

    const auto* v = this->vbucket->ht.findForRead(k).storedValue;
    EXPECT_TRUE(v);
    EXPECT_FALSE(v->isExpired(ep_real_time()));
    EXPECT_TRUE(v->isExpired(ep_real_time() + 6));

    TimeTraveller biffTannen(6);
    EXPECT_TRUE(v->isExpired(ep_real_time()));

    EXPECT_EQ(AddStatus::UnDel, addOne(k, ep_real_time() + 5));
    EXPECT_TRUE(v);
    EXPECT_FALSE(v->isExpired(ep_real_time()));
    EXPECT_TRUE(v->isExpired(ep_real_time() + 6));
}

/**
 * Test to check if an unlocked_softDelete performed on an
 * existing item with a new value results in a success
 */
TEST_P(VBucketTest, unlockedSoftDeleteWithValue) {
    const auto eviction_policy = GetParam();
    if (eviction_policy != VALUE_ONLY) {
        return;
    }

    // Setup - create a key and then delete it with a value.
    StoredDocKey key = makeStoredDocKey("key");
    Item stored_item(key, 0, 0, "value", strlen("value"));
    ASSERT_EQ(MutationStatus::WasClean,
              this->public_processSet(stored_item, stored_item.getCas()));

    auto* v(this->vbucket->ht.findForRead(key).storedValue);
    EXPECT_NE(nullptr, v);

    // Create an item and set its state to deleted
    Item deleted_item(key, 0, 0, "deletedvalue", strlen("deletedvalue"));
    deleted_item.setDeleted();

    auto prev_revseqno = v->getRevSeqno();
    deleted_item.setRevSeqno(prev_revseqno);

    EXPECT_EQ(MutationStatus::WasDirty,
              this->public_processSet(deleted_item, 0));
    verifyValue(key, "deletedvalue", TrackReference::Yes, WantsDeleted::Yes);
    EXPECT_EQ(prev_revseqno + 1, v->getRevSeqno());
}

/**
 * Test to check that if an item has expired, an incoming mutation
 * on that item, if in deleted state results in an invalid cas and
 * if not in deleted state, results in not found
 */
TEST_P(VBucketTest, updateExpiredItem) {
    // Setup - create a key
    StoredDocKey key = makeStoredDocKey("key");
    Item stored_item(key, 0, ep_real_time() - 1, "value", strlen("value"));
    ASSERT_EQ(MutationStatus::WasClean,
              this->public_processSet(stored_item, stored_item.getCas()));

    const auto* v = this->vbucket->ht.findForRead(key).storedValue;
    EXPECT_TRUE(v);
    EXPECT_TRUE(v->isExpired(ep_real_time()));

    auto cas = v->getCas();
    // Create an item and set its state to deleted.
    Item deleted_item(key, 0, 0, "deletedvalue", strlen("deletedvalue"));

    EXPECT_EQ(MutationStatus::NotFound,
              this->public_processSet(deleted_item, cas + 1));

    deleted_item.setDeleted();
    EXPECT_EQ(MutationStatus::InvalidCas,
              this->public_processSet(deleted_item, cas + 1));
}

/**
 * Test to check if an unlocked_softDelete performed on a
 * deleted item without a value and with a value
 */
TEST_P(VBucketTest, updateDeletedItem) {
    const auto eviction_policy = GetParam();
    if (eviction_policy != VALUE_ONLY) {
        return;
    }

    // Setup - create a key and then delete it.
    StoredDocKey key = makeStoredDocKey("key");
    Item stored_item(key, 0, 0, "value", strlen("value"));
    ASSERT_EQ(MutationStatus::WasClean,
              this->public_processSet(stored_item, stored_item.getCas()));

    auto* v(this->vbucket->ht.findForWrite(key).storedValue);
    EXPECT_NE(nullptr, v);

    ItemMetaData itm_meta;
    EXPECT_EQ(MutationStatus::WasDirty,
              this->public_processSoftDelete(v->getKey(), v, 0));
    verifyValue(key, nullptr, TrackReference::Yes, WantsDeleted::Yes);
    EXPECT_EQ(0, this->vbucket->getNumItems());
    EXPECT_EQ(1, this->vbucket->getNumInMemoryDeletes());

    Item deleted_item(key, 0, 0, "deletedvalue", strlen("deletedvalue"));
    deleted_item.setDeleted();

    auto prev_revseqno = v->getRevSeqno();
    deleted_item.setRevSeqno(prev_revseqno);

    EXPECT_EQ(MutationStatus::WasDirty,
              this->public_processSet(deleted_item, 0));
    verifyValue(
                key,
                "deletedvalue",
                TrackReference::Yes,
                WantsDeleted::Yes);
    EXPECT_EQ(0, this->vbucket->getNumItems());
    EXPECT_EQ(1, this->vbucket->getNumInMemoryDeletes());
    EXPECT_EQ(prev_revseqno + 1, v->getRevSeqno());

    Item update_deleted_item(
            key, 0, 0, "updatedeletedvalue", strlen("updatedeletedvalue"));
    update_deleted_item.setDeleted();

    prev_revseqno = v->getRevSeqno();
    update_deleted_item.setRevSeqno(prev_revseqno);

    EXPECT_EQ(MutationStatus::WasDirty,
              this->public_processSet(update_deleted_item, 0));
    verifyValue(
            key, "updatedeletedvalue", TrackReference::Yes, WantsDeleted::Yes);
    EXPECT_EQ(0, this->vbucket->getNumItems());
    EXPECT_EQ(1, this->vbucket->getNumInMemoryDeletes());
    EXPECT_EQ(prev_revseqno + 1, v->getRevSeqno());
}

TEST_P(VBucketTest, SizeStatsSoftDel) {
    this->global_stats.reset();
    ASSERT_EQ(0, this->vbucket->ht.getItemMemory());
    ASSERT_EQ(0, this->vbucket->ht.getCacheSize());
    size_t initialSize = this->global_stats.getCurrentSize();

    const StoredDocKey k = makeStoredDocKey("somekey");
    const size_t itemSize(16 * 1024);
    char* someval(static_cast<char*>(cb_calloc(1, itemSize)));
    EXPECT_TRUE(someval);

    Item i(k, 0, 0, someval, itemSize);

    EXPECT_EQ(MutationStatus::WasClean,
              this->public_processSet(i, i.getCas()));

    EXPECT_EQ(MutationStatus::WasDirty,
              this->public_processSoftDelete(k, nullptr, 0));
    this->public_deleteStoredValue(k);

    EXPECT_EQ(0, this->vbucket->ht.getItemMemory());
    EXPECT_EQ(0, this->vbucket->ht.getCacheSize());
    EXPECT_EQ(initialSize, this->global_stats.getCurrentSize());

    cb_free(someval);
}

TEST_P(VBucketTest, SizeStatsSoftDelFlush) {
    this->global_stats.reset();
    ASSERT_EQ(0, this->vbucket->ht.getItemMemory());
    ASSERT_EQ(0, this->vbucket->ht.getCacheSize());
    size_t initialSize = this->global_stats.getCurrentSize();

    StoredDocKey k = makeStoredDocKey("somekey");
    const size_t itemSize(16 * 1024);
    char* someval(static_cast<char*>(cb_calloc(1, itemSize)));
    EXPECT_TRUE(someval);

    Item i(k, 0, 0, someval, itemSize);

    EXPECT_EQ(MutationStatus::WasClean,
              this->public_processSet(i, i.getCas()));

    EXPECT_EQ(MutationStatus::WasDirty,
              this->public_processSoftDelete(k, nullptr, 0));
    this->vbucket->ht.clear();

    EXPECT_EQ(0, this->vbucket->ht.getItemMemory());
    EXPECT_EQ(0, this->vbucket->ht.getCacheSize());
    EXPECT_EQ(initialSize, this->global_stats.getCurrentSize());

    cb_free(someval);
}

// Check that getItemsForCursor() can impose a limit on items fetched, but
// that it always fetches complete checkpoints.
TEST_P(VBucketTest, GetItemsForCursor_Limit) {
    // Setup - Add two items each to three separate checkpoints.
    auto keys = generateKeys(2, 1);
    setMany(keys, MutationStatus::WasClean);
    this->vbucket->checkpointManager->createNewCheckpoint();
    keys = generateKeys(2, 3);
    setMany(keys, MutationStatus::WasClean);
    this->vbucket->checkpointManager->createNewCheckpoint();
    keys = generateKeys(2, 5);
    setMany(keys, MutationStatus::WasClean);

    // Check - Asking for 1 item should give us all items in first checkpoint
    // - 4 total (1x ckpt start, 2x mutation, 1x ckpt end).
    auto result = this->vbucket->getItemsToPersist(1);
    EXPECT_TRUE(result.moreAvailable);
    EXPECT_EQ(4, result.items.size());
    EXPECT_TRUE(result.items[0]->isCheckPointMetaItem());
    EXPECT_STREQ("1", result.items[1]->getKey().c_str());
    EXPECT_STREQ("2", result.items[2]->getKey().c_str());
    EXPECT_TRUE(result.items[3]->isCheckPointMetaItem());

    // Asking for 5 items should give us all items in second checkpoint and
    // third checkpoint - 7 total
    // (ckpt start, 2x mutation, ckpt_end, ckpt_start, 2x mutation)
    result = this->vbucket->getItemsToPersist(5);
    EXPECT_FALSE(result.moreAvailable);
    EXPECT_EQ(7, result.items.size());
    EXPECT_TRUE(result.items[0]->isCheckPointMetaItem());
    EXPECT_STREQ("3", result.items[1]->getKey().c_str());
    EXPECT_STREQ("4", result.items[2]->getKey().c_str());
    EXPECT_TRUE(result.items[3]->isCheckPointMetaItem());
    EXPECT_TRUE(result.items[4]->isCheckPointMetaItem());
    EXPECT_STREQ("5", result.items[5]->getKey().c_str());
    EXPECT_STREQ("6", result.items[6]->getKey().c_str());
}

// Check that getItemsToPersist() can correctly impose a limit on items fetched.
TEST_P(VBucketTest, GetItemsToPersist_Limit) {
    // Setup - Add items to reject, backfill and checkpoint manager.

    this->vbucket->rejectQueue.push(makeQueuedItem("1"));
    this->vbucket->rejectQueue.push(makeQueuedItem("2"));

    // Add 2 items to backfill queue
    this->vbucket->backfill.wlock()->items.push(makeQueuedItem("3"));
    public_incrementBackfillQueueSize();
    this->vbucket->backfill.wlock()->items.push(makeQueuedItem("4"));
    public_incrementBackfillQueueSize();

    // Add 2 items to checkpoint manager (in addition to initial
    // checkpoint_start).
    auto keys = generateKeys(2, 5);
    setMany(keys, MutationStatus::WasClean);

    // Test - fetch items in chunks spanning the different item sources.
    // Should get specified number (in correct order), and should always have
    // items available until the end.
    auto result = this->vbucket->getItemsToPersist(1);
    EXPECT_TRUE(result.moreAvailable);
    EXPECT_EQ(1, result.items.size());
    EXPECT_STREQ("1", result.items[0]->getKey().c_str());

    result = this->vbucket->getItemsToPersist(2);
    EXPECT_TRUE(result.moreAvailable);
    EXPECT_EQ(2, result.items.size());
    EXPECT_STREQ("2", result.items[0]->getKey().c_str());
    EXPECT_STREQ("3", result.items[1]->getKey().c_str());

    // Next call should read 1 item from backfill; and *all* items from
    // checkpoint (even through we only asked for 2 total), as it is not valid
    // to read partial checkpoint contents.
    result = this->vbucket->getItemsToPersist(2);
    EXPECT_FALSE(result.moreAvailable);
    EXPECT_EQ(4, result.items.size());
    EXPECT_STREQ("4", result.items[0]->getKey().c_str());
    EXPECT_TRUE(result.items[1]->isCheckPointMetaItem());
    EXPECT_STREQ("5", result.items[2]->getKey().c_str());
    EXPECT_STREQ("6", result.items[3]->getKey().c_str());
}

// Check that getItemsToPersist() correctly returns `moreAvailable` if we
// hit the CheckpointManager limit early.
TEST_P(VBucketTest, GetItemsToPersist_LimitCkptMoreAvailable) {
    // Setup - Add an item to checkpoint manager (in addition to initial
    // checkpoint_start).
    ASSERT_EQ(MutationStatus::WasClean, setOne(makeStoredDocKey("1")));

    // Test - fetch items such that we have a limit for CheckpointManager of
    // zero. This should return moreAvailable=true.
    auto result = this->vbucket->getItemsToPersist(0);
    EXPECT_TRUE(result.moreAvailable);
    EXPECT_EQ(0, result.items.size());
}

class VBucketEvictionTest : public VBucketTest {};

// Check that counts of items and resident items are as expected when items are
// ejected from the HashTable.
TEST_P(VBucketEvictionTest, EjectionResidentCount) {
    const auto eviction_policy = GetParam();
    ASSERT_EQ(0, this->vbucket->getNumItems());
    ASSERT_EQ(0, this->vbucket->getNumNonResidentItems());

    Item item(makeStoredDocKey("key"), /*flags*/0, /*exp*/0,
              /*data*/nullptr, /*ndata*/0);

    EXPECT_EQ(MutationStatus::WasClean,
              this->public_processSet(item, item.getCas()));

    switch (eviction_policy) {
    case VALUE_ONLY:
        // We have accurate VBucket counts in value eviction:
        EXPECT_EQ(1, this->vbucket->getNumItems());
        break;
    case FULL_EVICTION:
        // In Full Eviction the vBucket count isn't accurate until the
        // flusher completes - hence just check count in HashTable.
        EXPECT_EQ(1, this->vbucket->ht.getNumItems());
        break;
    }
    EXPECT_EQ(0, this->vbucket->getNumNonResidentItems());

    auto stored_item = this->vbucket->ht.findForWrite(makeStoredDocKey("key"));
    EXPECT_NE(nullptr, stored_item.storedValue);
    // Need to clear the dirty flag to allow it to be ejected.
    stored_item.storedValue->markClean();
    EXPECT_TRUE(this->vbucket->ht.unlocked_ejectItem(
            stored_item.lock, stored_item.storedValue, eviction_policy));

    switch (eviction_policy) {
    case VALUE_ONLY:
        // After ejection, should still have 1 item in HashTable (meta-only),
        // and VBucket count should also be 1.
        EXPECT_EQ(1, this->vbucket->getNumItems());
        EXPECT_EQ(1, this->vbucket->getNumNonResidentItems());
        break;
    case FULL_EVICTION:
        // In Full eviction should be no items in HashTable (we fully
        // evicted it).
        EXPECT_EQ(0, this->vbucket->ht.getNumItems());
        break;
    }
}

// Regression test for MB-21448 - if an attempt is made to perform a CAS
// operation on a logically deleted item we should return NOT_FOUND
// (aka KEY_ENOENT) and *not* INVALID_CAS (aka KEY_EEXISTS).
TEST_P(VBucketEvictionTest, MB21448_UnlockedSetWithCASDeleted) {
    // Setup - create a key and then delete it.
    StoredDocKey key = makeStoredDocKey("key");
    Item item(key, 0, 0, "deleted", strlen("deleted"));
    ASSERT_EQ(MutationStatus::WasClean,
              this->public_processSet(item, item.getCas()));
    ASSERT_EQ(MutationStatus::WasDirty,
              this->public_processSoftDelete(key, nullptr, 0));

    // Attempt to perform a set on a deleted key with a CAS.
    Item replacement(key, 0, 0, "value", strlen("value"));
    EXPECT_EQ(MutationStatus::NotFound,
              this->public_processSet(replacement,
                                               /*cas*/ 10))
            << "When trying to replace-with-CAS a deleted item";
}

TEST_P(VBucketEvictionTest, Durability_PendingNeverEjected) {
    // Necessary for enqueueing into the DurabilityMonitor (VBucket::set fails
    // otherwise)
    vbucket->setState(
            vbucket_state_active,
            {{"topology", nlohmann::json::array({{"active", "replica"}})}});

    ASSERT_EQ(0, vbucket->getNumItems());
    ASSERT_EQ(0, vbucket->getNumNonResidentItems());

    const auto item = makePendingItem(makeStoredDocKey("key"), "value");
    VBQueueItemCtx ctx;
    ctx.durability =
            DurabilityItemCtx{item->getDurabilityReqs(), nullptr /*cookie*/};

    ASSERT_EQ(MutationStatus::WasClean,
              public_processSet(*item, item->getCas(), ctx));

    auto& ht = vbucket->ht;

    // The Pending is resident
    EXPECT_EQ(1, ht.getNumItems());
    EXPECT_EQ(0, ht.getNumInMemoryNonResItems());

    auto storedItem = ht.findForWrite(item->getKey());
    ASSERT_TRUE(storedItem.storedValue);
    // Need to clear the dirty flag to ensure that we are testing the right
    // thing, i.e. that the item is not ejected because it is Pending (not
    // because it is dirty).
    storedItem.storedValue->markClean();
    ASSERT_FALSE(ht.unlocked_ejectItem(storedItem.lock,
                                       storedItem.storedValue,
                                       GetParam() /*ejection-policy*/));

    // A Pending is never ejected (Key + Metadata + Value always resident)
    EXPECT_EQ(1, ht.getNumItems());
    EXPECT_EQ(0, ht.getNumInMemoryNonResItems());
}

class VBucketFullEvictionTest : public VBucketTest {};

// This test aims to ensure the vBucket document count is correct in the
// scenario where the flusher picks up a deletion of a document then we
// recreate the document before the persistence callback is invoked.
TEST_P(VBucketFullEvictionTest, MB_30137) {
    auto k = makeStoredDocKey("key");
    queued_item qi(new Item(k, 0, 0, k.data(), k.size()));

    // (1) Store k
    EXPECT_EQ(MutationStatus::WasClean, public_processSet(*qi, qi->getCas()));

    auto storedValue = vbucket->ht.findForRead(k).storedValue;
    ASSERT_TRUE(storedValue);
    PersistenceCallback cb1(qi, storedValue->getCas());

    // (1.1) We need the persistence cursor to move through the current
    // checkpoint to ensure that the checkpoint manager correctly updates the
    // vBucket stats that throw assertions in development builds to identify
    // correctness issues. At this point we aim to persist everything fully
    // (1.2) before performing any other operations.
    auto cursorResult =
            vbucket->checkpointManager->registerCursorBySeqno("persistence", 0);
    std::vector<queued_item> out;
    vbucket->checkpointManager->getItemsForCursor(
            cursorResult.cursor.lock().get(), out, 1);
    ASSERT_EQ(2, out.size());

    // (1.2) Mimic flusher by running the PCB for the store at (1)
    EPTransactionContext tc1(global_stats, *vbucket);
    auto mr1 = std::make_pair(1, true);
    cb1(tc1, mr1); // Using the create/update callback

    EXPECT_EQ(1, vbucket->getNumItems());

    // (2) Delete k
    softDeleteOne(k, MutationStatus::WasClean);

    // (2.1) Now we need to mimic the persistence cursor moving through the
    // checkpoint again (picking up only the deletion (2)) to ensure that the
    // checkpoint manager sets the vBucket stats correctly (in particular the
    // dirtyQueueSize and the diskQueueSize).
    out.clear();
    vbucket->checkpointManager->getItemsForCursor(
            cursorResult.cursor.lock().get(), out, 1);
    ASSERT_EQ(1, out.size());

    // (3) Now set k again
    EXPECT_EQ(MutationStatus::WasDirty, public_processSet(*qi, qi->getCas()));

    // (3.1) Run the PCB for the delete/expiry (2)
    int value = 1;
    cb1(tc1, value); // Using the delete callback

    // In FE mode, getNumItems is tracking disk items, so we should have 0 disk
    // items until the 'flush' of the second store (3)
    EXPECT_EQ(0, vbucket->getNumItems());

    // (4) run the create/update PCB again, the store (3) should look like a
    // create because of the delete at (2)
    cb1(tc1, mr1); // Using the create/update callback

    EXPECT_EQ(1, vbucket->getNumItems());
}

// Test cases which run in both Full and Value eviction
INSTANTIATE_TEST_CASE_P(
        FullAndValueEviction,
        VBucketTest,
        ::testing::Values(VALUE_ONLY, FULL_EVICTION),
        [](const ::testing::TestParamInfo<item_eviction_policy_t>& info) {
            if (info.param == VALUE_ONLY) {
                return "VALUE_ONLY";
            } else {
                return "FULL_EVICTION";
            }
        });

INSTANTIATE_TEST_CASE_P(
        FullAndValueEviction,
        VBucketEvictionTest,
        ::testing::Values(VALUE_ONLY, FULL_EVICTION),
        [](const ::testing::TestParamInfo<item_eviction_policy_t>& info) {
            if (info.param == VALUE_ONLY) {
                return "VALUE_ONLY";
            } else {
                return "FULL_EVICTION";
            }
        });

// Test cases which run in Full Eviction only
INSTANTIATE_TEST_CASE_P(
        FullEviction,
        VBucketFullEvictionTest,
        ::testing::Values(FULL_EVICTION),
        [](const ::testing::TestParamInfo<item_eviction_policy_t>& info) {
            return "FULL_EVICTION";
        });<|MERGE_RESOLUTION|>--- conflicted
+++ resolved
@@ -30,37 +30,8 @@
 
 #include <platform/cb_malloc.h>
 
-<<<<<<< HEAD
-void VBucketTest::SetUp() {
-    const auto eviction_policy = GetParam();
+VBucketTestBase::VBucketTestBase(item_eviction_policy_t eviction_policy) {
     vbucket.reset(new EPVBucket(Vbid(0),
-=======
-#include <gtest/gtest.h>
-
-class VBucketTest
-    : public VBucketTestBase,
-      public ::testing::Test,
-      public ::testing::WithParamInterface<item_eviction_policy_t> {
-public:
-    VBucketTest() : VBucketTestBase(GetParam()) {
-    }
-
-    void SetUp();
-
-    void TearDown();
-};
-
-class EPVBucketTest : public VBucketTest {
-protected:
-    size_t public_queueBGFetchItem(
-            const DocKey& key,
-            std::unique_ptr<VBucketBGFetchItem> fetchItem,
-            BgFetcher* bgFetcher);
-};
-
-VBucketTestBase::VBucketTestBase(item_eviction_policy_t eviction_policy) {
-    vbucket.reset(new EPVBucket(0,
->>>>>>> ecc244d9
                                 vbucket_state_active,
                                 global_stats,
                                 checkpoint_config,
@@ -93,12 +64,6 @@
     destroy_mock_cookie(cookie);
 }
 
-void VBucketTest::SetUp() {
-}
-
-void VBucketTest::TearDown() {
-}
-
 std::vector<StoredDocKey> VBucketTestBase::generateKeys(int num, int start) {
     std::vector<StoredDocKey> rv;
 
@@ -149,14 +114,9 @@
     }
 }
 
-<<<<<<< HEAD
-void VBucketTest::softDeleteOne(const StoredDocKey& k, MutationStatus expect) {
-    auto* v(vbucket->ht.findForWrite(k, WantsDeleted::No).storedValue);
-=======
 void VBucketTestBase::softDeleteOne(const StoredDocKey& k,
                                     MutationStatus expect) {
-    StoredValue* v(vbucket->ht.find(k, TrackReference::No, WantsDeleted::No));
->>>>>>> ecc244d9
+    auto* v(vbucket->ht.findForWrite(k, WantsDeleted::No).storedValue);
     EXPECT_NE(nullptr, v);
 
     EXPECT_EQ(expect, public_processSoftDelete(v->getKey(), v, 0))
@@ -170,31 +130,18 @@
     }
 }
 
-<<<<<<< HEAD
-StoredValue* VBucketTest::findValue(StoredDocKey& key) {
+StoredValue* VBucketTestBase::findValue(StoredDocKey& key) {
     return vbucket->ht.findForWrite(key).storedValue;
-}
-
-void VBucketTest::verifyValue(StoredDocKey& key,
-                              const char* value,
-                              TrackReference trackReference,
-                              WantsDeleted wantDeleted) {
-    auto v = vbucket->ht.findForRead(key, trackReference, wantDeleted);
-    EXPECT_NE(nullptr, v.storedValue);
-    value_t val = v.storedValue->getValue();
-=======
-StoredValue* VBucketTestBase::findValue(StoredDocKey& key) {
-    return vbucket->ht.find(key, TrackReference::Yes, WantsDeleted::Yes);
 }
 
 void VBucketTestBase::verifyValue(StoredDocKey& key,
                                   const char* value,
                                   TrackReference trackReference,
                                   WantsDeleted wantDeleted) {
-    StoredValue* v = vbucket->ht.find(key, trackReference, wantDeleted);
-    EXPECT_NE(nullptr, v);
-    value_t val = v->getValue();
->>>>>>> ecc244d9
+    auto v = vbucket->ht.findForRead(key, trackReference, wantDeleted);
+    EXPECT_NE(nullptr, v.storedValue);
+    value_t val = v.storedValue->getValue();
+
     if (!value) {
         EXPECT_EQ(nullptr, val.get().get());
     } else {
@@ -208,16 +155,11 @@
     return {std::move(htRes.lock), htRes.storedValue};
 }
 
-<<<<<<< HEAD
-MutationStatus VBucketTest::public_processSet(Item& itm,
-                                              const uint64_t cas,
-                                              const VBQueueItemCtx& ctx) {
+MutationStatus VBucketTestBase::public_processSet(Item& itm,
+                                                  const uint64_t cas,
+                                                  const VBQueueItemCtx& ctx) {
     // Need to take the collections read handle before the hbl
     auto cHandle = vbucket->lockCollections(itm.getKey());
-=======
-MutationStatus VBucketTestBase::public_processSet(Item& itm,
-                                                  const uint64_t cas) {
->>>>>>> ecc244d9
     auto hbl_sv = lockAndFind(itm.getKey());
     return vbucket
             ->processSet(hbl_sv.first,
@@ -231,13 +173,9 @@
             .first;
 }
 
-<<<<<<< HEAD
-AddStatus VBucketTest::public_processAdd(Item& itm) {
+AddStatus VBucketTestBase::public_processAdd(Item& itm) {
     // Need to take the collections read handle before the hbl
     auto cHandle = vbucket->lockCollections(itm.getKey());
-=======
-AddStatus VBucketTestBase::public_processAdd(Item& itm) {
->>>>>>> ecc244d9
     auto hbl_sv = lockAndFind(itm.getKey());
     return vbucket
             ->processAdd(hbl_sv.first,
@@ -249,17 +187,11 @@
             .first;
 }
 
-<<<<<<< HEAD
-MutationStatus VBucketTest::public_processSoftDelete(const DocKey& key,
-                                                     StoredValue* v,
-                                                     uint64_t cas) {
-    // Need to take the collections read handle before the hbl
-    auto cHandle = vbucket->lockCollections(key);
-=======
 MutationStatus VBucketTestBase::public_processSoftDelete(const DocKey& key,
                                                          StoredValue* v,
                                                          uint64_t cas) {
->>>>>>> ecc244d9
+    // Need to take the collections read handle before the hbl
+    auto cHandle = vbucket->lockCollections(key);
     auto hbl = vbucket->ht.getLockedBucket(key);
     if (!v) {
         v = vbucket->ht.unlocked_find(
@@ -291,15 +223,10 @@
     return vbucket->deleteStoredValue(hbl_sv.first, *hbl_sv.second);
 }
 
-<<<<<<< HEAD
-GetValue VBucketTest::public_getAndUpdateTtl(const DocKey& key,
-                                             time_t exptime) {
+GetValue VBucketTestBase::public_getAndUpdateTtl(const DocKey& key,
+                                                 time_t exptime) {
     // Need to take the collections read handle before the hbl
     auto cHandle = vbucket->lockCollections(key);
-=======
-GetValue VBucketTestBase::public_getAndUpdateTtl(const DocKey& key,
-                                                 time_t exptime) {
->>>>>>> ecc244d9
     auto hbl = lockAndFind(key);
     GetValue gv;
     MutationStatus status;
@@ -308,7 +235,7 @@
     return gv;
 }
 
-void VBucketTest::public_incrementBackfillQueueSize() {
+void VBucketTestBase::public_incrementBackfillQueueSize() {
     vbucket->stats.vbBackfillQueueSize++;
 }
 
