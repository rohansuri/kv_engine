/* -*- Mode: C++; tab-width: 4; c-basic-offset: 4; indent-tabs-mode: nil -*- */
/*
 *     Copyright 2016 Couchbase, Inc.
 *
 *   Licensed under the Apache License, Version 2.0 (the "License");
 *   you may not use this file except in compliance with the License.
 *   You may obtain a copy of the License at
 *
 *       http://www.apache.org/licenses/LICENSE-2.0
 *
 *   Unless required by applicable law or agreed to in writing, software
 *   distributed under the License is distributed on an "AS IS" BASIS,
 *   WITHOUT WARRANTIES OR CONDITIONS OF ANY KIND, either express or implied.
 *   See the License for the specific language governing permissions and
 *   limitations under the License.
 */

#pragma once

#include "kv_bucket.h"

/**
 * Eventually Persistent Bucket
 *
 * A bucket type which stores modifications to disk asynchronously
 * ("eventually").
 * Uses hash partitioning of the keyspace into VBuckets, to support
 * replication, rebalance, failover.
 */

class EPBucket : public KVBucket {
public:
    EPBucket(EventuallyPersistentEngine& theEngine);

    ~EPBucket() override;

    bool initialize() override;

    void deinitialize() override;

    enum class MoreAvailable : uint8_t { No = 0, Yes };
    enum class WakeCkptRemover : uint8_t { No = 0, Yes };

    struct FlushResult {
        FlushResult(MoreAvailable m, size_t n, WakeCkptRemover w)
            : moreAvailable(m), numFlushed(n), wakeupCkptRemover(w) {
        }

        bool operator==(const FlushResult& other) const {
            return (moreAvailable == other.moreAvailable &&
                    numFlushed == other.numFlushed &&
                    wakeupCkptRemover == other.wakeupCkptRemover);
        }

        MoreAvailable moreAvailable = MoreAvailable::No;
        size_t numFlushed = 0;
        WakeCkptRemover wakeupCkptRemover = WakeCkptRemover::No;
    };

    /**
     * Flushes all items waiting for persistence in a given vbucket
     * @param vbid The id of the vbucket to flush
     * @return an instance of FlushResult
     */
    FlushResult flushVBucket(Vbid vbid);

    /**
     * Set the number of flusher items which can be included in a
     * single flusher commit - more than this number of items will split
     * into multiple commits.
     */
    void setFlusherBatchSplitTrigger(size_t limit);

    /**
     * Persist whatever flush-batch previously queued into KVStore.
     *
     * @param vbid
     * @param kvstore
     * @param [out] collectionsFlush
     * @return true if flush succeeds, false otherwise
     */
    bool commit(Vbid vbid,
                KVStore& kvstore,
                Collections::VB::Flush& collectionsFlush);

    /// Start the Flusher for all shards in this bucket.
    void startFlusher();

    /// Stop the Flusher for all shards in this bucket.
    void stopFlusher();

    bool pauseFlusher() override;
    bool resumeFlusher() override;

    void wakeUpFlusher() override;

    /**
     * Starts the background fetcher for each shard.
     * @return true if successful.
     */
    bool startBgFetcher();

    /// Stops the background fetcher for each shard.
    void stopBgFetcher();

    ENGINE_ERROR_CODE scheduleCompaction(Vbid vbid,
                                         const CompactionConfig& c,
                                         const void* ck) override;

    ENGINE_ERROR_CODE cancelCompaction(Vbid vbid) override;

    /**
     * Compaction of a database file
     *
     * @param ctx Context for compaction hooks
     * @param ck cookie used to notify connection of operation completion
     *
     * return true if the compaction needs to be rescheduled and false
     *             otherwise
     */
    bool doCompact(const CompactionConfig& config,
                   uint64_t purgeSeq,
                   const void* cookie);

    std::pair<uint64_t, bool> getLastPersistedCheckpointId(Vbid vb) override;

    ENGINE_ERROR_CODE getFileStats(const void* cookie,
                                   const AddStatFn& add_stat) override;

<<<<<<< HEAD
    ENGINE_ERROR_CODE getPerVBucketDiskStats(
            const void* cookie, const AddStatFn& add_stat) override;
=======
    ENGINE_ERROR_CODE getPerVBucketDiskStats(const void* cookie,
                                             ADD_STAT add_stat) override;

    size_t getPageableMemCurrent() const override;
    size_t getPageableMemHighWatermark() const override;
    size_t getPageableMemLowWatermark() const override;

>>>>>>> 69730e6f
    /**
     * Creates a VBucket object from warmup (can set collection state)
     */
    VBucketPtr makeVBucket(Vbid id,
                           vbucket_state_t state,
                           KVShard* shard,
                           std::unique_ptr<FailoverTable> table,
                           NewSeqnoCallback newSeqnoCb,
                           std::unique_ptr<Collections::VB::Manifest> manifest,
                           vbucket_state_t initState,
                           int64_t lastSeqno,
                           uint64_t lastSnapStart,
                           uint64_t lastSnapEnd,
                           uint64_t purgeSeqno,
                           uint64_t maxCas,
                           int64_t hlcEpochSeqno,
                           bool mightContainXattrs,
                           const nlohmann::json& replicationTopology,
                           uint64_t maxVisibleSeqno) override;

    ENGINE_ERROR_CODE statsVKey(const DocKey& key,
                                Vbid vbucket,
                                const void* cookie) override;

    void completeStatsVKey(const void* cookie,
                           const DocKey& key,
                           Vbid vbid,
                           uint64_t bySeqNum) override;

    RollbackResult doRollback(Vbid vbid, uint64_t rollbackSeqno) override;

    void rollbackUnpersistedItems(VBucket& vb, int64_t rollbackSeqno) override;

    LoadPreparedSyncWritesResult loadPreparedSyncWrites(
            folly::SharedMutex::WriteHolder& vbStateLh, VBucket& vb) override;

    /**
     * Returns the ValueFilter to use for KVStore scans, given the bucket
     * compression mode.
     */
    ValueFilter getValueFilterForCompressionMode();

    void notifyNewSeqno(const Vbid vbid, const VBNotifyCtx& notifyCtx) override;

    virtual bool isGetAllKeysSupported() const override {
        return true;
    }

    void setRetainErroneousTombstones(bool value) {
        retainErroneousTombstones = value;
    }

    bool isRetainErroneousTombstones() const {
        return retainErroneousTombstones.load();
    }

    Warmup* getWarmup(void) const override;

    bool isWarmingUp() override;

    bool isWarmupOOMFailure() override;

    /**
     * This method store the given cookie for later notification iff Warmup has
     * yet to reach and complete the PopulateVBucketMap phase.
     *
     * @param cookie the callers cookie which might be stored for later
     *        notification (see return value)
     * @return true if the cookie was stored for later notification, false if
     *         not.
     */
    bool maybeWaitForVBucketWarmup(const void* cookie) override;

    /**
     * Creates a warmup task if the engine configuration has "warmup=true"
     */
    void initializeWarmupTask();

    /**
     * Starts the warmup task if one is present
     */
    void startWarmupTask();

    bool maybeEnableTraffic();

    void warmupCompleted();

    bool canEvictFromReplicas() override {
        return true;
    }

protected:
    // During the warmup phase we might want to enable external traffic
    // at a given point in time.. The LoadStorageKvPairCallback will be
    // triggered whenever we want to check if we could enable traffic..
    friend class LoadStorageKVPairCallback;

    class ValueChangedListener;

    void flushOneDelOrSet(const queued_item& qi, VBucketPtr& vb);

    /**
     * Compaction of a database file
     *
     * @param config the configuration to use for running compaction
     */
    void compactInternal(const CompactionConfig& config, uint64_t purgeSeqno);

    /**
     * Remove completed compaction tasks or wake snoozed tasks
     *
     * @param db_file_id vbucket id for couchstore
     */
    void updateCompactionTasks(Vbid db_file_id);

    void stopWarmup();

    /// function which is passed down to compactor for dropping keys
    void dropKey(Vbid vbid, const DiskDocKey& key, int64_t bySeqno);

    /**
     * @todo MB-37858: legacy from TAP, remove.
     * Probably used only by ns_server in the old days of TAP, should be the
     * TAP-equivalent of the current DCP SeqnoPersistence. Must be confirmed.
     * It uses the CM::pCursorPreCheckpointId for inferring what is the last
     * complete checkpoint persisted.
     * Note that currently CM::pCursorPreCheckpointId is used only by
     * CheckpointPersistence and some checkpoint-removal logic that does not
     * need it strictly, so we can remove that too when we resolve MB-37858.
     *
     * @param vb
     */
    void handleCheckpointPersistence(VBucket& vb) const;

    /**
     * Performs operations that must be performed after flush succeeds,
     * regardless of whether we flush non-meta items or a new vbstate only.
     *
     * @param vb
     * @param flushStart Used for updating stats
     * @param itemsFlushed Used for updating stats
     * @param aggStats Used for updating stats
     * @param collectionFlush Used for performing collection-related operations
     */
    void flushSuccessEpilogue(
            VBucket& vb,
            const std::chrono::steady_clock::time_point flushStart,
            size_t itemsFlushed,
            const VBucket::AggregatedFlushStats& aggStats,
            const Collections::VB::Flush& collectionFlush);

    bool isValidBucketDurabilityLevel(
            cb::durability::Level level) const override;

    /**
     * Max number of backill items in a single flusher batch before we split
     * into multiple batches.
     * Atomic as can be changed by ValueChangedListener on one thread and read
     * by flusher on other thread.
     */
    std::atomic<size_t> flusherBatchSplitTrigger;

    /**
     * Indicates whether erroneous tombstones need to retained or not during
     * compaction
     */
    cb::RelaxedAtomic<bool> retainErroneousTombstones;

    std::unique_ptr<Warmup> warmupTask;
};<|MERGE_RESOLUTION|>--- conflicted
+++ resolved
@@ -127,18 +127,13 @@
     ENGINE_ERROR_CODE getFileStats(const void* cookie,
                                    const AddStatFn& add_stat) override;
 
-<<<<<<< HEAD
     ENGINE_ERROR_CODE getPerVBucketDiskStats(
             const void* cookie, const AddStatFn& add_stat) override;
-=======
-    ENGINE_ERROR_CODE getPerVBucketDiskStats(const void* cookie,
-                                             ADD_STAT add_stat) override;
 
     size_t getPageableMemCurrent() const override;
     size_t getPageableMemHighWatermark() const override;
     size_t getPageableMemLowWatermark() const override;
 
->>>>>>> 69730e6f
     /**
      * Creates a VBucket object from warmup (can set collection state)
      */
