/* -*- Mode: C++; tab-width: 4; c-basic-offset: 4; indent-tabs-mode: nil -*- */
/*
 *     Copyright 2018 Couchbase, Inc.
 *
 *   Licensed under the Apache License, Version 2.0 (the "License");
 *   you may not use this file except in compliance with the License.
 *   You may obtain a copy of the License at
 *
 *       http://www.apache.org/licenses/LICENSE-2.0
 *
 *   Unless required by applicable law or agreed to in writing, software
 *   distributed under the License is distributed on an "AS IS" BASIS,
 *   WITHOUT WARRANTIES OR CONDITIONS OF ANY KIND, either express or implied.
 *   See the License for the specific language governing permissions and
 *   limitations under the License.
 */

#include "ep_bucket.h"

#include "bgfetcher.h"
#include "bucket_logger.h"
#include "checkpoint_manager.h"
#include "collections/manager.h"
#include "dcp/dcpconnmap.h"
#include "ep_engine.h"
#include "ep_time.h"
#include "ep_vb.h"
#include "executorpool.h"
#include "failover-table.h"
#include "flusher.h"
#include "item.h"
#include "persistence_callback.h"
#include "replicationthrottle.h"
#include "rollback_result.h"
#include "statwriter.h"
#include "tasks.h"
#include "vb_commit.h"
#include "vb_visitors.h"
#include "vbucket_state.h"
#include "warmup.h"

#include <platform/timeutils.h>
#include <utilities/hdrhistogram.h>
#include <utilities/logtags.h>

#include <gsl.h>

/**
 * Callback class used by EpStore, for adding relevant keys
 * to bloomfilter during compaction.
 */
class BloomFilterCallback : public Callback<Vbid&, const DocKey&, bool&> {
public:
    BloomFilterCallback(KVBucket& eps) : store(eps) {
    }

    void callback(Vbid& vbucketId, const DocKey& key, bool& isDeleted) {
        VBucketPtr vb = store.getVBucket(vbucketId);
        if (vb) {
            /* Check if a temporary filter has been initialized. If not,
             * initialize it. If initialization fails, throw an exception
             * to the caller and let the caller deal with it.
             */
            bool tempFilterInitialized = vb->isTempFilterAvailable();
            if (!tempFilterInitialized) {
                tempFilterInitialized = initTempFilter(vbucketId);
            }

            if (!tempFilterInitialized) {
                throw std::runtime_error(
                        "BloomFilterCallback::callback: Failed "
                        "to initialize temporary filter for " +
                        vbucketId.to_string());
            }

            if (store.getItemEvictionPolicy() == EvictionPolicy::Value) {
                /**
                 * VALUE-ONLY EVICTION POLICY
                 * Consider deleted items only.
                 */
                if (isDeleted) {
                    vb->addToTempFilter(key);
                }
            } else {
                /**
                 * FULL EVICTION POLICY
                 * If vbucket's resident ratio is found to be less than
                 * the residency threshold, consider all items, otherwise
                 * consider deleted and non-resident items only.
                 */
                bool residentRatioLessThanThreshold =
                        vb->isResidentRatioUnderThreshold(
                                store.getBfiltersResidencyThreshold());
                if (residentRatioLessThanThreshold) {
                    vb->addToTempFilter(key);
                } else {
                    if (isDeleted || !store.isMetaDataResident(vb, key)) {
                        vb->addToTempFilter(key);
                    }
                }
            }
        }
    }

private:
    bool initTempFilter(Vbid vbucketId);
    KVBucket& store;
};

bool BloomFilterCallback::initTempFilter(Vbid vbucketId) {
    Configuration& config = store.getEPEngine().getConfiguration();
    VBucketPtr vb = store.getVBucket(vbucketId);
    if (!vb) {
        return false;
    }

    size_t initial_estimation = config.getBfilterKeyCount();
    size_t estimated_count;
    size_t num_deletes = 0;
    try {
        num_deletes = store.getROUnderlying(vbucketId)->getNumPersistedDeletes(vbucketId);
    } catch (std::runtime_error& re) {
        EP_LOG_WARN(
                "BloomFilterCallback::initTempFilter: runtime error while "
                "getting "
                "number of persisted deletes for {} Details: {}",
                vbucketId,
                re.what());
        return false;
    }

    EvictionPolicy eviction_policy = store.getItemEvictionPolicy();
    if (eviction_policy == EvictionPolicy::Value) {
        /**
         * VALUE-ONLY EVICTION POLICY
         * Obtain number of persisted deletes from underlying kvstore.
         * Bloomfilter's estimated_key_count = 1.25 * deletes
         */
        estimated_count = round(1.25 * num_deletes);
    } else {
        /**
         * FULL EVICTION POLICY
         * First determine if the resident ratio of vbucket is less than
         * the threshold from configuration.
         */
        bool residentRatioAlert = vb->isResidentRatioUnderThreshold(
                store.getBfiltersResidencyThreshold());

        /**
         * Based on resident ratio against threshold, estimate count.
         *
         * 1. If resident ratio is greater than the threshold:
         * Obtain number of persisted deletes from underlying kvstore.
         * Obtain number of non-resident-items for vbucket.
         * Bloomfilter's estimated_key_count =
         *                              1.25 * (deletes + non-resident)
         *
         * 2. Otherwise:
         * Obtain number of items for vbucket.
         * Bloomfilter's estimated_key_count =
         *                              1.25 * (num_items)
         */

        if (residentRatioAlert) {
            estimated_count = round(1.25 * vb->getNumItems());
        } else {
            estimated_count =
                    round(1.25 * (num_deletes + vb->getNumNonResidentItems()));
        }
    }

    if (estimated_count < initial_estimation) {
        estimated_count = initial_estimation;
    }

    vb->initTempFilter(estimated_count, config.getBfilterFpProb());

    return true;
}

class ExpiredItemsCallback : public Callback<Item&, time_t&> {
public:
    ExpiredItemsCallback(KVBucket& store) : epstore(store) {
    }

    void callback(Item& it, time_t& startTime) {
        if (epstore.compactionCanExpireItems()) {
            epstore.deleteExpiredItem(it, startTime, ExpireBy::Compactor);
        }
    }

private:
    KVBucket& epstore;
};

/**
 * Callback for notifying flusher about pending mutations.
 */
class NotifyFlusherCB : public Callback<Vbid> {
public:
    NotifyFlusherCB(KVShard* sh) : shard(sh) {
    }

    void callback(Vbid& vb) override {
        if (shard->getBucket(vb)) {
            shard->getFlusher()->notifyFlushEvent(vb);
        }
    }

private:
    KVShard* shard;
};

class EPBucket::ValueChangedListener : public ::ValueChangedListener {
public:
    ValueChangedListener(EPBucket& bucket) : bucket(bucket) {
    }

    virtual void sizeValueChanged(const std::string& key,
                                  size_t value) override {
        if (key == "flusher_total_batch_limit") {
            bucket.setFlusherBatchSplitTrigger(value);
        } else if (key == "alog_sleep_time") {
            bucket.setAccessScannerSleeptime(value, false);
        } else if (key == "alog_task_time") {
            bucket.resetAccessScannerStartTime();
        } else {
            EP_LOG_WARN("Failed to change value for unknown variable, {}", key);
        }
    }

    virtual void booleanValueChanged(const std::string& key,
                                     bool value) override {
        if (key == "access_scanner_enabled") {
            if (value) {
                bucket.enableAccessScannerTask();
            } else {
                bucket.disableAccessScannerTask();
            }
        } else if (key == "retain_erroneous_tombstones") {
            bucket.setRetainErroneousTombstones(value);
        } else  {
            EP_LOG_WARN("Failed to change value for unknown variable, {}", key);
        }
    }

private:
    EPBucket& bucket;
};

EPBucket::EPBucket(EventuallyPersistentEngine& theEngine)
    : KVBucket(theEngine) {
    auto& config = engine.getConfiguration();
    const std::string& policy = config.getItemEvictionPolicy();
    if (policy.compare("value_only") == 0) {
        eviction_policy = EvictionPolicy::Value;
    } else {
        eviction_policy = EvictionPolicy::Full;
    }
    replicationThrottle = std::make_unique<ReplicationThrottle>(
            engine.getConfiguration(), stats);

    vbMap.enablePersistence(*this);

    setFlusherBatchSplitTrigger(config.getFlusherTotalBatchLimit());
    config.addValueChangedListener(
            "flusher_total_batch_limit",
            std::make_unique<ValueChangedListener>(*this));

    retainErroneousTombstones = config.isRetainErroneousTombstones();
    config.addValueChangedListener(
            "retain_erroneous_tombstones",
            std::make_unique<ValueChangedListener>(*this));

    initializeWarmupTask();
}

EPBucket::~EPBucket() {
}

bool EPBucket::initialize() {
    KVBucket::initialize();

    startWarmupTask();

    enableItemPager();

    if (!startBgFetcher()) {
        EP_LOG_CRITICAL(
                "EPBucket::initialize: Failed to create and start "
                "bgFetchers");
        return false;
    }
    startFlusher();

    // We do this in EPBucket::initialize because we can't do it when we create
    // our shards as this is EPBucket specific code which we'd normally have in
    // a virtual function and we create our KVShards in the constructor of
    // VBucketMap which is called from the constructor of KVBucket, our parent.
    // Attempting to do this cause us to call a pure virtual function on
    // KVBucket as we've not finished constructing things yet. This is also a
    // bunch less code.
    vbMap.forEachShard([this](KVShard& shard) {
        shard.getRWUnderlying()->setMakeCompactionContextCallback(
                std::bind(&EPBucket::makeCompactionContext,
                          this,
                          std::placeholders::_1,
                          std::placeholders::_2));
    });

    return true;
}

std::vector<ExTask> EPBucket::deinitialize() {
    stopFlusher();
    stopBgFetcher();
    stopWarmup();
    return KVBucket::deinitialize();
}

/**
 * @returns true if the item `candidate` can be de-duplicated (skipped) because
 * `lastFlushed` already supercedes it.
 */
static bool canDeDuplicate(Item* lastFlushed, Item& candidate) {
    if (!lastFlushed) {
        // Nothing to de-duplicate against.
        return false;
    }
    if (lastFlushed->getKey() != candidate.getKey()) {
        // Keys differ - cannot de-dupe.
        return false;
    }
    if (lastFlushed->isCommitted() != candidate.isCommitted()) {
        // Committed / pending namespace differs - cannot de-dupe.
        return false;
    }

    // items match - the candidate must have a lower seqno.
    Expects(lastFlushed->getBySeqno() > candidate.getBySeqno());

    // Otherwise - valid to de-dupe.
    return true;
}

EPBucket::FlushResult EPBucket::flushVBucket(Vbid vbid) {
    const auto flushStart = std::chrono::steady_clock::now();

    auto vb = getLockedVBucket(vbid, std::try_to_lock);
    if (!vb.owns_lock()) {
        // Try another bucket if this one is locked to avoid blocking flusher.
        return {MoreAvailable::Yes, 0, WakeCkptRemover::No};
    }

    if (!vb) {
        return {MoreAvailable::No, 0, WakeCkptRemover::No};
    }

    // Obtain the set of items to flush, up to the maximum allowed for
    // a single flush.
    auto toFlush = vb->getItemsToPersist(flusherBatchSplitTrigger);

    // Callback must be initialized at persistence
    Expects(toFlush.flushHandle.get());

    const auto moreAvailable =
            toFlush.moreAvailable ? MoreAvailable::Yes : MoreAvailable::No;

    // The Flusher will wake up the CheckpointRemover if necessary.
    const auto wakeupCheckpointRemover =
            vb->checkpointManager
                            ->isEligibleForCheckpointRemovalAfterPersistence()
                    ? WakeCkptRemover::Yes
                    : WakeCkptRemover::No;

    if (toFlush.items.empty()) {
        // getItemsToPersist() may move the persistence cursor to a new
        // checkpoint, so some pending CheckpointPersistence request could be
        // satisfied now.
        //
        // Note: We do not need to notify SeqnoPersistence request here, as
        //   there is definitely nothing new to notify if we do not flush any
        //   mutation.
        handleCheckpointPersistence(*vb);

        return {moreAvailable, 0, wakeupCheckpointRemover};
    }

    // The range becomes initialised only when an item is flushed
    boost::optional<snapshot_range_t> range;
    KVStore* rwUnderlying = getRWUnderlying(vb->getId());

    while (!rwUnderlying->begin(
            std::make_unique<EPTransactionContext>(stats, *vb))) {
        ++stats.beginFailed;
        EP_LOG_WARN(
                "Failed to start a transaction!!! "
                "Retry in 1 sec ...");
        std::this_thread::sleep_for(std::chrono::seconds(1));
    }

    rwUnderlying->optimizeWrites(toFlush.items);

    Item* prev = nullptr;

    // Read the vbucket_state from disk as many values from the
    // in-memory vbucket_state may be ahead of what we are flushing.
    const auto* persistedVbState = rwUnderlying->getVBucketState(vb->getId());

    // The first flush we do populates the cachedVBStates of the KVStore
    // so we may not (if this is the first flush) have a state returned
    // from the KVStore.
    vbucket_state vbstate;
    if (persistedVbState) {
        vbstate = *persistedVbState;
    }

    VB::Commit commitData(vb->getManifest(), vbstate);
    vbucket_state& proposedVBState = commitData.proposedVBState;

    // We need to set a few values from the in-memory state.
    uint64_t maxSeqno = 0;
    uint64_t maxVbStateOpCas = 0;

    auto minSeqno = std::numeric_limits<uint64_t>::max();

    // Stores the number of items added to the flush-batch in KVStore.
    // Note:
    //  - Does not carry any information on whether the flush-batch is
    //    successfully persisted or not
    //  - Does not account set-vbstate items
    size_t flushBatchSize = 0;

    // Set if we process an explicit set-vbstate item, which requires a flush
    // to disk regardless of whether we have any other item to flush or not
    bool mustPersistVBState = false;

    // HCS is optional because we have to update it on disk only if some
    // Commit/Abort SyncWrite is found in the flush-batch. If we're
    // flushing Disk checkpoints then the toFlush value may be
    // supplied. In this case, this should be the HCS received from the
    // Active node and should be greater than or equal to the HCS for
    // any other item in this flush batch. This is required because we
    // send mutations instead of a commits and would not otherwise
    // update the HCS on disk.
    boost::optional<uint64_t> hcs = boost::make_optional(false, uint64_t());

    // HPS is optional because we have to update it on disk only if a
    // prepare is found in the flush-batch
    // This value is read at warmup to determine what seqno to stop
    // loading prepares at (there will not be any prepares after this
    // point) but cannot be used to initialise a PassiveDM after warmup
    // as this value will advance into snapshots immediately, without
    // the entire snapshot needing to be persisted.
    boost::optional<uint64_t> hps = boost::make_optional(false, uint64_t());

    // We always maintain the maxVisibleSeqno at the current value
    // and only change it to a higher-seqno when a flush of a visible
    // item is seen. This value must be tracked to provide a correct
    // snapshot range for non-sync write aware consumers during backfill
    // (the snapshot should not end on a prepare or an abort, as these
    // items will not be sent). This value is also used at warmup so
    // that vbuckets can resume with the same visible seqno as before
    // the restart.
    Monotonic<uint64_t> maxVisibleSeqno{proposedVBState.maxVisibleSeqno};

    if (toFlush.maxDeletedRevSeqno) {
        proposedVBState.maxDeletedSeqno = toFlush.maxDeletedRevSeqno.get();
    }

    VBucket::AggregatedFlushStats aggStats;

    // Iterate through items, checking if we (a) can skip persisting,
    // (b) can de-duplicate as the previous key was the same, or (c)
    // actually need to persist.
    // Note: This assumes items have been sorted by key and then by
    // seqno (see optimizeWrites() above) such that duplicate keys are
    // adjacent but with the highest seqno first.
    // Note(2): The de-duplication here is an optimization to save
    // creating and enqueuing multiple set() operations on the
    // underlying KVStore - however the KVStore itself only stores a
    // single value per key, and so even if we don't de-dupe here the
    // KVStore will eventually - just potentialy after unnecessary work.
    for (const auto& item : toFlush.items) {
        if (!item->shouldPersist()) {
            continue;
        }

        const auto op = item->getOperation();
        if ((op == queue_op::commit_sync_write ||
             op == queue_op::abort_sync_write) &&
            toFlush.checkpointType != CheckpointType::Disk) {
            // If we are receiving a disk snapshot then we want to skip
            // the HCS update as we will persist a correct one when we
            // flush the last item. If we were to persist an incorrect
            // HCS then we would have to backtrack the start seqno of
            // our warmup to ensure that we do warmup prepares that may
            // not have been completed if they were completed out of
            // order.
            hcs = std::max(hcs.value_or(0), item->getPrepareSeqno());
        }

        if (item->isVisible() &&
            static_cast<uint64_t>(item->getBySeqno()) > maxVisibleSeqno) {
            maxVisibleSeqno = static_cast<uint64_t>(item->getBySeqno());
        }

        if (op == queue_op::pending_sync_write) {
            Expects(item->getBySeqno() > 0);
            hps = std::max(hps.value_or(0),
                           static_cast<uint64_t>(item->getBySeqno()));
        }

        if (op == queue_op::set_vbucket_state) {
            // Only process vbstate if it's sequenced higher (by cas).
            // We use the cas instead of the seqno here because a
            // set_vbucket_state does not increment the lastBySeqno in
            // the CheckpointManager when it is created. This means that
            // it is possible to have two set_vbucket_state items that
            // follow one another with the same seqno. The cas will be
            // bumped for every item so it can be used to distinguish
            // which item is the latest and should be flushed.
            if (item->getCas() > maxVbStateOpCas) {
                // Should only bump the stat once for the latest state
                // change that we want to flush
                if (maxVbStateOpCas == 0) {
                    // There is at least a commit to be done, so
                    // increase todo
                    ++stats.flusher_todo;
                }

                maxVbStateOpCas = item->getCas();

                // It could be the case that the set_vbucket_state is
                // alone, i.e. no mutations are being flushed, we must
                // trigger an update of the vbstate, which will always
                // happen when we set this.
                mustPersistVBState = true;

                // Process the Item's value into the transition struct
                proposedVBState.transition.fromItem(*item);
            }

            // Register the item for deferred (flush success only) stats update.
            aggStats.accountItem(*item);
        } else if (!canDeDuplicate(prev, *item)) {
            // This is an item we must persist.
            prev = item.get();
            ++flushBatchSize;

            if (mcbp::datatype::is_xattr(item->getDataType())) {
                proposedVBState.mightContainXattrs = true;
            }

            flushOneDelOrSet(item, vb.getVB());

            maxSeqno = std::max(maxSeqno, (uint64_t)item->getBySeqno());

            // Track the lowest seqno, so we can set the HLC epoch
            minSeqno = std::min(minSeqno, (uint64_t)item->getBySeqno());
            proposedVBState.maxCas =
                    std::max(proposedVBState.maxCas, item->getCas());

            // Track number of items we have yet to flush. If we are
            // flushing items from the reject queue then we should not
            // increment flusher_todo as it will have already been
            // incremented by the initial flush. We need to track the
            // number of items from the reject queue though our flush
            // batch may contain items from both the reject queue and
            // the CheckpointManager
            if (toFlush.itemsToRetry != 0) {
                toFlush.itemsToRetry--;
            } else {
                ++stats.flusher_todo;
            }

            if (!range.is_initialized()) {
                range = snapshot_range_t{
                        proposedVBState.lastSnapStart,
                        toFlush.ranges.empty()
                                ? proposedVBState.lastSnapEnd
                                : toFlush.ranges.back().getEnd()};
            }

            // Is the item the end item of one of the ranges we're
            // flushing? Note all the work here only affects replica VBs
            auto itr = std::find_if(toFlush.ranges.begin(),
                                    toFlush.ranges.end(),
                                    [&item](auto& range) {
                                        return uint64_t(item->getBySeqno()) ==
                                               range.getEnd();
                                    });

            // If this is the end item, we can adjust the start of our
            // flushed range, which would be used for failure purposes.
            // Primarily by bringing the start to be a consistent point
            // allows for promotion to active to set the fail-over table
            // to a consistent point.
            if (itr != toFlush.ranges.end()) {
                // Use std::max as the flusher is not visiting in seqno
                // order.
                range->setStart(
                        std::max(range->getStart(), itr->range.getEnd()));
                // HCS may be weakly monotonic when received via a disk
                // snapshot so we special case this for the disk
                // snapshot instead of relaxing the general constraint.
                if (toFlush.checkpointType == CheckpointType::Disk &&
                    itr->highCompletedSeqno !=
                            proposedVBState.persistedCompletedSeqno) {
                    hcs = itr->highCompletedSeqno;
                }

                // Now that the end of a snapshot has been reached,
                // store the hps tracked by the checkpoint to disk
                if (itr->highPreparedSeqno) {
                    auto newHps =
                            toFlush.checkpointType == CheckpointType::Memory
                                    ? *(itr->highPreparedSeqno)
                                    : itr->getEnd();
                    proposedVBState.highPreparedSeqno =
                            std::max(proposedVBState.highPreparedSeqno, newHps);
                }
            }
        } else {
            // Item is the same key as the previous[1] one - don't need
            // to flush to disk.
            // [1] Previous here really means 'next' - optimizeWrites()
            //     above has actually re-ordered items such that items
            //     with the same key are ordered from high->low seqno.
            //     This means we only write the highest (i.e. newest)
            //     item for a given key, and discard any duplicate,
            //     older items.

            // Register the item for deferred (flush success only) stats update.
            aggStats.accountItem(*item);
        }
    }

    // Just return if nothing to flush
    if (!mustPersistVBState && flushBatchSize == 0) {
        // The persistence cursor may have moved to a new checkpoint, which may
        // satisfy pending checkpoint-persistence requests
        handleCheckpointPersistence(*vb);

        return {moreAvailable, 0, wakeupCheckpointRemover};
    }

    if (proposedVBState.transition.state == vbucket_state_active) {
        if (maxSeqno) {
            range = snapshot_range_t(maxSeqno, maxSeqno);
        }
    }

    // Update VBstate based on the changes we have just made,
    // then tell the rwUnderlying the 'new' state
    // (which will persisted as part of the commit() below).

    // only update the snapshot range if items were flushed, i.e.
    // don't appear to be in a snapshot when you have no data for it
    // We also update the checkpointType here as this should only
    // change with snapshots.
    if (range) {
        proposedVBState.lastSnapStart = range->getStart();
        proposedVBState.lastSnapEnd = range->getEnd();
        proposedVBState.checkpointType = toFlush.checkpointType;
    }

    // Track the lowest seqno written in spock and record it as
    // the HLC epoch, a seqno which we can be sure the value has a
    // HLC CAS.
    proposedVBState.hlcCasEpochSeqno = vb->getHLCEpochSeqno();
    if (proposedVBState.hlcCasEpochSeqno == HlcCasSeqnoUninitialised &&
        minSeqno != std::numeric_limits<uint64_t>::max()) {
        proposedVBState.hlcCasEpochSeqno = minSeqno;

        // @todo MB-37692: Defer this call at flush-success only or reset
        //  the value if flush fails.
        vb->setHLCEpochSeqno(proposedVBState.hlcCasEpochSeqno);
    }

    if (hcs) {
        Expects(hcs > proposedVBState.persistedCompletedSeqno);
        proposedVBState.persistedCompletedSeqno = *hcs;
    }

    if (hps) {
<<<<<<< HEAD
        Expects(hps > proposedVBState.persistedPreparedSeqno);
        proposedVBState.persistedPreparedSeqno = *hps;
    }

    proposedVBState.maxVisibleSeqno = maxVisibleSeqno;

    // Are we flushing only a new vbstate?
    if (mustPersistVBState && (flushBatchSize == 0)) {
        // @todo MB-37920: This call potentially does 2 things:
        //   1) update the cached vbstate
        //   2) persisted the new vbstate
        // The function returns false if the operation fails. But, (1) may
        // succeed and (2) may fail, which makes function to return false.
        // In that case we do not rollback the cached vbstate, which exposes
        // a wrong on-disk state at that point.
        // Also, when we re-attempt to flush a set-vbstate item we may fail
        // again because of the optimization at
        // vbucket_state::needsToBePersisted().
        if (!rwUnderlying->snapshotVBucket(vbid, commitData.proposedVBState)) {
            // @todo: MB-36773, vbstate update is not retried
            return {MoreAvailable::Yes, 0, WakeCkptRemover::No};
        }
=======
        Expects(hps > vbstate.persistedPreparedSeqno);
        vbstate.persistedPreparedSeqno = *hps;
    }

    vbstate.maxVisibleSeqno = maxVisibleSeqno;

    // @todo MB-37920: This call potentially does 2 things:
    //   1) update the cached vbstate
    //   2) persisted the new vbstate
    // The function returns false if the operation fails. But, (1) may
    // succeed and (2) may fail, which makes function to return false.
    // In that case we do not rollback the cached vbstate, which exposes
    // a wrong on-disk state at that point.
    // Also, when we re-attempt to flush a set-vbstate item we may fail again
    // because of the optimization at vbucket_state::needsToBePersisted().
    if (!rwUnderlying->snapshotVBucket(vb->getId(), vbstate, options)) {
        // @todo: Add test for stressing this code path
        //
        // Flush failed, we need to reset the pcursor to the original
        // position. At the next run the flusher will re-attempt by retrieving
        // all the items from the disk queue again.
        toFlush.flushHandle->markFlushFailed();

        return {MoreAvailable::Yes, 0, WakeCkptRemover::No};
    }
>>>>>>> 1f59936f

        // Update in-memory vbstate
        rwUnderlying->setVBucketState(vbid, commitData.proposedVBState);

        // Now the commit is complete, vBucket file must exist.
        if (vb->setBucketCreation(false)) {
            EP_LOG_DEBUG("{} created", vbid);
        }

        // The new vbstate was the only thing to flush. All done.
        flushSuccessEpilogue(*vb,
                             flushStart,
                             0 /*itemsFlushed*/,
                             aggStats,
                             commitData.collections);

        return {moreAvailable, 0, wakeupCheckpointRemover};
    }

    // The flush-batch must be non-empty by logic at this point.
    Expects(flushBatchSize > 0);

    // Release the memory allocated for vectors in toFlush before we call
    // into KVStore::commit. This reduces memory peaks (every queued_item in
    // toFlush.items is a pointer (8 bytes); also, having a big
    // toFlush.ranges is not likely but may happen).
    //
    // Note:
    //  - std::vector::clear() leaves the capacity of vector unchanged,
    //    so memory is not released.
    //  - we cannot rely on clear() + shrink_to_fit() as the latter is a
    //    non-binding request to reduce capacity() to size(), it depends on
    //    the implementation whether the request is fulfilled.
    {
        const auto itemsToRelease = std::move(toFlush.items);
        const auto rangesToRelease = std::move(toFlush.ranges);
    }

    // Persist the flush-batch.
    const auto flushSuccess = commit(vbid, *rwUnderlying, commitData);

    if (!flushSuccess) {
<<<<<<< HEAD
=======
        // Flusher failed to commit the batch, rollback vbstate
        if (rwUnderlying->getVBucketState(vbid)) {
            *rwUnderlying->getVBucketState(vbid) = vbstateRollback;
        }

        // Flush failed, we need to reset the pcursor to the original
        // position. At the next run the flusher will re-attempt by retrieving
        // all the items from the disk queue again.
        toFlush.flushHandle->markFlushFailed();

>>>>>>> 1f59936f
        Expects(!vb->rejectQueue.empty());
        Expects(vb->rejectQueue.size() == flushBatchSize);

        return {MoreAvailable::Yes, 0, WakeCkptRemover::No};
    }

    // Flush succeeded, no item in the reject queue
    Expects(vb->rejectQueue.empty());

    // Note: We want to update the snap-range only if we have flushed at least
    // one item. I.e. don't appear to be in a snap when you have no data for it
    Expects(range.is_initialized());
    vb->setPersistedSnapshot(*range);

    uint64_t highSeqno = rwUnderlying->getLastPersistedSeqno(vbid);
    if (highSeqno > 0 && highSeqno != vb->getPersistenceSeqno()) {
        vb->setPersistenceSeqno(highSeqno);
    }

    // Notify the local DM that the Flusher has run. Persistence
    // could unblock some pending Prepares in the DM.
    // If it is the case, this call updates the High Prepared Seqno
    // for this node.
    // In the case of a Replica node, that could trigger a SeqnoAck
    // to the Active.
    //
    // Note: This is a NOP if the there's no Prepare queued in DM.
    //     We could notify the DM only if strictly required (i.e.,
    //     only when the Flusher has persisted up to the snap-end
    //     mutation of an in-memory snapshot, see HPS comments in
    //     PassiveDM for details), but that requires further work.
    //     The main problem is that in general a flush-batch does
    //     not coincide with in-memory snapshots (ie, we don't
    //     persist at snapshot boundaries). So, the Flusher could
    //     split a single in-memory snapshot into multiple
    //     flush-batches. That may happen at Replica, e.g.:
    //
    //     1) received snap-marker [1, 2]
    //     2) received 1:PRE
    //     3) flush-batch {1:PRE}
    //     4) received 2:mutation
    //     5) flush-batch {2:mutation}
    //
    //     In theory we need to notify the DM only at step (5) and
    //     only if the the snapshot contains at least 1 Prepare
    //     (which is the case in our example), but the problem is
    //     that the Flusher doesn't know about 1:PRE at step (5).
    //
    //     So, given that here we are executing in a slow bg-thread
    //     (write+sync to disk), then we can just afford to calling
    //     back to the DM unconditionally.
    vb->notifyPersistenceToDurabilityMonitor();

    // Now the commit is complete, vBucket file must exist.
    if (vb->setBucketCreation(false)) {
        EP_LOG_DEBUG("{} created", vbid);
    }

    flushSuccessEpilogue(*vb,
                         flushStart,
                         flushBatchSize /*itemsFlushed*/,
                         aggStats,
                         commitData.collections);

    // Handle Seqno Persistence requests
    vb->notifyHighPriorityRequests(
            engine, vb->getPersistenceSeqno(), HighPriorityVBNotify::Seqno);

    return {moreAvailable, flushBatchSize, wakeupCheckpointRemover};
}

void EPBucket::handleCheckpointPersistence(VBucket& vb) const {
    auto& manager = *vb.checkpointManager;
    manager.itemsPersisted(); // update pCursorPreCkptId
    vb.notifyHighPriorityRequests(engine,
                                  manager.getPersistenceCursorPreChkId(),
                                  HighPriorityVBNotify::ChkPersistence);
}

void EPBucket::flushSuccessEpilogue(
        VBucket& vb,
        const std::chrono::steady_clock::time_point flushStart,
        size_t itemsFlushed,
        const VBucket::AggregatedFlushStats& aggStats,
        const Collections::VB::Flush& collectionFlush) {
    // Update flush stats
    const auto flushEnd = std::chrono::steady_clock::now();
    const auto transTime =
            std::chrono::duration_cast<std::chrono::milliseconds>(flushEnd -
                                                                  flushStart)
                    .count();
    const auto transTimePerItem =
            itemsFlushed ? static_cast<double>(transTime) / itemsFlushed : 0;
    lastTransTimePerItem.store(transTimePerItem);
    stats.cumulativeFlushTime.fetch_add(transTime);
    stats.flusher_todo.store(0);
    stats.totalPersistVBState++;

    vb.doAggregatedFlushStats(aggStats);

    // By definition, does not need to be called if no flush performed or
    // if flush failed.
    collectionFlush.checkAndTriggerPurge(vb.getId(), *this);

    // By definition, this function is called after persisting a batch of
    // data, so it can be safely skipped if no flush performed or if flush
    // failed.
    getRWUnderlying(vb.getId())->pendingTasks();

    // The persistence cursor may have moved to a new checkpoint, which may
    // satisfy pending checkpoint-persistence requests
    handleCheckpointPersistence(vb);
}

void EPBucket::setFlusherBatchSplitTrigger(size_t limit) {
    flusherBatchSplitTrigger = limit / vbMap.getNumShards();
}

size_t EPBucket::getFlusherBatchSplitTrigger() {
    return flusherBatchSplitTrigger;
}

bool EPBucket::commit(Vbid vbid, KVStore& kvstore, VB::Commit& commitData) {
    BlockTimer timer(&stats.diskCommitHisto, "disk_commit", stats.timingLog);
    auto commit_start = std::chrono::steady_clock::now();

    const auto res = kvstore.commit(commitData);
    if (res) {
        ++stats.flusherCommits;
        // Update in-memory vbstate
        kvstore.setVBucketState(vbid, commitData.proposedVBState);
    } else {
        ++stats.commitFailed;
        EP_LOG_WARN("KVBucket::commit: kvstore.commit failed {}", vbid);
    }

    auto commit_end = std::chrono::steady_clock::now();
    auto commit_time = std::chrono::duration_cast<std::chrono::milliseconds>(
                               commit_end - commit_start)
                               .count();
    stats.commit_time.store(commit_time);
    stats.cumulativeCommitTime.fetch_add(commit_time);

    return res;
}

void EPBucket::startFlusher() {
    for (const auto& shard : vbMap.shards) {
        shard->getFlusher()->start();
    }
}

void EPBucket::stopFlusher() {
    for (const auto& shard : vbMap.shards) {
        auto* flusher = shard->getFlusher();
        EP_LOG_INFO(
                "Attempting to stop the flusher for "
                "shard:{}",
                shard->getId());
        bool rv = flusher->stop(stats.forceShutdown);
        if (rv && !stats.forceShutdown) {
            flusher->wait();
        }
    }
}

bool EPBucket::pauseFlusher() {
    bool rv = true;
    for (const auto& shard : vbMap.shards) {
        auto* flusher = shard->getFlusher();
        if (!flusher->pause()) {
            EP_LOG_WARN(
                    "Attempted to pause flusher in state "
                    "[{}], shard = {}",
                    flusher->stateName(),
                    shard->getId());
            rv = false;
        }
    }
    return rv;
}

bool EPBucket::resumeFlusher() {
    bool rv = true;
    for (const auto& shard : vbMap.shards) {
        auto* flusher = shard->getFlusher();
        if (!flusher->resume()) {
            EP_LOG_WARN(
                    "Attempted to resume flusher in state [{}], "
                    "shard = {}",
                    flusher->stateName(),
                    shard->getId());
            rv = false;
        }
    }
    return rv;
}

void EPBucket::wakeUpFlusher() {
    if (stats.diskQueueSize.load() == 0) {
        for (const auto& shard : vbMap.shards) {
            shard->getFlusher()->wake();
        }
    }
}

bool EPBucket::startBgFetcher() {
    for (const auto& shard : vbMap.shards) {
        BgFetcher* bgfetcher = shard->getBgFetcher();
        if (bgfetcher == NULL) {
            EP_LOG_WARN("Failed to start bg fetcher for shard {}",
                        shard->getId());
            return false;
        }
        bgfetcher->start();
    }
    return true;
}

void EPBucket::stopBgFetcher() {
    for (const auto& shard : vbMap.shards) {
        BgFetcher* bgfetcher = shard->getBgFetcher();
        if (bgfetcher->pendingJob()) {
            EP_LOG_WARN(
                    "Shutting down engine while there are still pending data "
                    "read for shard {} from database storage",
                    shard->getId());
        }
        EP_LOG_INFO("Stopping bg fetcher for shard:{}", shard->getId());
        bgfetcher->stop();
    }
}

ENGINE_ERROR_CODE EPBucket::scheduleCompaction(Vbid vbid,
                                               const CompactionConfig& c,
                                               const void* cookie) {
    ENGINE_ERROR_CODE errCode = checkForDBExistence(c.db_file_id);
    if (errCode != ENGINE_SUCCESS) {
        return errCode;
    }

    /* Obtain the vbucket so we can get the previous purge seqno */
    VBucketPtr vb = vbMap.getBucket(vbid);
    if (!vb) {
        return ENGINE_NOT_MY_VBUCKET;
    }

    LockHolder lh(compactionLock);
    ExTask task = std::make_shared<CompactTask>(
            *this, c, vb->getPurgeSeqno(), cookie);
    compactionTasks.push_back(std::make_pair(c.db_file_id, task));
    if (compactionTasks.size() > 1) {
        if ((stats.diskQueueSize > compactionWriteQueueCap &&
             compactionTasks.size() > (vbMap.getNumShards() / 2)) ||
            engine.getWorkLoadPolicy().getWorkLoadPattern() == READ_HEAVY) {
            // Snooze a new compaction task.
            // We will wake it up when one of the existing compaction tasks is
            // done.
            task->snooze(60);
        }
    }

    ExecutorPool::get()->schedule(task);

    EP_LOG_DEBUG(
            "Scheduled compaction task {} on {},"
            "purge_before_ts = {}, purge_before_seq = {}, dropdeletes = {}",
            uint64_t(task->getId()),
            c.db_file_id,
            c.purge_before_ts,
            c.purge_before_seq,
            c.drop_deletes);

    return ENGINE_EWOULDBLOCK;
}

ENGINE_ERROR_CODE EPBucket::cancelCompaction(Vbid vbid) {
    LockHolder lh(compactionLock);
    for (const auto& task : compactionTasks) {
        task.second->cancel();
    }
    return ENGINE_SUCCESS;
}


void EPBucket::flushOneDelOrSet(const queued_item& qi, VBucketPtr& vb) {
    if (!vb) {
        --stats.diskQueueSize;
        return;
    }

    int64_t bySeqno = qi->getBySeqno();
    const bool deleted = qi->isDeleted() && !qi->isPending();

    std::chrono::microseconds dirtyAge =
            std::chrono::duration_cast<std::chrono::microseconds>(
                    std::chrono::steady_clock::now() - qi->getQueuedTime());
    stats.dirtyAgeHisto.add(dirtyAge);
    stats.dirtyAge.store(static_cast<rel_time_t>(dirtyAge.count()));
    stats.dirtyAgeHighWat.store(std::max(stats.dirtyAge.load(),
                                         stats.dirtyAgeHighWat.load()));

    KVStore *rwUnderlying = getRWUnderlying(qi->getVBucketId());
    if (!deleted) {
        // TODO: Need to separate disk_insert from disk_update because
        // bySeqno doesn't give us that information.
        BlockTimer timer(
                bySeqno == -1 ? &stats.diskInsertHisto : &stats.diskUpdateHisto,
                bySeqno == -1 ? "disk_insert" : "disk_update",
                stats.timingLog);
        if (qi->isSystemEvent()) {
            rwUnderlying->setSystemEvent(qi);
        } else {
            rwUnderlying->set(qi);
        }
    } else {
        HdrMicroSecBlockTimer timer(
                &stats.diskDelHisto, "disk_delete", stats.timingLog);
        if (qi->isSystemEvent()) {
            rwUnderlying->delSystemEvent(qi);
        } else {
            rwUnderlying->del(qi);
        }
    }
}

void EPBucket::dropKey(Vbid vbid, const DiskDocKey& diskKey, int64_t bySeqno) {
    auto vb = getVBucket(vbid);
    if (!vb) {
        return;
    }

    auto docKey = diskKey.getDocKey();
    auto collectionId = docKey.getCollectionID();
    if (collectionId.isSystem()) {
        throw std::logic_error("EPBucket::dropKey called for a system key");
    }

    { // collections read lock scope
        // @todo this lock could be removed - fetchValidValue requires it
        // in-case of expiry, however dropKey doesn't generate expired values
        auto cHandle = vb->lockCollections(docKey);

        // ... drop it from the VB (hashtable)
        // @todo-durability: If prepared need to remove it from the Durability
        // Monitor (in-flight prepared SyncWrite from a collection which no
        // longer exists == abort the SyncWrite).
        Expects(diskKey.isCommitted());
        vb->dropKey(bySeqno, cHandle);
    }
}

compaction_ctx EPBucket::makeCompactionContext(CompactionConfig& config,
                                               uint64_t purgeSeqno) {
    // @TODO When we have compaction metadata purge interval in the engine we
    // may need to manually set purge_before_ts in config

    auto ctx = compaction_ctx(config, purgeSeqno);

    BloomFilterCBPtr filter(new BloomFilterCallback(*this));
    ctx.bloomFilterCallback = filter;

    ExpiredItemsCBPtr expiry(new ExpiredItemsCallback(*this));
    ctx.expiryCallback = expiry;

    ctx.droppedKeyCb = std::bind(&EPBucket::dropKey,
                                 this,
                                 config.db_file_id,
                                 std::placeholders::_1,
                                 std::placeholders::_2);

    ctx.completionCallback = std::bind(&EPBucket::compactionCompletionCallback,
                                        this,
                                        std::placeholders::_1);

    return ctx;
}

void EPBucket::compactionCompletionCallback(compaction_ctx& ctx) {
    auto vb = getVBucket(ctx.compactConfig.db_file_id);
    if (!vb) {
        return;
    }

    vb->setPurgeSeqno(ctx.max_purged_seq);
    vb->setNumTotalItems(vb->getNumTotalItems() -
                         ctx.stats.collectionsItemsPurged);
}

void EPBucket::compactInternal(CompactionConfig& config, uint64_t purgeSeqno) {
    auto ctx = makeCompactionContext(config, purgeSeqno);

    KVShard* shard = vbMap.getShardByVbId(config.db_file_id);
    KVStore* store = shard->getRWUnderlying();
    bool result = store->compactDB(&ctx);

    VBucketPtr vb = getVBucket(config.db_file_id);
    if (vb) {
        if (getEPEngine().getConfiguration().isBfilterEnabled() && result) {
            vb->swapFilter();
        } else {
            vb->clearFilter();
        }
    }

    EP_LOG_INFO(
            "Compaction of {} done ({}). "
            "purged tombstones:{}, prepares:{}, "
            "collection_items_erased:alive:{},deleted:{}, "
            "size/items/tombstones/purge_seqno pre{{{}, {}, {}, {}}}, "
            "post{{{}, {}, {}, {}}}",
            config.db_file_id,
            result ? "ok" : "failed",
            ctx.stats.tombstonesPurged,
            ctx.stats.preparesPurged,
            ctx.stats.collectionsItemsPurged,
            ctx.stats.collectionsDeletedItemsPurged,
            ctx.stats.pre.size,
            ctx.stats.pre.items,
            ctx.stats.pre.deletedItems,
            ctx.stats.pre.purgeSeqno,
            ctx.stats.post.size,
            ctx.stats.post.items,
            ctx.stats.post.deletedItems,
            ctx.stats.post.purgeSeqno);
}

bool EPBucket::doCompact(CompactionConfig& config,
                         uint64_t purgeSeqno,
                         const void* cookie) {
    ENGINE_ERROR_CODE err = ENGINE_SUCCESS;
    StorageProperties storeProp = getStorageProperties();
    bool concWriteCompact = storeProp.hasConcWriteCompact();
    Vbid vbid = config.db_file_id;

    /**
     * Check if the underlying storage engine allows writes concurrently
     * as the database file is being compacted. If not, a lock needs to
     * be held in order to serialize access to the database file between
     * the writer and compactor threads
     */
    if (concWriteCompact == false) {
        auto vb = getLockedVBucket(vbid, std::try_to_lock);
        if (!vb.owns_lock()) {
            // VB currently locked; try again later.
            return true;
        }

        if (!vb) {
            err = ENGINE_NOT_MY_VBUCKET;
            engine.storeEngineSpecific(cookie, nullptr);
            /**
             * Decrement session counter here, as memcached thread wouldn't
             * visit the engine interface in case of a NOT_MY_VB notification
             */
            engine.decrementSessionCtr();
        } else {
            compactInternal(config, purgeSeqno);
        }
    } else {
        compactInternal(config, purgeSeqno);
    }

    updateCompactionTasks(vbid);

    if (cookie) {
        engine.notifyIOComplete(cookie, err);
    }
    --stats.pendingCompactions;
    return false;
}

void EPBucket::updateCompactionTasks(Vbid db_file_id) {
    LockHolder lh(compactionLock);
    bool erased = false, woke = false;
    auto it = compactionTasks.begin();
    while (it != compactionTasks.end()) {
        if ((*it).first == db_file_id) {
            it = compactionTasks.erase(it);
            erased = true;
        } else {
            ExTask& task = (*it).second;
            if (task->getState() == TASK_SNOOZED) {
                ExecutorPool::get()->wake(task->getId());
                woke = true;
            }
            ++it;
        }
        if (erased && woke) {
            break;
        }
    }
}

std::pair<uint64_t, bool> EPBucket::getLastPersistedCheckpointId(Vbid vb) {
    auto vbucket = vbMap.getBucket(vb);
    if (vbucket) {
        return {vbucket->checkpointManager->getPersistenceCursorPreChkId(),
                true};
    } else {
        return {0, true};
    }
}

ENGINE_ERROR_CODE EPBucket::getFileStats(const void* cookie,
                                         const AddStatFn& add_stat) {
    const auto numShards = vbMap.getNumShards();
    DBFileInfo totalInfo;

    for (uint16_t shardId = 0; shardId < numShards; shardId++) {
        const auto dbInfo =
                getRWUnderlyingByShard(shardId)->getAggrDbFileInfo();
        totalInfo.spaceUsed += dbInfo.spaceUsed;
        totalInfo.fileSize += dbInfo.fileSize;
    }

    add_casted_stat("ep_db_data_size", totalInfo.spaceUsed, add_stat, cookie);
    add_casted_stat("ep_db_file_size", totalInfo.fileSize, add_stat, cookie);

    return ENGINE_SUCCESS;
}

ENGINE_ERROR_CODE EPBucket::getPerVBucketDiskStats(const void* cookie,
                                                   const AddStatFn& add_stat) {
    class DiskStatVisitor : public VBucketVisitor {
    public:
        DiskStatVisitor(const void* c, const AddStatFn& a)
            : cookie(c), add_stat(a) {
        }

        void visitBucket(const VBucketPtr& vb) override {
            char buf[32];
            Vbid vbid = vb->getId();
            try {
                auto dbInfo =
                        vb->getShard()->getRWUnderlying()->getDbFileInfo(vbid);

                checked_snprintf(
                        buf, sizeof(buf), "vb_%d:data_size", vbid.get());
                add_casted_stat(buf, dbInfo.spaceUsed, add_stat, cookie);
                checked_snprintf(
                        buf, sizeof(buf), "vb_%d:file_size", vbid.get());
                add_casted_stat(buf, dbInfo.fileSize, add_stat, cookie);
            } catch (std::exception& error) {
                EP_LOG_WARN(
                        "DiskStatVisitor::visitBucket: Failed to build stat: "
                        "{}",
                        error.what());
            }
        }

    private:
        const void* cookie;
        AddStatFn add_stat;
    };

    DiskStatVisitor dsv(cookie, add_stat);
    visit(dsv);
    return ENGINE_SUCCESS;
}

VBucketPtr EPBucket::makeVBucket(
        Vbid id,
        vbucket_state_t state,
        KVShard* shard,
        std::unique_ptr<FailoverTable> table,
        NewSeqnoCallback newSeqnoCb,
        std::unique_ptr<Collections::VB::Manifest> manifest,
        vbucket_state_t initState,
        int64_t lastSeqno,
        uint64_t lastSnapStart,
        uint64_t lastSnapEnd,
        uint64_t purgeSeqno,
        uint64_t maxCas,
        int64_t hlcEpochSeqno,
        bool mightContainXattrs,
        const nlohmann::json& replicationTopology,
        uint64_t maxVisibleSeqno) {
    auto flusherCb = std::make_shared<NotifyFlusherCB>(shard);
    // Not using make_shared or allocate_shared
    // 1. make_shared doesn't accept a Deleter
    // 2. allocate_shared has inconsistencies between platforms in calling
    //    alloc.destroy (libc++ doesn't call it)
    return VBucketPtr(new EPVBucket(id,
                                    state,
                                    stats,
                                    engine.getCheckpointConfig(),
                                    shard,
                                    lastSeqno,
                                    lastSnapStart,
                                    lastSnapEnd,
                                    std::move(table),
                                    flusherCb,
                                    std::move(newSeqnoCb),
                                    makeSyncWriteResolvedCB(),
                                    makeSyncWriteCompleteCB(),
                                    makeSeqnoAckCB(),
                                    engine.getConfiguration(),
                                    eviction_policy,
                                    std::move(manifest),
                                    initState,
                                    purgeSeqno,
                                    maxCas,
                                    hlcEpochSeqno,
                                    mightContainXattrs,
                                    replicationTopology,
                                    maxVisibleSeqno),
                      VBucket::DeferredDeleter(engine));
}

ENGINE_ERROR_CODE EPBucket::statsVKey(const DocKey& key,
                                      Vbid vbucket,
                                      const void* cookie) {
    VBucketPtr vb = getVBucket(vbucket);
    if (!vb) {
        return ENGINE_NOT_MY_VBUCKET;
    }

    return vb->statsVKey(key, cookie, engine);
}

void EPBucket::completeStatsVKey(const void* cookie,
                                 const DocKey& key,
                                 Vbid vbid,
                                 uint64_t bySeqNum) {
    GetValue gcb = getROUnderlying(vbid)->get(DiskDocKey{key}, vbid);

    if (eviction_policy == EvictionPolicy::Full) {
        VBucketPtr vb = getVBucket(vbid);
        if (vb) {
            vb->completeStatsVKey(key, gcb);
        }
    }

    if (gcb.getStatus() == ENGINE_SUCCESS) {
        engine.addLookupResult(cookie, std::move(gcb.item));
    } else {
        engine.addLookupResult(cookie, NULL);
    }

    --stats.numRemainingBgJobs;
    engine.notifyIOComplete(cookie, ENGINE_SUCCESS);
}

/**
 * Class that handles the disk callback during the rollback.
 * For each mutation/deletion which was discarded as part of the rollback,
 * the callback() method is invoked with the key of the discarded update.
 * It can then lookup the state of that key using dbHandle (which represents the
 * new, rolled-back file) and correct the in-memory view:
 *
 * a) If the key is not present in the Rollback header then delete it from
 *    the HashTable (if either didn't exist yet, or had previously been
 *    deleted in the Rollback header).
 * b) If the key is present in the Rollback header then replace the in-memory
 *    value with the value from the Rollback header.
 */
class EPDiskRollbackCB : public RollbackCB {
public:
    EPDiskRollbackCB(EventuallyPersistentEngine& e, uint64_t rollbackSeqno)
        : RollbackCB(), engine(e), rollbackSeqno(rollbackSeqno) {
    }

    void callback(GetValue& val) {
        if (!val.item) {
            throw std::invalid_argument(
                    "EPDiskRollbackCB::callback: val is NULL");
        }
        if (!kvFileHandle) {
            throw std::logic_error(
                    "EPDiskRollbackCB::callback: kvFileHandle is nullptr");
        }

        // Skip system keys, they aren't stored in the hashtable
        if (val.item->getKey().getCollectionID().isSystem()) {
            return;
        }

        // This is the item in its current state, after the rollback seqno
        // (i.e. the state that we are reverting)
        UniqueItemPtr postRbSeqnoItem(std::move(val.item));

        VBucketPtr vb = engine.getVBucket(postRbSeqnoItem->getVBucketId());

        // Nuke anything in the prepare namespace, we'll do a "warmup" later
        // which will restore everything to the way it should be and this is
        // far easier than dealing with individual states.
        if (postRbSeqnoItem->isPending() || postRbSeqnoItem->isAbort()) {
            // Log any prepares with majority level as they are vulnerable to
            // being "lost" to an active bounce if it comes back up within the
            // failover window. Only log from the rollback seqno as the active
            // will have any that came before this.
            if (postRbSeqnoItem->isPending() &&
                postRbSeqnoItem->getDurabilityReqs().getLevel() ==
                        cb::durability::Level::Majority &&
                postRbSeqnoItem->getBySeqno() >=
                        static_cast<int64_t>(rollbackSeqno)) {
                EP_LOG_INFO(
                        "({}) Rolling back a Majority level prepare with "
                        "key:{} and seqno:{}",
                        vb->getId(),
                        cb::UserData(postRbSeqnoItem->getKey().to_string()),
                        postRbSeqnoItem->getBySeqno());
            }
            removeDeletedDoc(*vb, *postRbSeqnoItem);
            return;
        }

        EP_LOG_DEBUG("EPDiskRollbackCB: Handling post rollback item: {}",
                     *postRbSeqnoItem);

        // The get value of the item before the rollback seqno
        GetValue preRbSeqnoGetValue =
                engine.getKVBucket()
                        ->getROUnderlying(postRbSeqnoItem->getVBucketId())
                        ->getWithHeader(*kvFileHandle,
                                        DiskDocKey{*postRbSeqnoItem},
                                        postRbSeqnoItem->getVBucketId(),
                                        GetMetaOnly::No);

        // This is the item in the state it was before the rollback seqno
        // (i.e. the desired state). null if there was no previous
        // Item.
        UniqueItemPtr preRbSeqnoItem(std::move(preRbSeqnoGetValue.item));

        if (preRbSeqnoGetValue.getStatus() == ENGINE_SUCCESS) {
            EP_LOG_DEBUG(
                    "EPDiskRollbackCB: Item existed pre-rollback; restoring to "
                    "pre-rollback state: {}",
                    *preRbSeqnoItem);

            if (preRbSeqnoItem->isDeleted()) {
                // If the item existed before, but had been deleted, we
                // should delete it now
                removeDeletedDoc(*vb, *postRbSeqnoItem);
            } else {
                // The item existed before and was not deleted, we need to
                // revert the items state to the preRollbackSeqno state
                MutationStatus mtype = vb->setFromInternal(*preRbSeqnoItem);
                switch (mtype) {
                case MutationStatus::NotFound:
                    // NotFound is valid - if the item has been deleted
                    // in-memory, but that was not flushed to disk as of
                    // post-rollback seqno.
                    break;
                case MutationStatus::WasClean:
                    // Item hasn't been modified since it was persisted to disk
                    // as of post-rollback seqno.
                    break;
                case MutationStatus::WasDirty:
                    // Item was modifed since it was persisted to disk - this
                    // is ok because it's just a mutation which has not yet
                    // been persisted to disk as of post-rollback seqno.
                    break;
                case MutationStatus::NoMem:
                    setStatus(ENGINE_ENOMEM);
                    break;
                case MutationStatus::InvalidCas:
                case MutationStatus::IsLocked:
                case MutationStatus::NeedBgFetch:
                case MutationStatus::IsPendingSyncWrite:
                    std::stringstream ss;
                    ss << "EPDiskRollbackCB: Unexpected status:"
                       << to_string(mtype)
                       << " after setFromInternal for item:" << *preRbSeqnoItem;
                    throw std::logic_error(ss.str());
                }

                // If we are rolling back a deletion then we should increment
                // our disk counts. We need to increment the vBucket disk
                // count here too because we're not going to flush this item
                // later
                if (postRbSeqnoItem->isDeleted() &&
                    postRbSeqnoItem->isCommitted()) {
                    vb->incrNumTotalItems();
                    vb->getManifest()
                            .lock(preRbSeqnoItem->getKey())
                            .incrementDiskCount();
                }
            }
        } else if (preRbSeqnoGetValue.getStatus() == ENGINE_KEY_ENOENT) {
            // If the item did not exist before we should delete it now
            removeDeletedDoc(*vb, *postRbSeqnoItem);
        } else {
            EP_LOG_WARN(
                    "EPDiskRollbackCB::callback:Unexpected Error Status: {}",
                    preRbSeqnoGetValue.getStatus());
        }
    }

    /// Remove a deleted-on-disk document from the VBucket's hashtable.
    void removeDeletedDoc(VBucket& vb, const Item& item) {
        if (vb.removeItemFromMemory(item)) {
            setStatus(ENGINE_SUCCESS);
        } else {
            // Document didn't exist in memory - may have been deleted in since
            // the checkpoint.
            setStatus(ENGINE_KEY_ENOENT);
        }

        if (!item.isDeleted() && item.isCommitted()) {
            // Irrespective of if the in-memory delete succeeded; the document
            // doesn't exist on disk; so decrement the item count.
            vb.decrNumTotalItems();
            vb.getManifest().lock(item.getKey()).decrementDiskCount();
        }
    }

private:
    EventuallyPersistentEngine& engine;

    /// The seqno to which we are rolling back
    uint64_t rollbackSeqno;
};

RollbackResult EPBucket::doRollback(Vbid vbid, uint64_t rollbackSeqno) {
    KVStore* rwUnderlying = vbMap.getShardByVbId(vbid)->getRWUnderlying();
    auto result = rwUnderlying->rollback(
            vbid,
            rollbackSeqno,
            std::make_unique<EPDiskRollbackCB>(engine, rollbackSeqno));
    return result;
}

void EPBucket::rollbackUnpersistedItems(VBucket& vb, int64_t rollbackSeqno) {
    std::vector<queued_item> items;

    // Iterate until we have no more items for the persistence cursor
    CheckpointManager::ItemsForCursor itemsForCursor;
    do {
        itemsForCursor =
                vb.checkpointManager->getNextItemsForPersistence(items);
        // RAII callback, need to trigger it manually here
        itemsForCursor.flushHandle.reset();

        for (const auto& item : items) {
            if (item->getBySeqno() <= rollbackSeqno ||
                item->isCheckPointMetaItem() ||
                item->getKey().getCollectionID().isSystem()) {
                continue;
            }

            // Currently we remove prepares from the HashTable on completion but
            // they may still exist on disk. If we were to reload the prepare
            // from disk, because we have a new unpersisted one, then we would
            // end up in an inconsistent state to pre-rollback. Just remove the
            // prepare from the HashTable. We will "warm up" any incomplete
            // prepares in a later stage of rollback.
            if (item->isPending()) {
                EP_LOG_INFO(
                        "({}) Rolling back an unpersisted {} prepare with "
                        "key:{} and seqno:{}",
                        vb.getId(),
                        to_string(item->getDurabilityReqs().getLevel()),
                        cb::UserData(item->getKey().to_string()),
                        item->getBySeqno());
                vb.removeItemFromMemory(*item);
                continue;
            }

            // Committed items only past this point
            GetValue gcb = getROUnderlying(vb.getId())
                                   ->get(DiskDocKey{*item}, vb.getId());

            if (gcb.getStatus() == ENGINE_SUCCESS) {
                vb.setFromInternal(*gcb.item.get());
            } else {
                vb.removeItemFromMemory(*item);
            }
        }
    } while (itemsForCursor.moreAvailable);
}

// Perform an in-order scan of the seqno index.
// a) For each Prepared item found, add to a map of outstanding Prepares.
// b) For each Committed (via Mutation or Prepare) item, if there's an
//    outstanding Prepare then that prepare has already been Committed,
//    hence remove it from the map.
//
// At the end of the scan, all outstanding Prepared items (which did not
// have a Commit persisted to disk) will be registered with the Durability
// Monitor.
EPBucket::LoadPreparedSyncWritesResult EPBucket::loadPreparedSyncWrites(
        folly::SharedMutex::WriteHolder& vbStateLh, VBucket& vb) {
    /// Disk load callback for scan.
    struct LoadSyncWrites : public StatusCallback<GetValue> {
        LoadSyncWrites(EPVBucket& vb, uint64_t highPreparedSeqno)
            : vb(vb), highPreparedSeqno(highPreparedSeqno) {
        }

        void callback(GetValue& val) override {
            // Abort the scan early if we have passed the HPS as we don't need
            // to load any more prepares.
            if (val.item->getBySeqno() >
                static_cast<int64_t>(highPreparedSeqno)) {
                // ENOMEM may seem like an odd status code to abort the scan but
                // disk backfill to a given seqno also returns ENGINE_ENOMEM
                // when it has received all the seqnos that it cares about to
                // abort the scan.
                setStatus(ENGINE_ENOMEM);
                return;
            }

            itemsVisited++;
            if (val.item->isPending()) {
                // Pending item which was not aborted (deleted). Add to
                // outstanding Prepare map.
                outstandingPrepares.emplace(val.item->getKey(),
                                            std::move(val.item));
                return;
            }

            if (val.item->isCommitted()) {
                // Committed item. _If_ there's an outstanding prepared
                // SyncWrite, remove it (as it has already been committed).
                outstandingPrepares.erase(val.item->getKey());
                return;
            }
        }

        EPVBucket& vb;

        // HPS after which we can abort the scan
        uint64_t highPreparedSeqno = std::numeric_limits<uint64_t>::max();

        // Number of items our callback "visits". Used to validate how many
        // items we look at when loading SyncWrites.
        uint64_t itemsVisited = 0;

        /// Map of Document key -> outstanding (not yet Committed / Aborted)
        /// prepares.
        std::unordered_map<StoredDocKey, std::unique_ptr<Item>>
                outstandingPrepares;
    };

    auto& epVb = dynamic_cast<EPVBucket&>(vb);
    const auto start = std::chrono::steady_clock::now();

    // Get the kvStore. Using the RW store as the rollback code that will call
    // this function will modify vbucket_state that will only be reflected in
    // RW store. For warmup case, we don't allow writes at this point in time
    // anyway.
    auto* kvStore = getRWUnderlyingByShard(epVb.getShard()->getId());

    // Need the HPS/HCS so the DurabilityMonitor can be fully resumed
    auto vbState = kvStore->getVBucketState(epVb.getId());
    if (!vbState) {
        throw std::logic_error("EPBucket::loadPreparedSyncWrites: processing " +
                               epVb.getId().to_string() +
                               ", but found no vbucket_state");
    }

    // Insert all outstanding Prepares into the VBucket (HashTable &
    // DurabilityMonitor).
    std::vector<queued_item> prepares;
    if (vbState->persistedPreparedSeqno == vbState->persistedCompletedSeqno) {
        // We don't need to warm up anything for this vBucket as all of our
        // prepares have been completed, but we do need to create the DM
        // with our vbucket_state.
        epVb.loadOutstandingPrepares(vbStateLh, *vbState, std::move(prepares));
        // No prepares loaded
        return {0, 0};
    }

    // We optimise this step by starting the scan at the seqno following the
    // Persisted Completed Seqno. By definition, all earlier prepares have been
    // completed (Committed or Aborted).
    uint64_t startSeqno = vbState->persistedCompletedSeqno + 1;

    // The seqno up to which we will scan for SyncWrites
    uint64_t endSeqno = vbState->persistedPreparedSeqno;

    // If we are were in the middle of receiving/persisting a Disk snapshot then
    // we cannot solely rely on the PCS and PPS due to de-dupe/out of order
    // commit. We could have our committed item higher than the HPS if we do a
    // normal mutation after a SyncWrite and we have not yet fully persisted the
    // disk snapshot to correct the high completed seqno. In this case, we need
    // to read the rest of the disk snapshot to ensure that we pick up any
    // completions of prepares that we may attempt to warm up.
    //
    // Example:
    //
    // Relica receives Disk snapshot
    // [1:Prepare(a), 2:Prepare(b), 3:Mutation(a)...]
    //
    // After receiving and flushing the mutation at seqno 3, the replica has:
    // HPS - 0 (only moves on snapshot end)
    // HCS - 1 (the DM takes care of this)
    // PPS - 2
    // PCS - 0 (we can only move the PCS correctly at snap-end)
    //
    // If we warmup in this case then we load SyncWrites from seqno 1 to 2. If
    // we do this then we will skip the logical completion at seqno 3 for the
    // prepare at seqno 1. This will cause us to have a completed SyncWrite in
    // the DM when we transition to memory which will block any further
    // SyncWrite completions on this node.
    if (vbState->checkpointType == CheckpointType::Disk &&
        static_cast<uint64_t>(vbState->highSeqno) != vbState->lastSnapEnd) {
        endSeqno = vbState->highSeqno;
    }


    // Use ALL_ITEMS filter for the scan. NO_DELETES is insufficient
    // because (committed) SyncDeletes manifest as a prepared_sync_write
    // (doc on disk not deleted) followed by a commit_sync_write (which
    // *is* marked as deleted as that's the resulting state).
    // We need to see that Commit, hence ALL_ITEMS.
    const auto docFilter = DocumentFilter::ALL_ITEMS;
    const auto valFilter = getValueFilterForCompressionMode();

    // Don't expect to find anything already in the HashTable, so use
    // NoLookupCallback.
    auto scanCtx = kvStore->initScanContext(
            std::make_unique<LoadSyncWrites>(epVb, endSeqno),
            std::make_unique<NoLookupCallback>(),
            epVb.getId(),
            startSeqno,
            docFilter,
            valFilter);

    // Storage problems can lead to a null context, kvstore logs details
    if (!scanCtx) {
        EP_LOG_CRITICAL(
                "EPBucket::loadPreparedSyncWrites: scanCtx is null for {}",
                epVb.getId());
        // No prepares loaded
        return {0, 0};
    }

    auto scanResult = kvStore->scan(*scanCtx);

    auto& storageCB = static_cast<LoadSyncWrites&>(scanCtx->getValueCallback());

    // If we abort our scan early due to reaching the HPS then the scan result
    // will be failure but we will have scanned correctly.
    if (storageCB.getStatus() != ENGINE_ENOMEM) {
        Expects(scanResult == scan_success);
    }

    EP_LOG_DEBUG(
            "EPBucket::loadPreparedSyncWrites: Identified {} outstanding "
            "prepared SyncWrites for {} in {}",
            storageCB.outstandingPrepares.size(),
            epVb.getId(),
            cb::time2text(std::chrono::steady_clock::now() - start));

    // Insert all outstanding Prepares into the VBucket (HashTable &
    // DurabilityMonitor).
    prepares.reserve(storageCB.outstandingPrepares.size());
    for (auto& prepare : storageCB.outstandingPrepares) {
        prepares.emplace_back(std::move(prepare.second));
    }
    // Sequence must be sorted by seqno (ascending) for DurabilityMonitor.
    std::sort(
            prepares.begin(), prepares.end(), [](const auto& a, const auto& b) {
                return a->getBySeqno() < b->getBySeqno();
            });

    auto numPrepares = prepares.size();
    epVb.loadOutstandingPrepares(vbStateLh, *vbState, std::move(prepares));
    return {storageCB.itemsVisited, numPrepares};
}

ValueFilter EPBucket::getValueFilterForCompressionMode() {
    auto compressionMode = engine.getCompressionMode();
    if (compressionMode != BucketCompressionMode::Off) {
        return ValueFilter::VALUES_COMPRESSED;
    }

    return ValueFilter::VALUES_DECOMPRESSED;
}

void EPBucket::notifyNewSeqno(const Vbid vbid, const VBNotifyCtx& notifyCtx) {
    if (notifyCtx.notifyFlusher) {
        notifyFlusher(vbid);
    }
    if (notifyCtx.notifyReplication) {
        notifyReplication(vbid, notifyCtx.bySeqno, notifyCtx.syncWrite);
    }
}

Warmup* EPBucket::getWarmup(void) const {
    return warmupTask.get();
}

bool EPBucket::isWarmingUp() {
    return warmupTask && !warmupTask->isComplete();
}

bool EPBucket::isWarmupOOMFailure() {
    return warmupTask && warmupTask->hasOOMFailure();
}

bool EPBucket::maybeWaitForVBucketWarmup(const void* cookie) {
    if (warmupTask) {
        return warmupTask->maybeWaitForVBucketWarmup(cookie);
    }
    return false;
}

void EPBucket::initializeWarmupTask() {
    if (engine.getConfiguration().isWarmup()) {
        warmupTask = std::make_unique<Warmup>(*this, engine.getConfiguration());
    }
}

void EPBucket::startWarmupTask() {
    if (warmupTask) {
        warmupTask->start();
    } else {
        // No warmup, immediately online the bucket.
        warmupCompleted();
    }
}

bool EPBucket::maybeEnableTraffic() {
    // @todo rename.. skal vaere isTrafficDisabled elns
    auto memoryUsed =
            static_cast<double>(stats.getEstimatedTotalMemoryUsed());
    auto maxSize = static_cast<double>(stats.getMaxDataSize());

    if (memoryUsed >= stats.mem_low_wat) {
        EP_LOG_INFO(
                "Total memory use reached to the low water mark, stop warmup"
                ": memoryUsed ({}) >= low water mark ({})",
                memoryUsed,
                uint64_t(stats.mem_low_wat.load()));
        return true;
    } else if (memoryUsed > (maxSize * stats.warmupMemUsedCap)) {
        EP_LOG_INFO(
                "Enough MB of data loaded to enable traffic"
                ": memoryUsed ({}) > (maxSize({}) * warmupMemUsedCap({}))",
                memoryUsed,
                maxSize,
                stats.warmupMemUsedCap.load());
        return true;
    } else if (eviction_policy == EvictionPolicy::Value &&
               stats.warmedUpValues >=
                       (stats.warmedUpKeys * stats.warmupNumReadCap)) {
        // Let ep-engine think we're done with the warmup phase
        // (we should refactor this into "enableTraffic")
        EP_LOG_INFO(
                "Enough number of items loaded to enable traffic (value "
                "eviction)"
                ": warmedUpValues({}) >= (warmedUpKeys({}) * "
                "warmupNumReadCap({}))",
                uint64_t(stats.warmedUpValues.load()),
                uint64_t(stats.warmedUpKeys.load()),
                stats.warmupNumReadCap.load());
        return true;
    } else if (eviction_policy == EvictionPolicy::Full &&
               stats.warmedUpValues >= (warmupTask->getEstimatedItemCount() *
                                        stats.warmupNumReadCap)) {
        // In case of FULL EVICTION, warmed up keys always matches the number
        // of warmed up values, therefore for honoring the min_item threshold
        // in this scenario, we can consider warmup's estimated item count.
        EP_LOG_INFO(
                "Enough number of items loaded to enable traffic (full "
                "eviction)"
                ": warmedUpValues({}) >= (warmup est items({}) * "
                "warmupNumReadCap({}))",
                uint64_t(stats.warmedUpValues.load()),
                uint64_t(warmupTask->getEstimatedItemCount()),
                stats.warmupNumReadCap.load());
        return true;
    }
    return false;
}

void EPBucket::warmupCompleted() {
    // Snapshot VBucket state after warmup to ensure Failover table is
    // persisted.
    scheduleVBStatePersist();

    if (engine.getConfiguration().getAlogPath().length() > 0) {
        if (engine.getConfiguration().isAccessScannerEnabled()) {
            {
                LockHolder lh(accessScanner.mutex);
                accessScanner.enabled = true;
            }
            EP_LOG_INFO("Access Scanner task enabled");
            size_t smin = engine.getConfiguration().getAlogSleepTime();
            setAccessScannerSleeptime(smin, true);
        } else {
            LockHolder lh(accessScanner.mutex);
            accessScanner.enabled = false;
            EP_LOG_INFO("Access Scanner task disabled");
        }

        Configuration& config = engine.getConfiguration();
        config.addValueChangedListener(
                "access_scanner_enabled",
                std::make_unique<ValueChangedListener>(*this));
        config.addValueChangedListener(
                "alog_sleep_time",
                std::make_unique<ValueChangedListener>(*this));
        config.addValueChangedListener(
                "alog_task_time",
                std::make_unique<ValueChangedListener>(*this));
    }

    // "0" sleep_time means that the first snapshot task will be executed
    // right after warmup. Subsequent snapshot tasks will be scheduled every
    // 60 sec by default.
    ExecutorPool* iom = ExecutorPool::get();
    ExTask task = std::make_shared<StatSnap>(&engine, 0, false);
    statsSnapshotTaskId = iom->schedule(task);

    collectionsManager->warmupCompleted(*this);
}

void EPBucket::stopWarmup(void) {
    // forcefully stop current warmup task
    if (isWarmingUp()) {
        EP_LOG_INFO(
                "Stopping warmup while engine is loading "
                "data from underlying storage, shutdown = {}",
                stats.isShutdown ? "yes" : "no");
        warmupTask->stop();
    }
}

bool EPBucket::isByIdScanSupported() const {
    return getStorageProperties().hasByIdScan();
}<|MERGE_RESOLUTION|>--- conflicted
+++ resolved
@@ -684,7 +684,6 @@
     }
 
     if (hps) {
-<<<<<<< HEAD
         Expects(hps > proposedVBState.persistedPreparedSeqno);
         proposedVBState.persistedPreparedSeqno = *hps;
     }
@@ -705,35 +704,16 @@
         // vbucket_state::needsToBePersisted().
         if (!rwUnderlying->snapshotVBucket(vbid, commitData.proposedVBState)) {
             // @todo: MB-36773, vbstate update is not retried
+
+            // @todo: Add test for stressing this code path
+            //
+            // Flush failed, we need to reset the pcursor to the original
+            // position. At the next run the flusher will re-attempt by
+            // retrieving all the items from the disk queue again.
+            toFlush.flushHandle->markFlushFailed();
+
             return {MoreAvailable::Yes, 0, WakeCkptRemover::No};
         }
-=======
-        Expects(hps > vbstate.persistedPreparedSeqno);
-        vbstate.persistedPreparedSeqno = *hps;
-    }
-
-    vbstate.maxVisibleSeqno = maxVisibleSeqno;
-
-    // @todo MB-37920: This call potentially does 2 things:
-    //   1) update the cached vbstate
-    //   2) persisted the new vbstate
-    // The function returns false if the operation fails. But, (1) may
-    // succeed and (2) may fail, which makes function to return false.
-    // In that case we do not rollback the cached vbstate, which exposes
-    // a wrong on-disk state at that point.
-    // Also, when we re-attempt to flush a set-vbstate item we may fail again
-    // because of the optimization at vbucket_state::needsToBePersisted().
-    if (!rwUnderlying->snapshotVBucket(vb->getId(), vbstate, options)) {
-        // @todo: Add test for stressing this code path
-        //
-        // Flush failed, we need to reset the pcursor to the original
-        // position. At the next run the flusher will re-attempt by retrieving
-        // all the items from the disk queue again.
-        toFlush.flushHandle->markFlushFailed();
-
-        return {MoreAvailable::Yes, 0, WakeCkptRemover::No};
-    }
->>>>>>> 1f59936f
 
         // Update in-memory vbstate
         rwUnderlying->setVBucketState(vbid, commitData.proposedVBState);
@@ -776,19 +756,11 @@
     const auto flushSuccess = commit(vbid, *rwUnderlying, commitData);
 
     if (!flushSuccess) {
-<<<<<<< HEAD
-=======
-        // Flusher failed to commit the batch, rollback vbstate
-        if (rwUnderlying->getVBucketState(vbid)) {
-            *rwUnderlying->getVBucketState(vbid) = vbstateRollback;
-        }
-
         // Flush failed, we need to reset the pcursor to the original
         // position. At the next run the flusher will re-attempt by retrieving
         // all the items from the disk queue again.
         toFlush.flushHandle->markFlushFailed();
 
->>>>>>> 1f59936f
         Expects(!vb->rejectQueue.empty());
         Expects(vb->rejectQueue.size() == flushBatchSize);
 
