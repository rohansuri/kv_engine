/* -*- Mode: C++; tab-width: 4; c-basic-offset: 4; indent-tabs-mode: nil -*- */
/*
 *     Copyright 2016 Couchbase, Inc
 *
 *   Licensed under the Apache License, Version 2.0 (the "License");
 *   you may not use this file except in compliance with the License.
 *   You may obtain a copy of the License at
 *
 *       http://www.apache.org/licenses/LICENSE-2.0
 *
 *   Unless required by applicable law or agreed to in writing, software
 *   distributed under the License is distributed on an "AS IS" BASIS,
 *   WITHOUT WARRANTIES OR CONDITIONS OF ANY KIND, either express or implied.
 *   See the License for the specific language governing permissions and
 *   limitations under the License.
 */

/*
 * Unit test for DCP-related classes.
 *
 * Due to the way our classes are structured, most of the different DCP classes
 * need an instance of EventuallyPersistentStore & other related objects.
 */

#include "connmap.h"
#include "dcp/dcpconnmap.h"
#include "dcp/producer.h"
#include "dcp/stream.h"
#include "evp_engine_test.h"
#include "programs/engine_testapp/mock_server.h"
#include "../mock/mock_dcp.h"
#include "../mock/mock_dcp_producer.h"
#include "../mock/mock_dcp_consumer.h"

#include <gtest/gtest.h>

// Mock of the ActiveStream class. Wraps the real ActiveStream, but exposes
// normally protected methods publically for test purposes.
class MockActiveStream : public ActiveStream {
public:
    MockActiveStream(EventuallyPersistentEngine* e, dcp_producer_t p,
                     const std::string &name, uint32_t flags, uint32_t opaque,
                     uint16_t vb, uint64_t st_seqno, uint64_t en_seqno,
                     uint64_t vb_uuid, uint64_t snap_start_seqno,
                     uint64_t snap_end_seqno)
    : ActiveStream(e, p, name, flags, opaque, vb, st_seqno, en_seqno, vb_uuid,
                   snap_start_seqno, snap_end_seqno) {}

    // Expose underlying protected ActiveStream methods as public
    void public_getOutstandingItems(RCPtr<VBucket> &vb,
                                    std::vector<queued_item> &items) {
        getOutstandingItems(vb, items);
    }

    void public_processItems(std::vector<queued_item>& items) {
        processItems(items);
    }

    bool public_nextCheckpointItem() {
        return nextCheckpointItem();
    }

    const std::queue<DcpResponse*>& public_readyQ() {
        return readyQ;
    }

    DcpResponse* public_nextQueuedItem() {
        return nextQueuedItem();
    }
};

/* Mock of the PassiveStream class. Wraps the real PassiveStream, but exposes
 * normally protected methods publically for test purposes.
 */
class MockPassiveStream : public PassiveStream {
public:
    MockPassiveStream(EventuallyPersistentEngine* e, dcp_consumer_t consumer,
                      const std::string &name, uint32_t flags, uint32_t opaque,
                      uint16_t vb, uint64_t start_seqno, uint64_t end_seqno,
                      uint64_t vb_uuid, uint64_t snap_start_seqno,
                      uint64_t snap_end_seqno, uint64_t vb_high_seqno)
    : PassiveStream(e, consumer, name, flags, opaque, vb, start_seqno,
                    end_seqno, vb_uuid, snap_start_seqno, snap_end_seqno,
                    vb_high_seqno) {}

    // Expose underlying protected PassiveStream methods as public
    bool public_transitionState(stream_state_t newState) {
        return transitionState(newState);
    }
};

/*
 * Mock of the DcpConnMap class.  Wraps the real DcpConnMap, but exposes
 * normally protected methods publically for test purposes.
 */
class MockDcpConnMap: public DcpConnMap {
public:
    MockDcpConnMap(EventuallyPersistentEngine &theEngine)
    : DcpConnMap(theEngine)
    {}

    size_t getNumberOfDeadConnections() {
        return deadConnections.size();
    }

    AtomicQueue<connection_t>& getPendingNotifications() {
        return pendingNotifications;
    }

    void initialize(conn_notifier_type ntype) {
        connNotifier_ = new ConnNotifier(ntype, *this);
        // We do not create a ConnNotifierCallback task
        // We do not create a ConnManager task
        // The ConnNotifier is deleted in the DcpConnMap
        // destructor
    }
};

class DCPTest : public EventuallyPersistentEngineTest {
protected:
    void SetUp() override {
        EventuallyPersistentEngineTest::SetUp();

        // Set AuxIO threads to zero, so that the producer's
        // ActiveStreamCheckpointProcesserTask doesn't run.
        ExecutorPool::get()->setMaxAuxIO(0);
        // Set NonIO threads to zero, so the connManager
        // task does not run.
        ExecutorPool::get()->setMaxNonIO(0);
    }

    // Use TearDown from parent class
};

class StreamTest : public DCPTest {
protected:
    void TearDown() {
        producer->clearCheckpointProcessorTaskQueues();
        // Destroy various engine objects
        vb0.reset();
        stream.reset();
        producer.reset();
        DCPTest::TearDown();
    }

    // Setup a DCP producer and attach a stream and cursor to it.
    void setup_dcp_stream() {
        producer = new DcpProducer(*engine, /*cookie*/nullptr,
                                   "test_producer", /*notifyOnly*/false);
        stream = new MockActiveStream(engine, producer,
                                      producer->getName(), /*flags*/0,
                                      /*opaque*/0, vbid,
                                      /*st_seqno*/0,
                                      /*en_seqno*/~0,
                                      /*vb_uuid*/0xabcd,
                                      /*snap_start_seqno*/0,
                                      /*snap_end_seqno*/~0);
        vb0 = engine->getVBucket(0);
        EXPECT_TRUE(vb0) << "Failed to get valid VBucket object for id 0";
        EXPECT_FALSE(vb0->checkpointManager.registerCursor(
                                                           producer->getName(),
                                                           1, false,
                                                           MustSendCheckpointEnd::NO))
            << "Found an existing TAP cursor when attempting to register ours";
    }

    dcp_producer_t producer;
    stream_t stream;
    RCPtr<VBucket> vb0;
};

/* Regression test for MB-17766 - ensure that when an ActiveStream is preparing
 * queued items to be sent out via a DCP consumer, that nextCheckpointItem()
 * doesn't incorrectly return false (meaning that there are no more checkpoint
 * items to send).
 */
TEST_F(StreamTest, test_mb17766) {

    // Add an item.
    store_item(vbid, "key", "value");

    setup_dcp_stream();

    // Should start with nextCheckpointItem() returning true.
    MockActiveStream* mock_stream = static_cast<MockActiveStream*>(stream.get());
    EXPECT_TRUE(mock_stream->public_nextCheckpointItem())
        << "nextCheckpointItem() should initially be true.";

    std::vector<queued_item> items;

    // Get the set of outstanding items
    mock_stream->public_getOutstandingItems(vb0, items);

    // REGRESSION CHECK: nextCheckpointItem() should still return true
    EXPECT_TRUE(mock_stream->public_nextCheckpointItem())
        << "nextCheckpointItem() after getting outstanding items should be true.";

    // Process the set of items
    mock_stream->public_processItems(items);

    // Should finish with nextCheckpointItem() returning false.
    EXPECT_FALSE(mock_stream->public_nextCheckpointItem())
        << "nextCheckpointItem() after processing items should be false.";
}

// Check that the items remaining statistic is accurate and is unaffected
// by de-duplication.
TEST_F(StreamTest, MB17653_ItemsRemaining) {

    // Create 10 mutations to the same key which, while increasing the high
    // seqno by 10 will result in de-duplication and hence only one actual
    // mutation being added to the checkpoint items.
    const int set_op_count = 10;
    for (unsigned int ii = 0; ii < set_op_count; ii++) {
        store_item(vbid, "key", "value");
    }

    setup_dcp_stream();

    // Should start with one item remaining.
    MockActiveStream* mock_stream = static_cast<MockActiveStream*>(stream.get());

    EXPECT_EQ(1, mock_stream->getItemsRemaining())
        << "Unexpected initial stream item count";

    // Populate the streams' ready queue with items from the checkpoint,
    // advancing the streams' cursor. Should result in no change in items
    // remaining (they still haven't been send out of the stream).
    mock_stream->nextCheckpointItemTask();
    EXPECT_EQ(1, mock_stream->getItemsRemaining())
        << "Mismatch after moving items to ready queue";

    // Add another mutation. As we have already iterated over all checkpoint
    // items and put into the streams' ready queue, de-duplication of this new
    // mutation (from the point of view of the stream) isn't possible, so items
    // remaining should increase by one.
    store_item(vbid, "key", "value");
    EXPECT_EQ(2, mock_stream->getItemsRemaining())
        << "Mismatch after populating readyQ and storing 1 more item";

    // Now actually drain the items from the readyQ and see how many we received,
    // excluding meta items. This will result in all but one of the checkpoint
    // items (the one we added just above) being drained.
    std::unique_ptr<DcpResponse> response(mock_stream->public_nextQueuedItem());
    ASSERT_NE(nullptr, response);
    EXPECT_TRUE(response->isMetaEvent()) << "Expected 1st item to be meta";

    response.reset(mock_stream->public_nextQueuedItem());
    ASSERT_NE(nullptr, response);
    EXPECT_FALSE(response->isMetaEvent()) << "Expected 2nd item to be non-meta";

    response.reset(mock_stream->public_nextQueuedItem());
    EXPECT_EQ(nullptr, response) << "Expected there to not be a 3rd item.";

    EXPECT_EQ(1, mock_stream->getItemsRemaining())
        << "Expected to have 1 item remaining (in checkpoint) after draining readyQ";

    // Add another 10 mutations on a different key. This should only result in
    // us having one more item (not 10) due to de-duplication in
    // checkpoints.
    for (unsigned int ii = 0; ii < set_op_count; ii++) {
        store_item(vbid, "key_2", "value");
    }

    EXPECT_EQ(2, mock_stream->getItemsRemaining())
        << "Expected two items after adding 1 more to existing checkpoint";

    // Copy items into readyQ a second time, and drain readyQ so we should
    // have no items left.
    mock_stream->nextCheckpointItemTask();
    do {
        response.reset(mock_stream->public_nextQueuedItem());
    } while (response);
    EXPECT_EQ(0, mock_stream->getItemsRemaining())
        << "Should have 0 items remaining after advancing cursor and draining readyQ";
}

TEST_F(StreamTest, test_mb18625) {

    // Add an item.
    store_item(vbid, "key", "value");

    setup_dcp_stream();

    // Should start with nextCheckpointItem() returning true.
    MockActiveStream* mock_stream = static_cast<MockActiveStream*>(stream.get());
    EXPECT_TRUE(mock_stream->public_nextCheckpointItem())
        << "nextCheckpointItem() should initially be true.";

    std::vector<queued_item> items;

    // Get the set of outstanding items
    mock_stream->public_getOutstandingItems(vb0, items);

    // Set stream to DEAD to simulate a close stream request
    mock_stream->setDead(END_STREAM_CLOSED);

    // Process the set of items retrieved from checkpoint queues previously
    mock_stream->public_processItems(items);

    // Retrieve the next message in the stream's readyQ
    DcpResponse *op = mock_stream->public_nextQueuedItem();
    EXPECT_EQ(DCP_STREAM_END, op->getEvent())
        << "Expected the STREAM_END message";
    delete op;

    // Expect no other message to be queued after stream end message
    EXPECT_EQ(0, (mock_stream->public_readyQ()).size())
        << "Expected no more messages in the readyQ";
}

class ConnectionTest : public DCPTest {
protected:
    ENGINE_ERROR_CODE set_vb_state(uint16_t vbid, vbucket_state_t state) {
        return engine->getEpStore()->setVBucketState(vbid, state, true);
    }
};

ENGINE_ERROR_CODE mock_noop_return_engine_e2big(const void* cookie,uint32_t opaque) {
    return ENGINE_E2BIG;
}

TEST_F(ConnectionTest, test_maybesendnoop_buffer_full) {
    const void* cookie = create_mock_cookie();
    // Create a Mock Dcp producer
    MockDcpProducer producer(*engine, cookie, "test_producer", /*notifyOnly*/false);

    struct dcp_message_producers producers = {nullptr, nullptr, nullptr, nullptr,
        nullptr, nullptr, nullptr, nullptr, nullptr, nullptr, nullptr, nullptr,
        mock_noop_return_engine_e2big, nullptr, nullptr};

    producer.setNoopEnabled(true);
    producer.setNoopSendTime(21);
    ENGINE_ERROR_CODE ret = producer.maybeSendNoop(&producers);
    EXPECT_EQ(ENGINE_E2BIG, ret)
    << "maybeSendNoop not returning ENGINE_E2BIG";
    EXPECT_FALSE(producer.getNoopPendingRecv())
    << "Waiting for noop acknowledgement";
    EXPECT_EQ(21, producer.getNoopSendTime())
    << "SendTime has been updated";
    destroy_mock_cookie(cookie);
}

TEST_F(ConnectionTest, test_maybesendnoop_send_noop) {
    const void* cookie = create_mock_cookie();
    // Create a Mock Dcp producer
    MockDcpProducer producer(*engine, cookie, "test_producer", /*notifyOnly*/false);

    std::unique_ptr<dcp_message_producers> producers(get_dcp_producers(handle, engine_v1));
    producer.setNoopEnabled(true);
    producer.setNoopSendTime(21);
    ENGINE_ERROR_CODE ret = producer.maybeSendNoop(producers.get());
    EXPECT_EQ(ENGINE_WANT_MORE, ret)
    << "maybeSendNoop not returning ENGINE_WANT_MORE";
    EXPECT_TRUE(producer.getNoopPendingRecv())
    << "Not waiting for noop acknowledgement";
    EXPECT_NE(21, producer.getNoopSendTime())
    << "SendTime has not been updated";
    destroy_mock_cookie(cookie);
}

TEST_F(ConnectionTest, test_maybesendnoop_noop_already_pending) {
    const void* cookie = create_mock_cookie();
    // Create a Mock Dcp producer
    MockDcpProducer producer(*engine, cookie, "test_producer",
                             /*notifyOnly*/false);

    std::unique_ptr<dcp_message_producers> producers(
            get_dcp_producers(handle, engine_v1));
    mock_time_travel(engine->getConfiguration().getDcpIdleTimeout() + 1);
    producer.setNoopEnabled(true);
    producer.setNoopSendTime(0);
    ENGINE_ERROR_CODE ret = producer.maybeSendNoop(producers.get());
    // Check to see if a noop was sent i.e. returned ENGINE_WANT_MORE
    EXPECT_EQ(ENGINE_WANT_MORE, ret)
        << "maybeSendNoop not returning ENGINE_WANT_MORE";
    EXPECT_TRUE(producer.getNoopPendingRecv())
        << "Not awaiting noop acknowledgement";
    EXPECT_NE(0, producer.getNoopSendTime())
        << "SendTime has not been updated";
    ret = producer.maybeSendNoop(producers.get());
    // Check to see if a noop was not sent i.e. returned ENGINE_FAILED
    EXPECT_EQ(ENGINE_FAILED, ret)
        << "maybeSendNoop not returning ENGINE_FAILED";
    producer.setLastReceiveTime(0);
    ret = producer.maybeDisconnect();
    // Check to see if we want to disconnect i.e. returned ENGINE_DISCONNECT
    EXPECT_EQ(ENGINE_DISCONNECT, ret)
        << "maybeDisconnect not returning ENGINE_DISCONNECT";
    producer.setLastReceiveTime(engine->getConfiguration().
                                getDcpIdleTimeout() + 1);
    ret = producer.maybeDisconnect();
    // Check to see if we don't want to disconnect i.e. returned ENGINE_FAILED
    EXPECT_EQ(ENGINE_FAILED, ret)
        << "maybeDisconnect not returning ENGINE_FAILED";
    EXPECT_TRUE(producer.getNoopPendingRecv())
        << "Not waiting for noop acknowledgement";
    destroy_mock_cookie(cookie);
}

TEST_F(ConnectionTest, test_maybesendnoop_not_enabled) {
    const void* cookie = create_mock_cookie();
    // Create a Mock Dcp producer
    MockDcpProducer producer(*engine, cookie, "test_producer", /*notifyOnly*/false);

    std::unique_ptr<dcp_message_producers> producers(get_dcp_producers(handle, engine_v1));
    producer.setNoopEnabled(false);
    producer.setNoopSendTime(21);
    ENGINE_ERROR_CODE ret = producer.maybeSendNoop(producers.get());
    EXPECT_EQ(ENGINE_FAILED, ret)
    << "maybeSendNoop not returning ENGINE_FAILED";
    EXPECT_FALSE(producer.getNoopPendingRecv())
    << "Waiting for noop acknowledgement";
    EXPECT_EQ(21, producer.getNoopSendTime())
    << "SendTime has been updated";
    destroy_mock_cookie(cookie);
}

TEST_F(ConnectionTest, test_maybesendnoop_not_sufficient_time_passed) {
    const void* cookie = create_mock_cookie();
    // Create a Mock Dcp producer
    MockDcpProducer producer(*engine, cookie, "test_producer", /*notifyOnly*/false);

    std::unique_ptr<dcp_message_producers> producers(get_dcp_producers(handle, engine_v1));
    producer.setNoopEnabled(true);
    rel_time_t current_time = ep_current_time();
    producer.setNoopSendTime(current_time);
    ENGINE_ERROR_CODE ret = producer.maybeSendNoop(producers.get());
    EXPECT_EQ(ENGINE_FAILED, ret)
    << "maybeSendNoop not returning ENGINE_FAILED";
    EXPECT_FALSE(producer.getNoopPendingRecv())
    << "Waiting for noop acknowledgement";
    EXPECT_EQ(current_time, producer.getNoopSendTime())
    << "SendTime has been incremented";
    destroy_mock_cookie(cookie);
}

TEST_F(ConnectionTest, test_deadConnections) {
    MockDcpConnMap connMap(*engine);
    connMap.initialize(DCP_CONN_NOTIFIER);
    const void *cookie = create_mock_cookie();
    // Create a new Dcp producer
    dcp_producer_t producer = connMap.newProducer(cookie, "test_producer",
                                    /*notifyOnly*/false);

    // Disconnect the producer connection
    connMap.disconnect(cookie);
    EXPECT_EQ(1, connMap.getNumberOfDeadConnections())
        << "Unexpected number of dead connections";
    connMap.manageConnections();
    // Should be zero deadConnections
    EXPECT_EQ(0, connMap.getNumberOfDeadConnections())
        << "Dead connections still remain";
}

TEST_F(ConnectionTest, test_mb17042_duplicate_name_producer_connections) {
    MockDcpConnMap connMap(*engine);
    connMap.initialize(DCP_CONN_NOTIFIER);
    const void* cookie1 = create_mock_cookie();
    const void* cookie2 = create_mock_cookie();
    // Create a new Dcp producer
    dcp_producer_t producer = connMap.newProducer(cookie1, "test_producer",
                                                  /*notifyOnly*/false);
    EXPECT_NE(0, producer) << "producer is null";

    // Create a duplicate Dcp producer
    dcp_producer_t duplicateproducer = connMap.newProducer(cookie2, "test_producer",
                                                           /*notifyOnly*/false);
    EXPECT_TRUE(producer->doDisconnect()) << "producer doDisconnect == false";
    EXPECT_NE(0, duplicateproducer) << "duplicateproducer is null";

    // Disconnect the producer connection
    connMap.disconnect(cookie1);
    // Disconnect the duplicateproducer connection
    connMap.disconnect(cookie2);
    // Cleanup the deadConnections
    connMap.manageConnections();
    // Should be zero deadConnections
    EXPECT_EQ(0, connMap.getNumberOfDeadConnections())
        << "Dead connections still remain";
}

TEST_F(ConnectionTest, test_mb17042_duplicate_name_consumer_connections) {
    MockDcpConnMap connMap(*engine);
    connMap.initialize(DCP_CONN_NOTIFIER);
    struct mock_connstruct* cookie1 = (struct mock_connstruct*)create_mock_cookie();
    struct mock_connstruct* cookie2 = (struct mock_connstruct*)create_mock_cookie();
    // Create a new Dcp consumer
    dcp_consumer_t consumer = connMap.newConsumer(cookie1, "test_consumer");
    EXPECT_NE(0, consumer) << "consumer is null";

    // Create a duplicate Dcp consumer
    dcp_consumer_t duplicateconsumer = connMap.newConsumer(cookie2, "test_consumer");
    EXPECT_TRUE(consumer->doDisconnect()) << "consumer doDisconnect == false";
    EXPECT_NE(0, duplicateconsumer) << "duplicateconsumer is null";

    // Disconnect the consumer connection
    connMap.disconnect(cookie1);
    // Disconnect the duplicateconsumer connection
    connMap.disconnect(cookie2);
    // Cleanup the deadConnections
    connMap.manageConnections();
    // Should be zero deadConnections
    EXPECT_EQ(0, connMap.getNumberOfDeadConnections())
        << "Dead connections still remain";
}

TEST_F(ConnectionTest, test_mb17042_duplicate_cookie_producer_connections) {
    MockDcpConnMap connMap(*engine);
    connMap.initialize(DCP_CONN_NOTIFIER);
    const void* cookie = create_mock_cookie();
    // Create a new Dcp producer
    dcp_producer_t producer = connMap.newProducer(cookie, "test_producer1",
                                                   /*notifyOnly*/false);

    // Create a duplicate Dcp producer
    dcp_producer_t duplicateproducer = connMap.newProducer(cookie, "test_producer2",
                                                            /*notifyOnly*/false);
    EXPECT_TRUE(producer->doDisconnect()) << "producer doDisconnect == false";
    EXPECT_EQ(0, duplicateproducer) << "duplicateproducer is not null";

    // Disconnect the producer connection
    connMap.disconnect(cookie);
    // Cleanup the deadConnections
    connMap.manageConnections();
    // Should be zero deadConnections
    EXPECT_EQ(0, connMap.getNumberOfDeadConnections())
        << "Dead connections still remain";
}

TEST_F(ConnectionTest, test_mb17042_duplicate_cookie_consumer_connections) {
    MockDcpConnMap connMap(*engine);
    connMap.initialize(DCP_CONN_NOTIFIER);
    const void* cookie = create_mock_cookie();
    // Create a new Dcp consumer
    dcp_consumer_t consumer = connMap.newConsumer(cookie, "test_consumer1");

    // Create a duplicate Dcp consumer
    dcp_consumer_t duplicateconsumer = connMap.newConsumer(cookie, "test_consumer2");
    EXPECT_TRUE(consumer->doDisconnect()) << "consumer doDisconnect == false";
    EXPECT_EQ(0, duplicateconsumer) << "duplicateconsumer is not null";

    // Disconnect the consumer connection
    connMap.disconnect(cookie);
    // Cleanup the deadConnections
    connMap.manageConnections();
    // Should be zero deadConnections
    EXPECT_EQ(0, connMap.getNumberOfDeadConnections())
        << "Dead connections still remain";
}

TEST_F(ConnectionTest, test_update_of_last_message_time_in_consumer) {
    const void* cookie = create_mock_cookie();
    // Create a Mock Dcp consumer
    MockDcpConsumer *consumer = new MockDcpConsumer(*engine, cookie, "test_consumer");
    consumer->setLastMessageTime(1234);
    consumer->addStream(/*opaque*/0, /*vbucket*/0, /*flags*/0);
    EXPECT_NE(1234, consumer->getLastMessageTime())
        << "lastMessagerTime not updated for addStream";
    consumer->setLastMessageTime(1234);
    consumer->closeStream(/*opaque*/0, /*vbucket*/0);
    EXPECT_NE(1234, consumer->getLastMessageTime())
        << "lastMessagerTime not updated for closeStream";
    consumer->setLastMessageTime(1234);
    consumer->streamEnd(/*opaque*/0, /*vbucket*/0, /*flags*/0);
    EXPECT_NE(1234, consumer->getLastMessageTime())
        << "lastMessagerTime not updated for streamEnd";
    consumer->mutation(/*opaque*/0,
                       /*key*/nullptr,
                       /*nkey*/0,
                       /*value*/nullptr,
                       /*nvalue*/0,
                       /*cas*/0,
                       /*vbucket*/0,
                       /*flags*/0,
                       /*datatype*/0,
                       /*locktime*/0,
                       /*bySeqno*/0,
                       /*revSeqno*/0,
                       /*exprtime*/0,
                       /*nru*/0,
                       /*meta*/nullptr,
                       /*nmeta*/0);
    EXPECT_NE(1234, consumer->getLastMessageTime())
        << "lastMessagerTime not updated for mutation";
    consumer->setLastMessageTime(1234);
    consumer->deletion(/*opaque*/0,
                       /*key*/nullptr,
                       /*nkey*/0,
                       /*cas*/0,
                       /*vbucket*/0,
                       /*bySeqno*/0,
                       /*revSeqno*/0,
                       /*meta*/nullptr,
                       /*nmeta*/0);
    EXPECT_NE(1234, consumer->getLastMessageTime())
        << "lastMessagerTime not updated for deletion";
    consumer->setLastMessageTime(1234);
    consumer->expiration(/*opaque*/0,
                         /*key*/nullptr,
                         /*nkey*/0,
                         /*cas*/0,
                         /*vbucket*/0,
                         /*bySeqno*/0,
                         /*revSeqno*/0,
                         /*meta*/nullptr,
                         /*nmeta*/0);
    EXPECT_NE(1234, consumer->getLastMessageTime())
        << "lastMessagerTime not updated for expiration";
    consumer->setLastMessageTime(1234);
    consumer->snapshotMarker(/*opaque*/0,
                             /*vbucket*/0,
                             /*start_seqno*/0,
                             /*end_seqno*/0,
                             /*flags*/0);
    EXPECT_NE(1234, consumer->getLastMessageTime())
        << "lastMessagerTime not updated for snapshotMarker";
    consumer->setLastMessageTime(1234);
    consumer->noop(/*opaque*/0);
    EXPECT_NE(1234, consumer->getLastMessageTime())
        << "lastMessagerTime not updated for noop";
    consumer->setLastMessageTime(1234);
    consumer->flush(/*opaque*/0, /*vbucket*/0);
    EXPECT_NE(1234, consumer->getLastMessageTime())
        << "lastMessagerTime not updated for flush";
    consumer->setLastMessageTime(1234);
    consumer->setVBucketState(/*opaque*/0,
                              /*vbucket*/0,
                              /*state*/vbucket_state_active);
    EXPECT_NE(1234, consumer->getLastMessageTime())
        << "lastMessagerTime not updated for setVBucketState";
    destroy_mock_cookie(cookie);
}

<<<<<<< HEAD
TEST_F(ConnectionTest, test_consumer_add_stream) {
    const void* cookie = create_mock_cookie();
    uint16_t vbid = 0;

    /* Create a Mock Dcp consumer. Since child class subobj of MockDcpConsumer
       obj are accounted for by SingleThreadedRCPtr, use the same here */
    connection_t conn = new MockDcpConsumer(*engine, cookie, "test_consumer");
    MockDcpConsumer* consumer = dynamic_cast<MockDcpConsumer*>(conn.get());

    ASSERT_EQ(ENGINE_SUCCESS, set_vb_state(vbid, vbucket_state_replica));
    ASSERT_EQ(ENGINE_SUCCESS, consumer->addStream(/*opaque*/0, vbid,
                                                  /*flags*/0));

    /* Set the passive to dead state. Note that we want to set the stream to
       dead state but not erase it from the streams map in the consumer
       connection*/
    MockPassiveStream *stream = static_cast<MockPassiveStream*>
                                    ((consumer->getVbucketStream(vbid)).get());

    stream->public_transitionState(STREAM_DEAD);

    /* Add a passive stream on the same vb */
    ASSERT_EQ(ENGINE_SUCCESS, consumer->addStream(/*opaque*/0, vbid,
                                                  /*flags*/0));

    /* Expected the newly added stream to be in active state */
    stream = static_cast<MockPassiveStream*>
                                    ((consumer->getVbucketStream(vbid)).get());
    ASSERT_TRUE(stream->isActive());

    /* Close stream before deleting the connection */
    ASSERT_EQ(ENGINE_SUCCESS, consumer->closeStream(/*opaque*/0, vbid));
=======
// Regression test for MB 20645 - ensure that a call to addStats after a
// connection has been disconnected (and closeAllStreams called) doesn't crash.
TEST_F(ConnectionTest, test_mb20645_stats_after_closeAllStreams) {
    MockDcpConnMap connMap(*engine);
    connMap.initialize(DCP_CONN_NOTIFIER);
    const void *cookie = create_mock_cookie();
    // Create a new Dcp producer
    dcp_producer_t producer = connMap.newProducer(cookie, "test_producer",
                                    /*notifyOnly*/false);

    // Disconnect the producer connection
    connMap.disconnect(cookie);

    // Try to read stats. Shouldn't crash.
    producer->addStats([](const char *key, const uint16_t klen,
                          const char *val, const uint32_t vlen,
                          const void *cookie) {}, nullptr);
>>>>>>> aab7a331

    destroy_mock_cookie(cookie);
}

<<<<<<< HEAD
=======

>>>>>>> aab7a331
class NotifyTest : public DCPTest {
protected:
    void SetUp() {
        // The test is going to replace a server API method, we must
        // be able to undo that
        sapi = *get_mock_server_api();
        scookie_api = *get_mock_server_api()->cookie;
        DCPTest::SetUp();
    }

    void TearDown() {
        // Reset the server_api for other tests
        *get_mock_server_api() = sapi;
        *get_mock_server_api()->cookie = scookie_api;
        DCPTest::TearDown();
    }

    SERVER_HANDLE_V1 sapi;
    SERVER_COOKIE_API scookie_api;
    std::unique_ptr<MockDcpConnMap> connMap;
    dcp_producer_t producer;
    int callbacks;
};

class ConnMapNotifyTest {
public:
    ConnMapNotifyTest(EventuallyPersistentEngine& engine)
        : connMap(new MockDcpConnMap(engine)),
          callbacks(0) {
        connMap->initialize(DCP_CONN_NOTIFIER);

        // Use 'this' instead of a mock cookie
        producer = connMap->newProducer(static_cast<void*>(this),
                                        "test_producer",
                                        /*notifyOnly*/false);
    }

    void notify() {
        callbacks++;
        connMap->notifyPausedConnection(producer.get(), /*schedule*/true);
    }

    int getCallbacks() {
        return callbacks;
    }


    static void dcp_test_notify_io_complete(const void *cookie,
                                            ENGINE_ERROR_CODE status) {
        auto notifyTest = reinterpret_cast<const ConnMapNotifyTest*>(cookie);
        // 3. Call notifyPausedConnection again. We're now interleaved inside
        //    of notifyAllPausedConnections, a second notification should occur.
        const_cast<ConnMapNotifyTest*>(notifyTest)->notify();
    }

    std::unique_ptr<MockDcpConnMap> connMap;
    dcp_producer_t producer;

private:
    int callbacks;

};


TEST_F(NotifyTest, test_mb19503_connmap_notify) {
    ConnMapNotifyTest notifyTest(*engine);

    // Hook into notify_io_complete
    SERVER_COOKIE_API* scapi = get_mock_server_api()->cookie;
    scapi->notify_io_complete = ConnMapNotifyTest::dcp_test_notify_io_complete;

    // Should be 0 when we begin
    ASSERT_EQ(0, notifyTest.getCallbacks());
    ASSERT_TRUE(notifyTest.producer->isPaused());
    ASSERT_EQ(0, notifyTest.connMap->getPendingNotifications().size());

    // 1. Call notifyPausedConnection with schedule = true
    //    this will queue the producer
    notifyTest.connMap->notifyPausedConnection(notifyTest.producer.get(),
                                               /*schedule*/true);
    EXPECT_EQ(1, notifyTest.connMap->getPendingNotifications().size());

    // 2. Call notifyAllPausedConnections this will invoke notifyIOComplete
    //    which we've hooked into. For step 3 go to dcp_test_notify_io_complete
    notifyTest.connMap->notifyAllPausedConnections();

    // 2.1 One callback should of occurred, and we should still have one
    //     notification pending (see dcp_test_notify_io_complete).
    EXPECT_EQ(1, notifyTest.getCallbacks());
    EXPECT_EQ(1, notifyTest.connMap->getPendingNotifications().size());

    // 4. Call notifyAllPausedConnections again, is there a new connection?
    notifyTest.connMap->notifyAllPausedConnections();

    // 5. There should of been 2 callbacks
    EXPECT_EQ(2, notifyTest.getCallbacks());
}

// Variation on test_mb19503_connmap_notify - check that notification is correct
// when notifiable is not paused.
TEST_F(NotifyTest, test_mb19503_connmap_notify_paused) {
    ConnMapNotifyTest notifyTest(*engine);

    // Hook into notify_io_complete
    SERVER_COOKIE_API* scapi = get_mock_server_api()->cookie;
    scapi->notify_io_complete = ConnMapNotifyTest::dcp_test_notify_io_complete;

    // Should be 0 when we begin
    ASSERT_EQ(notifyTest.getCallbacks(), 0);
    ASSERT_TRUE(notifyTest.producer->isPaused());
    ASSERT_EQ(0, notifyTest.connMap->getPendingNotifications().size());

    // 1. Call notifyPausedConnection with schedule = true
    //    this will queue the producer
    notifyTest.connMap->notifyPausedConnection(notifyTest.producer.get(),
                                               /*schedule*/true);
    EXPECT_EQ(1, notifyTest.connMap->getPendingNotifications().size());

    // 2. Mark connection as not paused.
    notifyTest.producer->setPaused(false);

    // 3. Call notifyAllPausedConnections - as the connection is not paused
    // this should *not* invoke notifyIOComplete.
    notifyTest.connMap->notifyAllPausedConnections();

    // 3.1 Should have not had any callbacks.
    EXPECT_EQ(0, notifyTest.getCallbacks());
    // 3.2 Should have no pending notifications.
    EXPECT_EQ(0, notifyTest.connMap->getPendingNotifications().size());

    // 4. Now mark the connection as paused.
    ASSERT_FALSE(notifyTest.producer->isPaused());
    notifyTest.producer->setPaused(true);

    // 4. Add another notification - should queue the producer again.
    notifyTest.connMap->notifyPausedConnection(notifyTest.producer.get(),
                                               /*schedule*/true);
    EXPECT_EQ(1, notifyTest.connMap->getPendingNotifications().size());

    // 5. Call notifyAllPausedConnections a second time - as connection is
    //    paused this time we *should* get a callback.
    notifyTest.connMap->notifyAllPausedConnections();
    EXPECT_EQ(1, notifyTest.getCallbacks());
}<|MERGE_RESOLUTION|>--- conflicted
+++ resolved
@@ -632,7 +632,6 @@
     destroy_mock_cookie(cookie);
 }
 
-<<<<<<< HEAD
 TEST_F(ConnectionTest, test_consumer_add_stream) {
     const void* cookie = create_mock_cookie();
     uint16_t vbid = 0;
@@ -665,7 +664,10 @@
 
     /* Close stream before deleting the connection */
     ASSERT_EQ(ENGINE_SUCCESS, consumer->closeStream(/*opaque*/0, vbid));
-=======
+
+    destroy_mock_cookie(cookie);
+}
+
 // Regression test for MB 20645 - ensure that a call to addStats after a
 // connection has been disconnected (and closeAllStreams called) doesn't crash.
 TEST_F(ConnectionTest, test_mb20645_stats_after_closeAllStreams) {
@@ -683,15 +685,10 @@
     producer->addStats([](const char *key, const uint16_t klen,
                           const char *val, const uint32_t vlen,
                           const void *cookie) {}, nullptr);
->>>>>>> aab7a331
 
     destroy_mock_cookie(cookie);
 }
 
-<<<<<<< HEAD
-=======
-
->>>>>>> aab7a331
 class NotifyTest : public DCPTest {
 protected:
     void SetUp() {
