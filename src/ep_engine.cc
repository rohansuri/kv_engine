--- conflicted
+++ resolved
@@ -4521,22 +4521,11 @@
                 chk_id = ntohll(chk_id);
                 void *es = getEngineSpecific(cookie);
                 if (!es) {
-<<<<<<< HEAD
-                    uint16_t persisted_chk_id =
-                        epstore->getVBuckets().
-                                       getPersistenceCheckpointId(vbucket);
-                    if (chk_id > persisted_chk_id) {
-                        vb->addHighPriorityVBEntry(chk_id, cookie, false);
-                        storeEngineSpecific(cookie, this);
-                        return ENGINE_EWOULDBLOCK;
-                    }
-=======
-                    vb->addHighPriorityVBEntry(chk_id, cookie);
+                    vb->addHighPriorityVBEntry(chk_id, cookie, false);
                     storeEngineSpecific(cookie, this);
                     // Wake up the flusher if it is idle.
                     getEpStore()->wakeUpFlusher();
                     return ENGINE_EWOULDBLOCK;
->>>>>>> c5065c26
                 } else {
                     storeEngineSpecific(cookie, NULL);
                     LOG(EXTENSION_LOG_INFO,
