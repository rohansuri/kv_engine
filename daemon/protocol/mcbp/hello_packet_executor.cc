--- conflicted
+++ resolved
@@ -41,7 +41,6 @@
      * Disable all features the hello packet may enable, so that
      * the client can toggle features on/off during a connection
      */
-<<<<<<< HEAD
     connection.disableAllDatatypes();
     connection.setSupportsMutationExtras(false);
     connection.setXerrorSupport(false);
@@ -49,13 +48,7 @@
     connection.setDuplexSupported(false);
     connection.setClustermapChangeNotificationSupported(false);
     connection.getCookieObject().setTracingEnabled(false);
-=======
-    c->disableAllDatatypes();
-    c->setSupportsMutationExtras(false);
-    c->setXerrorSupport(false);
-    c->setCollectionsSupported(false);
-    c->setAgentName(key);
->>>>>>> ca83bc6e
+    connection.setAgentName(key);
 
     if (!key.empty()) {
         log_buffer.append("[");
