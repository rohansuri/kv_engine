--- conflicted
+++ resolved
@@ -100,15 +100,9 @@
     notified.store(false);
 
     KVBucket* kvBucket = engine.getKVBucket();
-<<<<<<< HEAD
-    auto current = static_cast<double>(stats.getEstimatedTotalMemoryUsed());
-    auto upper = static_cast<double>(stats.mem_high_wat);
-    auto lower = static_cast<double>(stats.mem_low_wat);
-=======
-    double current = engine.getKVBucket()->getPageableMemCurrent();
-    double upper = engine.getKVBucket()->getPageableMemHighWatermark();
-    double lower = engine.getKVBucket()->getPageableMemLowWatermark();
->>>>>>> 9f741825
+    auto current = engine.getKVBucket()->getPageableMemCurrent();
+    auto upper = engine.getKVBucket()->getPageableMemHighWatermark();
+    auto lower = engine.getKVBucket()->getPageableMemLowWatermark();
 
     if (current <= lower) {
         doEvict = false;
