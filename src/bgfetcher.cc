/* -*- Mode: C++; tab-width: 4; c-basic-offset: 4; indent-tabs-mode: nil -*- */
/*
 *     Copyright 2012 Couchbase, Inc
 *
 *   Licensed under the Apache License, Version 2.0 (the "License");
 *   you may not use this file except in compliance with the License.
 *   You may obtain a copy of the License at
 *
 *       http://www.apache.org/licenses/LICENSE-2.0
 *
 *   Unless required by applicable law or agreed to in writing, software
 *   distributed under the License is distributed on an "AS IS" BASIS,
 *   WITHOUT WARRANTIES OR CONDITIONS OF ANY KIND, either express or implied.
 *   See the License for the specific language governing permissions and
 *   limitations under the License.
 */

#include "config.h"

#include <algorithm>

#include "bgfetcher.h"
#include "ep.h"

const double BgFetcher::sleepInterval = 1.0;

bool BgFetcherCallback::callback(Dispatcher &, TaskId &t) {
    return bgfetcher->run(t);
}

void BgFetcher::start() {
    LockHolder lh(taskMutex);
    dispatcher->schedule(shared_ptr<BgFetcherCallback>(new BgFetcherCallback(this)),
                         &task, Priority::BgFetcherPriority);
    assert(task.get());
}

void BgFetcher::stop() {
    LockHolder lh(taskMutex);
    assert(task.get());
    dispatcher->cancel(task);
}

void BgFetcher::doFetch(uint16_t vbId) {
    hrtime_t startTime(gethrtime());
    LOG(EXTENSION_LOG_DEBUG, "BgFetcher is fetching data, vBucket = %d "
        "numDocs = %d, startTime = %lld\n", vbId, items2fetch.size(),
        startTime/1000000);

    store->getROUnderlying()->getMulti(vbId, items2fetch);

    int totalfetches = 0;
    std::vector<VBucketBGFetchItem *> fetchedItems;
    vb_bgfetch_queue_t::iterator itr = items2fetch.begin();
    for (; itr != items2fetch.end(); ++itr) {
        std::list<VBucketBGFetchItem *> &requestedItems = (*itr).second;
        std::list<VBucketBGFetchItem *>::iterator itm = requestedItems.begin();
        for(; itm != requestedItems.end(); ++itm) {
            if ((*itm)->value.getStatus() != ENGINE_SUCCESS &&
                (*itm)->canRetry()) {
                // underlying kvstore failed to fetch requested data
                // don't return the failed request yet. Will requeue
                // it for retry later
                LOG(EXTENSION_LOG_WARNING, "Warning: bgfetcher failed to fetch "
                    "data for vb = %d seq = %lld key = %s retry = %d\n", vbId,
                    (*itr).first, (*itm)->key.c_str(), (*itm)->getRetryCount());
                continue;
            }
            fetchedItems.push_back(*itm);
            ++totalfetches;
        }
    }

    if (totalfetches > 0) {
        store->completeBGFetchMulti(vbId, fetchedItems, startTime);
        stats.getMultiHisto.add((gethrtime()-startTime)/1000, totalfetches);
    }

    // failed requests will get requeued for retry within clearItems()
    clearItems(vbId);
}

void BgFetcher::clearItems(uint16_t vbId) {
    vb_bgfetch_queue_t::iterator itr = items2fetch.begin();
    size_t numRequeuedItems = 0;
<<<<<<< HEAD

    for(; itr != items2fetch.end(); ++itr) {
=======
    for(; itr != items2fetch.end(); itr++) {
>>>>>>> ad865a2b
        // every fetched item belonging to the same seq_id shares
        // a single data buffer, just delete it from the first fetched item
        std::list<VBucketBGFetchItem *> &doneItems = (*itr).second;
        VBucketBGFetchItem *firstItem = doneItems.front();
        firstItem->delValue();

        std::list<VBucketBGFetchItem *>::iterator dItr = doneItems.begin();
        for (; dItr != doneItems.end(); ++dItr) {
            if ((*dItr)->value.getStatus() == ENGINE_SUCCESS ||
                !(*dItr)->canRetry()) {
                delete *dItr;
            } else {
                RCPtr<VBucket> vb = store->getVBuckets().getBucket(vbId);
                assert(vb);
                (*dItr)->incrRetryCount();
                LOG(EXTENSION_LOG_DEBUG, "BgFetcher is re-queueing failed "
                    "request for vb = %d seq = %lld key = %s retry = %d\n",
                     vbId, (*itr).first, (*dItr)->key.c_str(),
                     (*dItr)->getRetryCount());
                ++numRequeuedItems;
                vb->queueBGFetchItem(*dItr, this, false);
            }
        }
    }

    if (numRequeuedItems) {
        stats.numRemainingBgJobs.incr(numRequeuedItems);
    }
}

bool BgFetcher::run(TaskId &tid) {
    assert(tid.get());
    size_t num_fetched_items = 0;

    const VBucketMap &vbMap = store->getVBuckets();
    size_t numVbuckets = vbMap.getSize();
    for (size_t vbid = 0; vbid < numVbuckets; vbid++) {
        RCPtr<VBucket> vb = vbMap.getBucket(vbid);
        assert(items2fetch.empty());
        if (vb && vb->getBGFetchItems(items2fetch)) {
            doFetch(vbid);
            num_fetched_items += items2fetch.size();
            items2fetch.clear();
        }
    }

    size_t remains = stats.numRemainingBgJobs.decr(num_fetched_items);
    if (!remains) {
        // wait a bit until next fetch request arrives
        double sleep = std::max(store->getBGFetchDelay(), sleepInterval);
        dispatcher->snooze(tid, sleep);

        if (stats.numRemainingBgJobs.get()) {
           // check again numRemainingBgJobs, a new fetch request
           // could have arrvied right before calling above snooze()
           dispatcher->snooze(tid, 0);
        }
    }
    return true;
}

bool BgFetcher::pendingJob() {
    const VBucketMap &vbMap = store->getVBuckets();
    size_t numVbuckets = vbMap.getSize();
    for (size_t vbid = 0; vbid < numVbuckets; ++vbid) {
        RCPtr<VBucket> vb = vbMap.getBucket(vbid);
        if (vb && vb->hasPendingBGFetchItems()) {
            return true;
        }
    }
    return false;
}<|MERGE_RESOLUTION|>--- conflicted
+++ resolved
@@ -83,12 +83,8 @@
 void BgFetcher::clearItems(uint16_t vbId) {
     vb_bgfetch_queue_t::iterator itr = items2fetch.begin();
     size_t numRequeuedItems = 0;
-<<<<<<< HEAD
 
     for(; itr != items2fetch.end(); ++itr) {
-=======
-    for(; itr != items2fetch.end(); itr++) {
->>>>>>> ad865a2b
         // every fetched item belonging to the same seq_id shares
         // a single data buffer, just delete it from the first fetched item
         std::list<VBucketBGFetchItem *> &doneItems = (*itr).second;
