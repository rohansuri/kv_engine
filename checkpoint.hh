--- conflicted
+++ resolved
@@ -82,11 +82,7 @@
 public:
     Checkpoint(EPStats &st, uint64_t id, checkpoint_state state = opened) :
         stats(st), checkpointId(id), creationTime(ep_real_time()),
-<<<<<<< HEAD
-        checkpointState(state), referenceCounter(0), numItems(0), memOverhead(0) {
-=======
-        checkpointState(state), numItems(0), indexMemOverhead(0) {
->>>>>>> fb162156
+        checkpointState(state), numItems(0), memOverhead(0) {
         stats.memOverhead.incr(memorySize());
         assert(stats.memOverhead.get() < GIGANTOR);
     }
@@ -181,7 +177,7 @@
      * @param checkpointManager the checkpoint manager to which this checkpoint belongs
      * @return a result indicating the status of the operation.
      */
-    queue_dirty_t queueDirty(const queued_item &item, CheckpointManager *checkpointManager);
+    queue_dirty_t queueDirty(const queued_item &qi, CheckpointManager *checkpointManager);
 
 
     std::list<queued_item>::iterator begin() {
@@ -227,18 +223,12 @@
     friend class TapConsumer;
 public:
 
-<<<<<<< HEAD
     CheckpointManager(EPStats &st, uint16_t vbucket,
                       CheckpointConfig &config, uint64_t checkpointId = 1) :
         stats(st), checkpointConfig(config), vbucketId(vbucket), numItems(0),
-        mutationCounter(0), doOnlineUpdate(false), doHotReload(false) {
-=======
-    CheckpointManager(EPStats &st, uint16_t vbucket, uint64_t checkpointId = 1) :
-        stats(st), vbucketId(vbucket), numItems(0),
         mutationCounter(0), persistenceCursor("persistence"), onlineUpdateCursor("online_update"),
         doOnlineUpdate(false), doHotReload(false) {
->>>>>>> fb162156
-
+    
         addNewCheckpoint(checkpointId);
         registerPersistenceCursor();
     }
@@ -341,7 +331,7 @@
      * @param vbucket the vbucket that a new item is pushed into.
      * @return true if an item queued increases the size of persistence queue by 1.
      */
-    bool queueDirty(const queued_item &item, const RCPtr<VBucket> &vbucket);
+    bool queueDirty(const queued_item &qi, const RCPtr<VBucket> &vbucket);
 
     /**
      * Return the next item to be sent to a given TAP connection
@@ -430,52 +420,10 @@
 
     bool hasNextForPersistence();
 
-<<<<<<< HEAD
-=======
-    static void initializeCheckpointConfig(size_t checkpoint_period,
-                                           size_t checkpoint_max_items,
-                                           size_t max_checkpoints,
-                                           bool allow_inconsistency = false,
-                                           bool keep_closed_checkpoints = false);
-
-    static void setCheckpointPeriod(size_t checkpoint_period) {
-        if (!validateCheckpointPeriodParam(checkpoint_period)) {
-            return;
-        }
-        checkpointPeriod = checkpoint_period;
-    }
-
-    static void setCheckpointMaxItems(size_t checkpoint_max_items) {
-        if (!validateCheckpointMaxItemsParam(checkpoint_max_items)) {
-            return;
-        }
-        checkpointMaxItems = checkpoint_max_items;
-    }
-
-    static void setMaxCheckpoints(size_t max_checkpoints) {
-        if (!validateMaxCheckpointsParam(max_checkpoints)) {
-            return;
-        }
-        maxCheckpoints = max_checkpoints;
-    }
-
-    static void allowInconsistentSlaveCheckpoint(bool allow_inconsistency) {
-        inconsistentSlaveCheckpoint = allow_inconsistency;
-    }
-
-    static bool isInconsistentSlaveCheckpoint() {
-        return inconsistentSlaveCheckpoint;
-    }
-
-    static void keepClosedCheckpointsUnderHighWat(bool keep_closed_checkpoints) {
-        keepClosedCheckpoints = keep_closed_checkpoints;
-    }
-
-    static bool isKeepingClosedCheckpoints() {
-        return keepClosedCheckpoints;
-    }
-
->>>>>>> fb162156
+    const CheckpointConfig &getCheckpointConfig() const {
+        return checkpointConfig;
+    }
+
 private:
 
     void registerPersistenceCursor();
@@ -614,6 +562,10 @@
         return itemNumBasedNewCheckpoint;
     }
 
+    bool canKeepClosedCheckpoints() const {
+        return keepClosedCheckpoints;
+    }
+
 protected:
     friend class CheckpointConfigChangeListener;
     friend class EventuallyPersistentEngine;
@@ -633,6 +585,10 @@
     void allowItemNumBasedNewCheckpoint(bool value) {
         itemNumBasedNewCheckpoint = value;
     }
+
+    void allowKeepClosedCheckpoints(bool value) {
+        keepClosedCheckpoints = value;
+    } 
 
     static void addConfigChangeListener(EventuallyPersistentEngine &engine);
 
@@ -645,20 +601,14 @@
     size_t     maxCheckpoints;
     // Flag indicating if a downstream active vbucket is allowed to receive checkpoint start/end
     // messages from the master active vbucket.
-<<<<<<< HEAD
     bool inconsistentSlaveCheckpoint;
     // Flag indicating if a new checkpoint is created once the number of items in the current
     // checkpoint is greater than the max number allowed.
     bool itemNumBasedNewCheckpoint;
-=======
-    static bool               inconsistentSlaveCheckpoint;
     // Flag indicating if closed checkpoints should be kept in memory if the current memory usage
     // below the high water mark.
-    static bool               keepClosedCheckpoints;
-
-    Atomic<bool>              doOnlineUpdate;
-    Atomic<bool>              doHotReload;
->>>>>>> fb162156
+    bool keepClosedCheckpoints;
+
 };
 
 #endif /* CHECKPOINT_HH */