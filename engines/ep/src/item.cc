--- conflicted
+++ resolved
@@ -500,12 +500,8 @@
     Expects(isDeleted());
     const auto valNBytes = value->valueSize();
     cb::char_buffer valBuf{const_cast<char*>(value->getData()), valNBytes};
-<<<<<<< HEAD
     const auto bodySize = valNBytes - cb::xattr::get_body_offset(
                                               {value->getData(), valNBytes});
-    Expects(bodySize == 0);
-=======
-    const auto bodySize = valNBytes - cb::xattr::get_body_offset(valBuf);
     if (bodySize > 0) {
         std::stringstream ss;
         ss << *this;
@@ -514,7 +510,6 @@
                 std::to_string(bodySize) + ") in deletion: " +
                 cb::UserDataView(ss.str()).getSanitizedValue());
     }
->>>>>>> aee0fe18
 
     // Operate on a copy
     const cb::xattr::Blob originalBlob(valBuf, false /*compressed*/);
