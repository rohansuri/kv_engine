/* -*- Mode: C++; tab-width: 4; c-basic-offset: 4; indent-tabs-mode: nil -*- */
/*
 *     Copyright 2018 Couchbase, Inc
 *
 *   Licensed under the Apache License, Version 2.0 (the "License");
 *   you may not use this file except in compliance with the License.
 *   You may obtain a copy of the License at
 *
 *       http://www.apache.org/licenses/LICENSE-2.0
 *
 *   Unless required by applicable law or agreed to in writing, software
 *   distributed under the License is distributed on an "AS IS" BASIS,
 *   WITHOUT WARRANTIES OR CONDITIONS OF ANY KIND, either express or implied.
 *   See the License for the specific language governing permissions and
 *   limitations under the License.
 */

#include "mock_stream.h"
#include "checkpoint_manager.h"
#include "dcp/response.h"
#include "mock_dcp_producer.h"
#include "vbucket.h"
MockActiveStream::MockActiveStream(
        EventuallyPersistentEngine* e,
        std::shared_ptr<MockDcpProducer> p,
        uint32_t flags,
        uint32_t opaque,
        VBucket& vb,
        uint64_t st_seqno,
        uint64_t en_seqno,
        uint64_t vb_uuid,
        uint64_t snap_start_seqno,
        uint64_t snap_end_seqno,
        IncludeValue includeValue,
        IncludeXattrs includeXattrs,
        IncludeDeletedUserXattrs includeDeletedUserXattrs)
    : ActiveStream(e,
                   p,
                   p->getName(),
                   flags,
                   opaque,
                   vb,
                   st_seqno,
                   en_seqno,
                   vb_uuid,
                   snap_start_seqno,
                   snap_end_seqno,
                   includeValue,
                   includeXattrs,
                   IncludeDeleteTime::No,
<<<<<<< HEAD
                   IncludeDeletedUserXattrs::No,
                   {{}, vb.getManifest(), p->getCookie(), *e}) {
=======
                   includeDeletedUserXattrs,
                   {{}, vb.getManifest()}) {
>>>>>>> 3268b913
}

void MockActiveStream::public_registerCursor(CheckpointManager& manager,
                                             const std::string& name,
                                             int64_t seqno) {
    auto registerResult = manager.registerCursorBySeqno(name, seqno);
    cursor = registerResult.cursor;
}

std::unique_ptr<DcpResponse> MockActiveStream::public_popFromReadyQ() {
    std::lock_guard<std::mutex> lg(streamMutex);
    return popFromReadyQ();
}

std::unique_ptr<DcpResponse> MockActiveStream::public_nextQueuedItem() {
    LockHolder lh(streamMutex);
    return nextQueuedItem();
}

std::unique_ptr<DcpResponse> MockActiveStream::public_makeResponseFromItem(
        queued_item& item, SendCommitSyncWriteAs sendMutationInsteadOfCommit) {
    return makeResponseFromItem(item, sendMutationInsteadOfCommit);
}

void MockActiveStream::consumeBackfillItems(int numItems) {
    std::lock_guard<std::mutex> lh(streamMutex);
    for (int items = 0; items < numItems;) {
        auto resp = backfillPhase(lh);
        if (resp) {
            ++items;
        }
    }
}
void MockActiveStream::consumeAllBackfillItems() {
    std::lock_guard<std::mutex> lh(streamMutex);
    while (backfillPhase(lh)) {
    }
}

ENGINE_ERROR_CODE MockPassiveStream::messageReceived(
        std::unique_ptr<DcpResponse> dcpResponse) {
    responseMessageSize = dcpResponse->getMessageSize();
    return PassiveStream::messageReceived(std::move(dcpResponse));
}

std::unique_ptr<DcpResponse> MockPassiveStream::public_popFromReadyQ() {
    return popFromReadyQ();
}<|MERGE_RESOLUTION|>--- conflicted
+++ resolved
@@ -48,13 +48,8 @@
                    includeValue,
                    includeXattrs,
                    IncludeDeleteTime::No,
-<<<<<<< HEAD
-                   IncludeDeletedUserXattrs::No,
+                   includeDeletedUserXattrs,
                    {{}, vb.getManifest(), p->getCookie(), *e}) {
-=======
-                   includeDeletedUserXattrs,
-                   {{}, vb.getManifest()}) {
->>>>>>> 3268b913
 }
 
 void MockActiveStream::public_registerCursor(CheckpointManager& manager,
