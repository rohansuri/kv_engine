/* -*- Mode: C++; tab-width: 4; c-basic-offset: 4; indent-tabs-mode: nil -*- */
/*
 *     Copyright 2015 Couchbase, Inc
 *
 *   Licensed under the Apache License, Version 2.0 (the "License");
 *   you may not use this file except in compliance with the License.
 *   You may obtain a copy of the License at
 *
 *       http://www.apache.org/licenses/LICENSE-2.0
 *
 *   Unless required by applicable law or agreed to in writing, software
 *   distributed under the License is distributed on an "AS IS" BASIS,
 *   WITHOUT WARRANTIES OR CONDITIONS OF ANY KIND, either express or implied.
 *   See the License for the specific language governing permissions and
 *   limitations under the License.
 */

#include "config.h"

#include <string.h>
#include <time.h>

#include <fstream>
#include <functional>
#include <iostream>
#include <map>
#include <sstream>
#include <string>
#include <utility>
#include <vector>

#include <phosphor/phosphor.h>

#include "access_scanner.h"
#include "bgfetcher.h"
#include "checkpoint_remover.h"
#include "conflict_resolution.h"
#include "dcp/dcpconnmap.h"
#include "defragmenter.h"
#include "ep.h"
#include "ep_engine.h"
#include "ext_meta_parser.h"
#include "failover-table.h"
#include "flusher.h"
#include "htresizer.h"
#include "kvshard.h"
#include "kvstore.h"
#include "locks.h"
#include "mutation_log.h"
#include "warmup.h"
#include "connmap.h"
#include "replicationthrottle.h"
#include "tapconnmap.h"

class StatsValueChangeListener : public ValueChangedListener {
public:
    StatsValueChangeListener(EPStats& st, EPBucket& str)
        : stats(st), store(str) {
        // EMPTY
    }

    virtual void sizeValueChanged(const std::string &key, size_t value) {
        if (key.compare("max_size") == 0) {
            stats.setMaxDataSize(value);
            store.getEPEngine().getDcpConnMap(). \
                                     updateMaxActiveSnoozingBackfills(value);
            size_t low_wat = static_cast<size_t>
                    (static_cast<double>(value) * stats.mem_low_wat_percent);
            size_t high_wat = static_cast<size_t>
                    (static_cast<double>(value) * stats.mem_high_wat_percent);
            stats.mem_low_wat.store(low_wat);
            stats.mem_high_wat.store(high_wat);
            store.setCursorDroppingLowerUpperThresholds(value);
        } else if (key.compare("mem_low_wat") == 0) {
            stats.mem_low_wat.store(value);
            stats.mem_low_wat_percent.store(
                                    (double)(value) / stats.getMaxDataSize());
        } else if (key.compare("mem_high_wat") == 0) {
            stats.mem_high_wat.store(value);
            stats.mem_high_wat_percent.store(
                                    (double)(value) / stats.getMaxDataSize());
        } else if (key.compare("replication_throttle_threshold") == 0) {
            stats.replicationThrottleThreshold.store(
                                          static_cast<double>(value) / 100.0);
        } else if (key.compare("warmup_min_memory_threshold") == 0) {
            stats.warmupMemUsedCap.store(static_cast<double>(value) / 100.0);
        } else if (key.compare("warmup_min_items_threshold") == 0) {
            stats.warmupNumReadCap.store(static_cast<double>(value) / 100.0);
        } else {
            LOG(EXTENSION_LOG_WARNING,
                "Failed to change value for unknown variable, %s\n",
                key.c_str());
        }
    }

private:
    EPStats& stats;
    EPBucket& store;
};

/**
 * A configuration value changed listener that responds to ep-engine
 * parameter changes by invoking engine-specific methods on
 * configuration change events.
 */
class EPStoreValueChangeListener : public ValueChangedListener {
public:
    EPStoreValueChangeListener(EPBucket& st) : store(st) {
    }

    virtual void sizeValueChanged(const std::string &key, size_t value) {
        if (key.compare("bg_fetch_delay") == 0) {
            store.setBGFetchDelay(static_cast<uint32_t>(value));
        } else if (key.compare("compaction_write_queue_cap") == 0) {
            store.setCompactionWriteQueueCap(value);
        } else if (key.compare("exp_pager_stime") == 0) {
            store.setExpiryPagerSleeptime(value);
        } else if (key.compare("exp_pager_initial_run_time") == 0) {
            store.setExpiryPagerTasktime(value);
        } else if (key.compare("alog_sleep_time") == 0) {
            store.setAccessScannerSleeptime(value, false);
        } else if (key.compare("alog_task_time") == 0) {
            store.resetAccessScannerStartTime();
        } else if (key.compare("mutation_mem_threshold") == 0) {
            double mem_threshold = static_cast<double>(value) / 100;
            StoredValue::setMutationMemoryThreshold(mem_threshold);
        } else if (key.compare("backfill_mem_threshold") == 0) {
            double backfill_threshold = static_cast<double>(value) / 100;
            store.setBackfillMemoryThreshold(backfill_threshold);
        } else if (key.compare("compaction_exp_mem_threshold") == 0) {
            store.setCompactionExpMemThreshold(value);
        } else if (key.compare("replication_throttle_queue_cap") == 0) {
            store.getEPEngine().getReplicationThrottle().setQueueCap(value);
        } else if (key.compare("replication_throttle_cap_pcnt") == 0) {
            store.getEPEngine().getReplicationThrottle().setCapPercent(value);
        } else {
            LOG(EXTENSION_LOG_WARNING,
                "Failed to change value for unknown variable, %s\n",
                key.c_str());
        }
    }

    virtual void booleanValueChanged(const std::string &key, bool value) {
        if (key.compare("access_scanner_enabled") == 0) {
            if (value) {
                store.enableAccessScannerTask();
            } else {
                store.disableAccessScannerTask();
            }
        } else if (key.compare("bfilter_enabled") == 0) {
            store.setAllBloomFilters(value);
        } else if (key.compare("exp_pager_enabled") == 0) {
            if (value) {
                store.enableExpiryPager();
            } else {
                store.disableExpiryPager();
            }
        }
    }

    virtual void floatValueChanged(const std::string &key, float value) {
        if (key.compare("bfilter_residency_threshold") == 0) {
            store.setBfiltersResidencyThreshold(value);
        } else if (key.compare("dcp_min_compression_ratio") == 0) {
            store.getEPEngine().updateDcpMinCompressionRatio(value);
        }
    }

private:
    EPBucket& store;
};

/**
 * Callback class used by EpStore, for adding relevant keys
 * to bloomfilter during compaction.
 */
class BloomFilterCallback : public Callback<uint16_t&, std::string&, bool&> {
public:
    BloomFilterCallback(EPBucket& eps)
        : store(eps) {
    }

    void callback(uint16_t& vbucketId, std::string& key, bool& isDeleted) {
        RCPtr<VBucket> vb = store.getVBucket(vbucketId);
        if (vb) {
            /* Check if a temporary filter has been initialized. If not,
             * initialize it. If initialization fails, throw an exception
             * to the caller and let the caller deal with it.
             */
            bool tempFilterInitialized = vb->isTempFilterAvailable();
            if (!tempFilterInitialized) {
                tempFilterInitialized = initTempFilter(vbucketId);
            }

            if (!tempFilterInitialized) {
                throw std::runtime_error("BloomFilterCallback::callback: Failed "
                    "to initialize temporary filter for vbucket: " +
                    std::to_string(vbucketId));
            }

            if (store.getItemEvictionPolicy() == VALUE_ONLY) {
                /**
                 * VALUE-ONLY EVICTION POLICY
                 * Consider deleted items only.
                 */
                if (isDeleted) {
                    vb->addToTempFilter(key);
                }
            } else {
                /**
                 * FULL EVICTION POLICY
                 * If vbucket's resident ratio is found to be less than
                 * the residency threshold, consider all items, otherwise
                 * consider deleted and non-resident items only.
                 */
                 bool residentRatioLessThanThreshold = vb->isResidentRatioUnderThreshold(
                                                           store.getBfiltersResidencyThreshold(),
                                                           store.getItemEvictionPolicy());
                 if (residentRatioLessThanThreshold) {
                     vb->addToTempFilter(key);
                 } else {
                     if (isDeleted || !store.isMetaDataResident(vb, key)) {
                         vb->addToTempFilter(key);
                     }
                 }
            }
        }
    }

private:
    bool initTempFilter(uint16_t vbucketId);
    EPBucket& store;
};

bool BloomFilterCallback::initTempFilter(uint16_t vbucketId) {
    Configuration& config = store.getEPEngine().getConfiguration();
    RCPtr<VBucket> vb = store.getVBucket(vbucketId);
    if (!vb) {
        return false;
    }

    size_t initial_estimation = config.getBfilterKeyCount();
    size_t estimated_count;
    size_t num_deletes = store.getROUnderlying(vbucketId)->
                                         getNumPersistedDeletes(vbucketId);
    item_eviction_policy_t eviction_policy = store.getItemEvictionPolicy();
    if (eviction_policy == VALUE_ONLY) {
        /**
         * VALUE-ONLY EVICTION POLICY
         * Obtain number of persisted deletes from underlying kvstore.
         * Bloomfilter's estimated_key_count = 1.25 * deletes
         */
        estimated_count = round(1.25 * num_deletes);
    } else {
        /**
         * FULL EVICTION POLICY
         * First determine if the resident ratio of vbucket is less than
         * the threshold from configuration.
         */
        bool residentRatioAlert = vb->isResidentRatioUnderThreshold(
                                          store.getBfiltersResidencyThreshold(),
                                          eviction_policy);

        /**
         * Based on resident ratio against threshold, estimate count.
         *
         * 1. If resident ratio is greater than the threshold:
         * Obtain number of persisted deletes from underlying kvstore.
         * Obtain number of non-resident-items for vbucket.
         * Bloomfilter's estimated_key_count =
         *                              1.25 * (deletes + non-resident)
         *
         * 2. Otherwise:
         * Obtain number of items for vbucket.
         * Bloomfilter's estimated_key_count =
         *                              1.25 * (num_items)
         */

         if (residentRatioAlert) {
             estimated_count = round(1.25 * vb->getNumItems(eviction_policy));
         } else {
             estimated_count = round(1.25 * (num_deletes +
                                      vb->getNumNonResidentItems(eviction_policy)));
         }
    }

    if (estimated_count < initial_estimation) {
        estimated_count = initial_estimation;
    }

    vb->initTempFilter(estimated_count, config.getBfilterFpProb());

    return true;
}

class ExpiredItemsCallback : public Callback<uint16_t&, std::string&, uint64_t&,
                                             time_t&> {
    public:
        ExpiredItemsCallback(EPBucket& store)
            : epstore(store) { }

        void callback(uint16_t& vbid, std::string& key, uint64_t& revSeqno,
                      time_t& startTime) {
            if (epstore.compactionCanExpireItems()) {
                epstore.deleteExpiredItem(vbid, key, startTime, revSeqno,
                                              EXP_BY_COMPACTOR);
            }
        }

    private:
        EPBucket& epstore;
};

class VBucketMemoryDeletionTask : public GlobalTask {
public:
    VBucketMemoryDeletionTask(EventuallyPersistentEngine &eng,
                              RCPtr<VBucket> &vb, double delay) :
                              GlobalTask(&eng,
                              TaskId::VBucketMemoryDeletionTask, delay, true),
                              e(eng), vbucket(vb), vbid(vb->getId()) { }

    std::string getDescription() {
        std::stringstream ss;
        ss << "Removing (dead) vbucket " << vbid << " from memory";
        return ss.str();
    }

    bool run(void) {
        TRACE_EVENT("ep-engine/task", "VBucketMemoryDeletionTask", vbid);
        vbucket->notifyAllPendingConnsFailed(e);
        vbucket->ht.clear();
        vbucket.reset();
        return false;
    }

private:
    EventuallyPersistentEngine &e;
    RCPtr<VBucket> vbucket;
    uint16_t vbid;
};

class PendingOpsNotification : public GlobalTask {
public:
    PendingOpsNotification(EventuallyPersistentEngine &e, RCPtr<VBucket> &vb) :
        GlobalTask(&e, TaskId::PendingOpsNotification, 0, false),
        engine(e), vbucket(vb) { }

    std::string getDescription() {
        std::stringstream ss;
        ss << "Notify pending operations for vbucket " << vbucket->getId();
        return ss.str();
    }

    bool run(void) {
        TRACE_EVENT("ep-engine/task", "PendingOpsNotification",
                     vbucket->getId());
        vbucket->fireAllOps(engine);
        return false;
    }

private:
    EventuallyPersistentEngine &engine;
    RCPtr<VBucket> vbucket;
};

EPBucket::EPBucket(
    EventuallyPersistentEngine &theEngine) :
    engine(theEngine), stats(engine.getEpStats()),
    vbMap(theEngine.getConfiguration(), *this),
    defragmenterTask(NULL),
    bgFetchQueue(0),
    diskFlushAll(false), bgFetchDelay(0),
    backfillMemoryThreshold(0.95),
    statsSnapshotTaskId(0), lastTransTimePerItem(0),
    persistent(true)
{
    cachedResidentRatio.activeRatio.store(0);
    cachedResidentRatio.replicaRatio.store(0);

    Configuration &config = engine.getConfiguration();
    MutationLog *shardlog;
    for (uint16_t i = 0; i < config.getMaxNumShards(); i++) {
        std::stringstream s;
        s << i;
        shardlog = new MutationLog(engine.getConfiguration().getAlogPath() +
                                 "." + s.str(),
                                 engine.getConfiguration().getAlogBlockSize());
        accessLog.push_back(shardlog);
    }


    const auto size = GlobalTask::allTaskIds.size();
    stats.schedulingHisto = new Histogram<ProcessClock::duration::rep>[size];
    stats.taskRuntimeHisto = new Histogram<ProcessClock::duration::rep>[size];

    for (size_t i = 0; i < GlobalTask::allTaskIds.size(); i++) {
        stats.schedulingHisto[i].reset();
        stats.taskRuntimeHisto[i].reset();
    }

    ExecutorPool::get()->registerTaskable(ObjectRegistry::getCurrentEngine()->getTaskable());

    size_t num_vbs = config.getMaxVbuckets();
    vb_mutexes = new std::mutex[num_vbs];

    stats.memOverhead = sizeof(EPBucket);

    if (config.getConflictResolutionType().compare("lww") == 0) {
        conflictResolver.reset(new LastWriteWinsResolution());
    } else {
        conflictResolver.reset(new RevisionSeqnoResolution());
    }

    stats.setMaxDataSize(config.getMaxSize());
    config.addValueChangedListener("max_size",
                                   new StatsValueChangeListener(stats, *this));
    getEPEngine().getDcpConnMap().updateMaxActiveSnoozingBackfills(
                                                        config.getMaxSize());

    stats.mem_low_wat.store(config.getMemLowWat());
    config.addValueChangedListener("mem_low_wat",
                                   new StatsValueChangeListener(stats, *this));
    stats.mem_low_wat_percent.store(
                (double)(stats.mem_low_wat.load()) / stats.getMaxDataSize());

    stats.mem_high_wat.store(config.getMemHighWat());
    config.addValueChangedListener("mem_high_wat",
                                   new StatsValueChangeListener(stats, *this));
    stats.mem_high_wat_percent.store(
                (double)(stats.mem_high_wat.load()) / stats.getMaxDataSize());

    setCursorDroppingLowerUpperThresholds(config.getMaxSize());

    stats.replicationThrottleThreshold.store(static_cast<double>
                                    (config.getReplicationThrottleThreshold())
                                     / 100.0);
    config.addValueChangedListener("replication_throttle_threshold",
                                   new StatsValueChangeListener(stats, *this));

    stats.replicationThrottleWriteQueueCap.store(
                                    config.getReplicationThrottleQueueCap());
    config.addValueChangedListener("replication_throttle_queue_cap",
                                   new EPStoreValueChangeListener(*this));
    config.addValueChangedListener("replication_throttle_cap_pcnt",
                                   new EPStoreValueChangeListener(*this));

    setBGFetchDelay(config.getBgFetchDelay());
    config.addValueChangedListener("bg_fetch_delay",
                                   new EPStoreValueChangeListener(*this));

    stats.warmupMemUsedCap.store(static_cast<double>
                               (config.getWarmupMinMemoryThreshold()) / 100.0);
    config.addValueChangedListener("warmup_min_memory_threshold",
                                   new StatsValueChangeListener(stats, *this));
    stats.warmupNumReadCap.store(static_cast<double>
                                (config.getWarmupMinItemsThreshold()) / 100.0);
    config.addValueChangedListener("warmup_min_items_threshold",
                                   new StatsValueChangeListener(stats, *this));

    double mem_threshold = static_cast<double>
                                      (config.getMutationMemThreshold()) / 100;
    StoredValue::setMutationMemoryThreshold(mem_threshold);
    config.addValueChangedListener("mutation_mem_threshold",
                                   new EPStoreValueChangeListener(*this));

    double backfill_threshold = static_cast<double>
                                      (config.getBackfillMemThreshold()) / 100;
    setBackfillMemoryThreshold(backfill_threshold);
    config.addValueChangedListener("backfill_mem_threshold",
                                   new EPStoreValueChangeListener(*this));

    config.addValueChangedListener("bfilter_enabled",
                                   new EPStoreValueChangeListener(*this));

    bfilterResidencyThreshold = config.getBfilterResidencyThreshold();
    config.addValueChangedListener("bfilter_residency_threshold",
                                   new EPStoreValueChangeListener(*this));

    compactionExpMemThreshold = config.getCompactionExpMemThreshold();
    config.addValueChangedListener("compaction_exp_mem_threshold",
                                   new EPStoreValueChangeListener(*this));

    compactionWriteQueueCap = config.getCompactionWriteQueueCap();
    config.addValueChangedListener("compaction_write_queue_cap",
                                   new EPStoreValueChangeListener(*this));

    config.addValueChangedListener("dcp_min_compression_ratio",
                                   new EPStoreValueChangeListener(*this));

    const std::string &policy = config.getItemEvictionPolicy();
    if (policy.compare("value_only") == 0) {
        eviction_policy = VALUE_ONLY;
    } else {
        eviction_policy = FULL_EVICTION;
    }

    warmupTask = new Warmup(*this, config);
}

bool EPBucket::initialize() {
    // We should nuke everything unless we want warmup
    Configuration &config = engine.getConfiguration();
    if (!config.isWarmup()) {
        reset();
    }

    if (!startFlusher()) {
        LOG(EXTENSION_LOG_WARNING,
            "FATAL: Failed to create and start flushers");
        return false;
    }
    if (!startBgFetcher()) {
        LOG(EXTENSION_LOG_WARNING,
           "FATAL: Failed to create and start bgfetchers");
        return false;
    }

    warmupTask->start();

    itmpTask = new ItemPager(&engine, stats);
    ExecutorPool::get()->schedule(itmpTask, NONIO_TASK_IDX);

    LockHolder elh(expiryPager.mutex);
    expiryPager.enabled = config.isExpPagerEnabled();
    elh.unlock();

    size_t expiryPagerSleeptime = config.getExpPagerStime();
    setExpiryPagerSleeptime(expiryPagerSleeptime);
    config.addValueChangedListener("exp_pager_stime",
                                   new EPStoreValueChangeListener(*this));
    config.addValueChangedListener("exp_pager_enabled",
                                   new EPStoreValueChangeListener(*this));
    config.addValueChangedListener("exp_pager_initial_run_time",
                                   new EPStoreValueChangeListener(*this));

    ExTask htrTask = new HashtableResizerTask(this, 10);
    ExecutorPool::get()->schedule(htrTask, NONIO_TASK_IDX);

    size_t checkpointRemoverInterval = config.getChkRemoverStime();
    chkTask = new ClosedUnrefCheckpointRemoverTask(&engine, stats,
                                                   checkpointRemoverInterval);
    ExecutorPool::get()->schedule(chkTask, NONIO_TASK_IDX);

    ExTask workloadMonitorTask = new WorkLoadMonitor(&engine, false);
    ExecutorPool::get()->schedule(workloadMonitorTask, NONIO_TASK_IDX);

#if HAVE_JEMALLOC
    /* Only create the defragmenter task if we have an underlying memory
     * allocator which can facilitate defragmenting memory.
     */
    defragmenterTask = new DefragmenterTask(&engine, stats);
    ExecutorPool::get()->schedule(defragmenterTask, NONIO_TASK_IDX);
#endif

    return true;
}

void EPBucket::deinitialize() {
    stopWarmup();
    stopBgFetcher();
    ExecutorPool::get()->stopTaskGroup(engine.getTaskable().getGID(),
                                       NONIO_TASK_IDX, stats.forceShutdown);

    ExecutorPool::get()->cancel(statsSnapshotTaskId);

    LockHolder lh(accessScanner.mutex);
    ExecutorPool::get()->cancel(accessScanner.task);
    lh.unlock();

    stopFlusher();

    ExecutorPool::get()->unregisterTaskable(engine.getTaskable(),
                                            stats.forceShutdown);
}

EPBucket::~EPBucket() {
    delete [] vb_mutexes;
    delete [] stats.schedulingHisto;
    delete [] stats.taskRuntimeHisto;
    delete warmupTask;
    defragmenterTask.reset();

    std::vector<MutationLog*>::iterator it;
    for (it = accessLog.begin(); it != accessLog.end(); it++) {
        delete *it;
    }
}

const Flusher* EPBucket::getFlusher(uint16_t shardId) {
    return vbMap.shards[shardId]->getFlusher();
}

uint16_t EPBucket::getCommitInterval(uint16_t shardId) {
    Flusher *flusher = vbMap.shards[shardId]->getFlusher();
    return flusher->getCommitInterval();
}

uint16_t EPBucket::decrCommitInterval(uint16_t shardId) {
    Flusher *flusher = vbMap.shards[shardId]->getFlusher();
    return flusher->decrCommitInterval();
}

Warmup* EPBucket::getWarmup(void) const {
    return warmupTask;
}

bool EPBucket::startFlusher() {
    for (auto* shard : vbMap.shards) {
        shard->getFlusher()->start();
    }
    return true;
}

void EPBucket::stopFlusher() {
    for (uint16_t i = 0; i < vbMap.shards.size(); i++) {
        Flusher *flusher = vbMap.shards[i]->getFlusher();
        LOG(EXTENSION_LOG_NOTICE, "Attempting to stop the flusher for "
            "shard:%" PRIu16, i);
        bool rv = flusher->stop(stats.forceShutdown);
        if (rv && !stats.forceShutdown) {
            flusher->wait();
        }
    }
}

bool EPBucket::pauseFlusher() {
    bool rv = true;
    for (uint16_t i = 0; i < vbMap.shards.size(); i++) {
        Flusher *flusher = vbMap.shards[i]->getFlusher();
        if (!flusher->pause()) {
            LOG(EXTENSION_LOG_WARNING, "Attempted to pause flusher in state "
                "[%s], shard = %d", flusher->stateName(), i);
            rv = false;
        }
    }
    return rv;
}

bool EPBucket::resumeFlusher() {
    bool rv = true;
    for (uint16_t i = 0; i < vbMap.shards.size(); i++) {
        Flusher *flusher = vbMap.shards[i]->getFlusher();
        if (!flusher->resume()) {
            LOG(EXTENSION_LOG_WARNING,
                    "Attempted to resume flusher in state [%s], "
                    "shard = %d", flusher->stateName(), i);
            rv = false;
        }
    }
    return rv;
}

void EPBucket::wakeUpFlusher() {
    if (stats.diskQueueSize.load() == 0) {
        for (uint16_t i = 0; i < vbMap.shards.size(); i++) {
            Flusher *flusher = vbMap.shards[i]->getFlusher();
            flusher->wake();
        }
    }
}

bool EPBucket::startBgFetcher() {
    for (uint16_t i = 0; i < vbMap.shards.size(); i++) {
        BgFetcher *bgfetcher = vbMap.shards[i]->getBgFetcher();
        if (bgfetcher == NULL) {
            LOG(EXTENSION_LOG_WARNING,
                "Failed to start bg fetcher for shard %d", i);
            return false;
        }
        bgfetcher->start();
    }
    return true;
}

void EPBucket::stopBgFetcher() {
    for (uint16_t i = 0; i < vbMap.shards.size(); i++) {
        BgFetcher *bgfetcher = vbMap.shards[i]->getBgFetcher();
        if (multiBGFetchEnabled() && bgfetcher->pendingJob()) {
            LOG(EXTENSION_LOG_WARNING,
                "Shutting down engine while there are still pending data "
                "read for shard %d from database storage", i);
        }
        LOG(EXTENSION_LOG_NOTICE, "Stopping bg fetcher for shard:%" PRIu16, i);
        bgfetcher->stop();
    }
}

void EPBucket::deleteExpiredItem(uint16_t vbid, std::string &key,
                                 time_t startTime, uint64_t revSeqno,
                                 exp_type_t source) {
    RCPtr<VBucket> vb = getVBucket(vbid);
    if (vb) {
        // Obtain reader access to the VB state change lock so that
        // the VB can't switch state whilst we're processing
        ReaderLockHolder rlh(vb->getStateLock());
        if (vb->getState() == vbucket_state_active) {
            int bucket_num(0);
            LockHolder lh = vb->ht.getLockedBucket(key, &bucket_num);
            StoredValue *v = vb->ht.unlocked_find(key, bucket_num, true, false);
            if (v) {
                if (v->isTempNonExistentItem() || v->isTempDeletedItem()) {
                    // This is a temporary item whose background fetch for metadata
                    // has completed.
                    bool deleted = vb->ht.unlocked_del(key, bucket_num);
                    if (!deleted) {
                        throw std::logic_error("EPStore::deleteExpiredItem: "
                                "Failed to delete key '" + key + "' from bucket "
                                + std::to_string(bucket_num));
                    }
                } else if (v->isExpired(startTime) && !v->isDeleted()) {
                    vb->ht.unlocked_softDelete(v, 0, getItemEvictionPolicy());
                    queueDirty(vb, v, &lh, NULL);
                }
            } else {
                if (eviction_policy == FULL_EVICTION) {
                    // Create a temp item and delete and push it
                    // into the checkpoint queue, only if the bloomfilter
                    // predicts that the item may exist on disk.
                    if (vb->maybeKeyExistsInFilter(key)) {
                        add_type_t rv = vb->ht.unlocked_addTempItem(bucket_num, key,
                                                                    eviction_policy);
                        if (rv == ADD_NOMEM) {
                            return;
                        }
                        v = vb->ht.unlocked_find(key, bucket_num, true, false);
                        v->setDeleted();
                        v->setRevSeqno(revSeqno);
                        vb->ht.unlocked_softDelete(v, 0, eviction_policy);
                        queueDirty(vb, v, &lh, NULL);
                    }
                }
            }
            incExpirationStat(vb, source);
        }
    }
}

void EPBucket::deleteExpiredItems(std::list<std::pair<uint16_t,
                                  std::string> > &keys, exp_type_t source) {
    std::list<std::pair<uint16_t, std::string> >::iterator it;
    time_t startTime = ep_real_time();
    for (it = keys.begin(); it != keys.end(); it++) {
        deleteExpiredItem(it->first, it->second, startTime, 0, source);
    }
}

<<<<<<< HEAD
StoredValue *EPBucket::fetchValidValue(RCPtr<VBucket> &vb,
                                       const std::string &key,
                                       int bucket_num,
                                       bool wantDeleted,
                                       bool trackReference,
                                       bool queueExpired) {
=======
StoredValue *EventuallyPersistentStore::fetchValidValue(RCPtr<VBucket> &vb,
                                                        const const_sized_buffer key,
                                                        int bucket_num,
                                                        bool wantDeleted,
                                                        bool trackReference,
                                                        bool queueExpired) {
>>>>>>> 637ecccd
    StoredValue *v = vb->ht.unlocked_find(key, bucket_num, wantDeleted,
                                          trackReference);
    if (v && !v->isDeleted() && !v->isTempItem()) {
        // In the deleted case, we ignore expiration time.
        if (v->isExpired(ep_real_time())) {
            if (vb->getState() != vbucket_state_active) {
                return wantDeleted ? v : NULL;
            }

            // queueDirty only allowed on active VB
            if (queueExpired && vb->getState() == vbucket_state_active) {
                incExpirationStat(vb, EXP_BY_ACCESS);
                vb->ht.unlocked_softDelete(v, 0, eviction_policy);
                queueDirty(vb, v, NULL, NULL);
            }
            return wantDeleted ? v : NULL;
        }
    }
    return v;
}

bool EPBucket::isMetaDataResident(RCPtr<VBucket> &vb, const std::string &key) {

    if (!vb) {
        throw std::invalid_argument("EPStore::isMetaDataResident: vb is NULL");
    }

    int bucket_num(0);
    LockHolder lh = vb->ht.getLockedBucket(key, &bucket_num);
    StoredValue *v = vb->ht.unlocked_find(key, bucket_num, false, false);

    if (v && !v->isTempItem()) {
        return true;
    } else {
        return false;
    }
}

protocol_binary_response_status EPBucket::evictKey(const std::string &key,
                                                   uint16_t vbucket,
                                                   const char **msg,
                                                   size_t *msg_size) {
    RCPtr<VBucket> vb = getVBucket(vbucket);
    if (!vb || (vb->getState() != vbucket_state_active)) {
        return PROTOCOL_BINARY_RESPONSE_NOT_MY_VBUCKET;
    }

    int bucket_num(0);
    LockHolder lh = vb->ht.getLockedBucket(key, &bucket_num);
    StoredValue *v = fetchValidValue(vb, key, bucket_num, /*wantDeleted*/ false,
                                     /*trackReference*/ false);

    protocol_binary_response_status rv(PROTOCOL_BINARY_RESPONSE_SUCCESS);

    *msg_size = 0;
    if (v) {
        if (v->isResident()) {
            if (vb->ht.unlocked_ejectItem(v, eviction_policy)) {
                *msg = "Ejected.";

                // Add key to bloom filter incase of full eviction mode
                if (getItemEvictionPolicy() == FULL_EVICTION) {
                    vb->addToFilter(key);
                }
            } else {
                *msg = "Can't eject: Dirty object.";
                rv = PROTOCOL_BINARY_RESPONSE_KEY_EEXISTS;
            }
        } else {
            *msg = "Already ejected.";
        }
    } else {
        if (eviction_policy == VALUE_ONLY) {
            *msg = "Not found.";
            rv = PROTOCOL_BINARY_RESPONSE_KEY_ENOENT;
        } else {
            *msg = "Already ejected.";
        }
    }

    return rv;
}

<<<<<<< HEAD
ENGINE_ERROR_CODE EPBucket::addTempItemForBgFetch(LockHolder &lock,
                                                  int bucket_num,
                                                  const std::string &key,
                                                  RCPtr<VBucket> &vb,
                                                  const void *cookie,
                                                  bool metadataOnly,
                                                  bool isReplication) {
=======
ENGINE_ERROR_CODE EventuallyPersistentStore::addTempItemForBgFetch(
                                                        LockHolder &lock,
                                                        int bucket_num,
                                                        const const_sized_buffer key,
                                                        RCPtr<VBucket> &vb,
                                                        const void *cookie,
                                                        bool metadataOnly,
                                                        bool isReplication) {
>>>>>>> 637ecccd

    add_type_t rv = vb->ht.unlocked_addTempItem(bucket_num, key,
                                                eviction_policy,
                                                isReplication);
    switch(rv) {
        case ADD_NOMEM:
            return ENGINE_ENOMEM;
        case ADD_EXISTS:
        case ADD_UNDEL:
        case ADD_SUCCESS:
        case ADD_TMP_AND_BG_FETCH:
            // Since the hashtable bucket is locked, we shouldn't get here
            abort();
        case ADD_BG_FETCH:
            lock.unlock();
            bgFetch(key, vb->getId(), cookie, metadataOnly);
    }
    return ENGINE_EWOULDBLOCK;
}

ENGINE_ERROR_CODE EPBucket::set(Item &itm, const void *cookie) {

    RCPtr<VBucket> vb = getVBucket(itm.getVBucketId());
    if (!vb) {
        ++stats.numNotMyVBuckets;
        return ENGINE_NOT_MY_VBUCKET;
    }

    // Obtain read-lock on VB state to ensure VB state changes are interlocked
    // with this set
    ReaderLockHolder rlh(vb->getStateLock());
    if (vb->getState() == vbucket_state_dead) {
        ++stats.numNotMyVBuckets;
        return ENGINE_NOT_MY_VBUCKET;
    } else if (vb->getState() == vbucket_state_replica) {
        ++stats.numNotMyVBuckets;
        return ENGINE_NOT_MY_VBUCKET;
    } else if (vb->getState() == vbucket_state_pending) {
        if (vb->addPendingOp(cookie)) {
            return ENGINE_EWOULDBLOCK;
        }
    } else if (vb->isTakeoverBackedUp()) {
        LOG(EXTENSION_LOG_DEBUG, "(vb %u) Returned TMPFAIL to a set op"
                ", becuase takeover is lagging", vb->getId());
        return ENGINE_TMPFAIL;
    }

    bool cas_op = (itm.getCas() != 0);
    int bucket_num(0);
    LockHolder lh = vb->ht.getLockedBucket(itm.getKey(), &bucket_num);
    StoredValue *v = vb->ht.unlocked_find(itm.getKey(), bucket_num,
                                          /*wantsDeleted*/true,
                                          /*trackReference*/false);
    if (v && v->isLocked(ep_current_time()) &&
        (vb->getState() == vbucket_state_replica ||
         vb->getState() == vbucket_state_pending)) {
        v->unlock();
    }

    bool maybeKeyExists = true;
    // If we didn't find a valid item, check Bloomfilter's prediction if in
    // full eviction policy and for a CAS operation.
    if ((v == nullptr || v->isTempInitialItem()) &&
        (eviction_policy == FULL_EVICTION) &&
        (itm.getCas() != 0)) {
        // Check Bloomfilter's prediction
        if (!vb->maybeKeyExistsInFilter(itm.getKey())) {
            maybeKeyExists = false;
        }
    }

    mutation_type_t mtype = vb->ht.unlocked_set(v, itm, itm.getCas(), true, false,
                                                eviction_policy,
                                                maybeKeyExists);

    uint64_t seqno = 0;
    ENGINE_ERROR_CODE ret = ENGINE_SUCCESS;
    switch (mtype) {
    case NOMEM:
        ret = ENGINE_ENOMEM;
        break;
    case INVALID_CAS:
    case IS_LOCKED:
        ret = ENGINE_KEY_EEXISTS;
        break;
    case NOT_FOUND:
        if (cas_op) {
            ret = ENGINE_KEY_ENOENT;
            break;
        }
        // FALLTHROUGH
    case WAS_DIRTY:
        // Even if the item was dirty, push it into the vbucket's open
        // checkpoint.
    case WAS_CLEAN:
        // We keep lh held as we need to do v->getCas()
        queueDirty(vb, v, nullptr, &seqno);
        itm.setBySeqno(seqno);
        itm.setCas(v->getCas());
        break;
    case NEED_BG_FETCH:
    {   // CAS operation with non-resident item + full eviction.
        if (v) {
            // temp item is already created. Simply schedule a bg fetch job
            lh.unlock();
            bgFetch(itm.getKey(), vb->getId(), cookie, true);
            return ENGINE_EWOULDBLOCK;
        }
        ret = addTempItemForBgFetch(lh, bucket_num, itm.getKey(), vb,
                                    cookie, true);
        break;
    }
    case INVALID_VBUCKET:
        ret = ENGINE_NOT_MY_VBUCKET;
        break;
    }

    return ret;
}

ENGINE_ERROR_CODE EPBucket::add(Item &itm, const void *cookie)
{
    RCPtr<VBucket> vb = getVBucket(itm.getVBucketId());
    if (!vb) {
        ++stats.numNotMyVBuckets;
        return ENGINE_NOT_MY_VBUCKET;
    }

    // Obtain read-lock on VB state to ensure VB state changes are interlocked
    // with this add
    ReaderLockHolder rlh(vb->getStateLock());
    if (vb->getState() == vbucket_state_dead ||
        vb->getState() == vbucket_state_replica) {
        ++stats.numNotMyVBuckets;
        return ENGINE_NOT_MY_VBUCKET;
    } else if (vb->getState() == vbucket_state_pending) {
        if (vb->addPendingOp(cookie)) {
            return ENGINE_EWOULDBLOCK;
        }
    } else if (vb->isTakeoverBackedUp()) {
        LOG(EXTENSION_LOG_DEBUG, "(vb %u) Returned TMPFAIL to a add op"
                ", becuase takeover is lagging", vb->getId());
        return ENGINE_TMPFAIL;
    }

    if (itm.getCas() != 0) {
        // Adding with a cas value doesn't make sense..
        return ENGINE_NOT_STORED;
    }

    int bucket_num(0);
    LockHolder lh = vb->ht.getLockedBucket(itm.getKey(), &bucket_num);
    StoredValue *v = vb->ht.unlocked_find(itm.getKey(), bucket_num, true,
                                          false);

    bool maybeKeyExists = true;
    if ((v == nullptr || v->isTempInitialItem()) &&
        (eviction_policy == FULL_EVICTION)) {
        // Check bloomfilter's prediction
        if (!vb->maybeKeyExistsInFilter(itm.getKey())) {
            maybeKeyExists = false;
        }
    }

    add_type_t atype = vb->ht.unlocked_add(bucket_num, v, itm,
                                           eviction_policy,
                                           /*isDirty*/true,
                                           maybeKeyExists,
                                           /*isReplication*/false);


    Item& it = const_cast<Item&>(itm);
    uint64_t seqno = 0;
    switch (atype) {
    case ADD_NOMEM:
        return ENGINE_ENOMEM;
    case ADD_EXISTS:
        return ENGINE_NOT_STORED;
    case ADD_TMP_AND_BG_FETCH:
        return addTempItemForBgFetch(lh, bucket_num, it.getKey(), vb,
                                     cookie, true);
    case ADD_BG_FETCH:
        lh.unlock();
        bgFetch(it.getKey(), vb->getId(), cookie, true);
        return ENGINE_EWOULDBLOCK;
    case ADD_SUCCESS:
    case ADD_UNDEL:
        // We need to keep lh as we will do v->getCas()
        queueDirty(vb, v, nullptr, &seqno);
        it.setBySeqno(seqno);
        it.setCas(v->getCas());
        break;
    }

    return ENGINE_SUCCESS;
}

ENGINE_ERROR_CODE EPBucket::replace(Item &itm, const void *cookie) {
    RCPtr<VBucket> vb = getVBucket(itm.getVBucketId());
    if (!vb) {
        ++stats.numNotMyVBuckets;
        return ENGINE_NOT_MY_VBUCKET;
    }

    // Obtain read-lock on VB state to ensure VB state changes are interlocked
    // with this replace
    ReaderLockHolder rlh(vb->getStateLock());
    if (vb->getState() == vbucket_state_dead ||
        vb->getState() == vbucket_state_replica) {
        ++stats.numNotMyVBuckets;
        return ENGINE_NOT_MY_VBUCKET;
    } else if (vb->getState() == vbucket_state_pending) {
        if (vb->addPendingOp(cookie)) {
            return ENGINE_EWOULDBLOCK;
        }
    }

    int bucket_num(0);
    LockHolder lh = vb->ht.getLockedBucket(itm.getKey(), &bucket_num);
    StoredValue *v = vb->ht.unlocked_find(itm.getKey(), bucket_num, true,
                                          false);
    if (v) {
        if (v->isDeleted() || v->isTempDeletedItem() ||
            v->isTempNonExistentItem()) {
            return ENGINE_KEY_ENOENT;
        }

        mutation_type_t mtype;
        if (eviction_policy == FULL_EVICTION && v->isTempInitialItem()) {
            mtype = NEED_BG_FETCH;
        } else {
            mtype = vb->ht.unlocked_set(v, itm, 0, true, false, eviction_policy);
        }

        uint64_t seqno = 0;
        ENGINE_ERROR_CODE ret = ENGINE_SUCCESS;
        switch (mtype) {
            case NOMEM:
                ret = ENGINE_ENOMEM;
                break;
            case IS_LOCKED:
                ret = ENGINE_KEY_EEXISTS;
                break;
            case INVALID_CAS:
            case NOT_FOUND:
                ret = ENGINE_NOT_STORED;
                break;
                // FALLTHROUGH
            case WAS_DIRTY:
                // Even if the item was dirty, push it into the vbucket's open
                // checkpoint.
            case WAS_CLEAN:
                // Keep lh as we need to do v->getCas()
                queueDirty(vb, v, nullptr, &seqno);
                itm.setBySeqno(seqno);
                itm.setCas(v->getCas());
                break;
            case NEED_BG_FETCH:
            {
                // temp item is already created. Simply schedule a bg fetch job
                lh.unlock();
                bgFetch(itm.getKey(), vb->getId(), cookie, true);
                ret = ENGINE_EWOULDBLOCK;
                break;
            }
            case INVALID_VBUCKET:
                ret = ENGINE_NOT_MY_VBUCKET;
                break;
        }

        return ret;
    } else {
        if (eviction_policy == VALUE_ONLY) {
            return ENGINE_KEY_ENOENT;
        }

        if (vb->maybeKeyExistsInFilter(itm.getKey())) {
            return addTempItemForBgFetch(lh, bucket_num, itm.getKey(), vb,
                                         cookie, false);
        } else {
            // As bloomfilter predicted that item surely doesn't exist
            // on disk, return ENOENT for replace().
            return ENGINE_KEY_ENOENT;
        }
    }
}

ENGINE_ERROR_CODE EPBucket::addTAPBackfillItem(Item &itm, bool genBySeqno,
                                               ExtendedMetaData *emd) {

    RCPtr<VBucket> vb = getVBucket(itm.getVBucketId());
    if (!vb) {
        ++stats.numNotMyVBuckets;
        return ENGINE_NOT_MY_VBUCKET;
    }

    // Obtain read-lock on VB state to ensure VB state changes are interlocked
    // with this add-tapbackfill
    ReaderLockHolder rlh(vb->getStateLock());
    if (vb->getState() == vbucket_state_dead ||
        vb->getState() == vbucket_state_active) {
        ++stats.numNotMyVBuckets;
        return ENGINE_NOT_MY_VBUCKET;
    }

    //check for the incoming item's CAS validity
    if (!Item::isValidCas(itm.getCas())) {
        return ENGINE_KEY_EEXISTS;
    }

    int bucket_num(0);
    LockHolder lh = vb->ht.getLockedBucket(itm.getKey(), &bucket_num);
    StoredValue *v = vb->ht.unlocked_find(itm.getKey(), bucket_num, true,
                                          false);

    // Note that this function is only called on replica or pending vbuckets.
    if (v && v->isLocked(ep_current_time())) {
        v->unlock();
    }
    mutation_type_t mtype = vb->ht.unlocked_set(v, itm, 0, true, true,
                                                eviction_policy);

    ENGINE_ERROR_CODE ret = ENGINE_SUCCESS;
    switch (mtype) {
    case NOMEM:
        ret = ENGINE_ENOMEM;
        break;
    case INVALID_CAS:
    case IS_LOCKED:
        ret = ENGINE_KEY_EEXISTS;
        break;
    case WAS_DIRTY:
        // FALLTHROUGH, to ensure the bySeqno for the hashTable item is
        // set correctly, and also the sequence numbers are ordered correctly.
        // (MB-14003)
    case NOT_FOUND:
        // FALLTHROUGH
    case WAS_CLEAN:
        vb->setMaxCas(v->getCas());
        tapQueueDirty(*vb, v, lh, NULL,
                      genBySeqno ? GenerateBySeqno::Yes : GenerateBySeqno::No);
        break;
    case INVALID_VBUCKET:
        ret = ENGINE_NOT_MY_VBUCKET;
        break;
    case NEED_BG_FETCH:
        // SET on a non-active vbucket should not require a bg_metadata_fetch.
        abort();
    }

    return ret;
}

ENGINE_ERROR_CODE EPBucket::setVBucketState(uint16_t vbid,
                                            vbucket_state_t to,
                                            bool transfer,
                                            bool notify_dcp) {
    // Lock to prevent a race condition between a failed update and add.
    LockHolder lh(vbsetMutex);
    return setVBucketState_UNLOCKED(vbid, to, transfer, notify_dcp, lh);
}

ENGINE_ERROR_CODE EPBucket::setVBucketState_UNLOCKED(uint16_t vbid,
                                                     vbucket_state_t to,
                                                     bool transfer,
                                                     bool notify_dcp,
                                                     LockHolder& vbset) {
    RCPtr<VBucket> vb = vbMap.getBucket(vbid);
    if (vb && to == vb->getState()) {
        return ENGINE_SUCCESS;
    }

    if (vb) {
        vbucket_state_t oldstate = vb->getState();

        vb->setState(to);

        if (oldstate != to && notify_dcp) {
            bool closeInboundStreams = false;
            if (to == vbucket_state_active && !transfer) {
                /**
                 * Close inbound (passive) streams into the vbucket
                 * only in case of a failover.
                 */
                closeInboundStreams = true;
            }
            engine.getDcpConnMap().vbucketStateChanged(vbid, to,
                                                       closeInboundStreams);
        }

        if (to == vbucket_state_active && oldstate == vbucket_state_replica) {
            /**
             * Update snapshot range when vbucket goes from being a replica
             * to active, to maintain the correct snapshot sequence numbers
             * even in a failover scenario.
             */
            vb->checkpointManager.resetSnapshotRange();
        }

        if (to == vbucket_state_active && !transfer) {
            const snapshot_range_t range = vb->getPersistedSnapshot();
            if (range.end == vbMap.getPersistenceSeqno(vbid)) {
                vb->failovers->createEntry(range.end);
            } else {
                vb->failovers->createEntry(range.start);
            }
        }

        if (oldstate == vbucket_state_pending &&
            to == vbucket_state_active) {
            ExTask notifyTask = new PendingOpsNotification(engine, vb);
            ExecutorPool::get()->schedule(notifyTask, NONIO_TASK_IDX);
        }
        scheduleVBStatePersist(vbid);
    } else if (vbid < vbMap.getSize()) {
        FailoverTable* ft = new FailoverTable(engine.getMaxFailoverEntries());
        KVShard* shard = vbMap.getShardByVbId(vbid);
        std::shared_ptr<Callback<uint16_t> > cb(new NotifyFlusherCB(shard));
        Configuration& config = engine.getConfiguration();
        RCPtr<VBucket> newvb(new VBucket(vbid, to, stats,
                                         engine.getCheckpointConfig(),
                                         shard, 0, 0, 0, ft, cb,
                                         config));

        if (config.isBfilterEnabled()) {
            // Initialize bloom filters upon vbucket creation during
            // bucket creation and rebalance
            newvb->createFilter(config.getBfilterKeyCount(),
                                config.getBfilterFpProb());
        }

        // The first checkpoint for active vbucket should start with id 2.
        uint64_t start_chk_id = (to == vbucket_state_active) ? 2 : 0;
        newvb->checkpointManager.setOpenCheckpointId(start_chk_id);
        if (vbMap.addBucket(newvb) == ENGINE_ERANGE) {
            return ENGINE_ERANGE;
        }
        vbMap.setPersistenceCheckpointId(vbid, 0);
        vbMap.setPersistenceSeqno(vbid, 0);
        vbMap.setBucketCreation(vbid, true);
        scheduleVBStatePersist(vbid);
    } else {
        return ENGINE_ERANGE;
    }
    return ENGINE_SUCCESS;
}

void EPBucket::scheduleVBStatePersist() {
    for (auto vbid : vbMap.getBuckets()) {
        scheduleVBStatePersist(vbid);
    }
}

void EPBucket::scheduleVBStatePersist(VBucket::id_type vbid) {
    RCPtr<VBucket> vb = getVBucket(vbid);

    if (!vb) {
        LOG(EXTENSION_LOG_WARNING,
            "EPStore::scheduleVBStatePersist: vb:%" PRIu16
            " does not not exist. Unable to schedule persistence.", vbid);
        return;
    }

    vb->checkpointManager.queueSetVBState(*vb);
}

bool EPBucket::completeVBucketDeletion(uint16_t vbid, const void* cookie) {
    LockHolder lh(vbsetMutex);

    hrtime_t start_time(gethrtime());
    RCPtr<VBucket> vb = vbMap.getBucket(vbid);
    if (!vb || vb->getState() == vbucket_state_dead ||
         vbMap.isBucketDeletion(vbid)) {
        lh.unlock();
        LockHolder vlh(vb_mutexes[vbid]);
        if (!getRWUnderlying(vbid)->delVBucket(vbid)) {
            return false;
        }
        vbMap.setBucketDeletion(vbid, false);
        vbMap.setBucketCreation(vbid, false);
        vbMap.setPersistenceSeqno(vbid, 0);
        ++stats.vbucketDeletions;
    }

    hrtime_t spent(gethrtime() - start_time);
    hrtime_t wall_time = spent / 1000;
    BlockTimer::log(spent, "disk_vb_del", stats.timingLog);
    stats.diskVBDelHisto.add(wall_time);
    atomic_setIfBigger(stats.vbucketDelMaxWalltime, wall_time);
    stats.vbucketDelTotWalltime.fetch_add(wall_time);
    if (cookie) {
        engine.notifyIOComplete(cookie, ENGINE_SUCCESS);
    }

    return true;
}

void EPBucket::scheduleVBDeletion(RCPtr<VBucket> &vb, const void* cookie,
                                  double delay) {
    ExTask delTask = new VBucketMemoryDeletionTask(engine, vb, delay);
    ExecutorPool::get()->schedule(delTask, NONIO_TASK_IDX);

    if (vbMap.setBucketDeletion(vb->getId(), true)) {
        ExTask task = new VBDeleteTask(&engine, vb->getId(), cookie);
        ExecutorPool::get()->schedule(task, WRITER_TASK_IDX);
    }
}

ENGINE_ERROR_CODE EPBucket::deleteVBucket(uint16_t vbid, const void* c) {
    // Lock to prevent a race condition between a failed update and add
    // (and delete).
    LockHolder lh(vbsetMutex);

    RCPtr<VBucket> vb = vbMap.getBucket(vbid);
    if (!vb) {
        return ENGINE_NOT_MY_VBUCKET;
    }

    vb->setState(vbucket_state_dead);
    engine.getDcpConnMap().vbucketStateChanged(vbid, vbucket_state_dead);
    vbMap.removeBucket(vbid);
    lh.unlock();
    scheduleVBDeletion(vb, c);
    if (c) {
        return ENGINE_EWOULDBLOCK;
    }
    return ENGINE_SUCCESS;
}

ENGINE_ERROR_CODE EPBucket::checkForDBExistence(DBFileId db_file_id) {
    std::string backend = engine.getConfiguration().getBackend();
    if (backend.compare("couchdb") == 0) {
        RCPtr<VBucket> vb = vbMap.getBucket(db_file_id);
        if (!vb) {
            return ENGINE_NOT_MY_VBUCKET;
        }
    } else if (backend.compare("forestdb") == 0) {
        if (db_file_id > (vbMap.getNumShards() - 1)) {
            //TODO: find a better error code
            return ENGINE_EINVAL;
        }
    } else {
        LOG(EXTENSION_LOG_WARNING,
            "Unknown backend specified for db file id: %d", db_file_id);
        return ENGINE_FAILED;
    }

    return ENGINE_SUCCESS;
}

ENGINE_ERROR_CODE EPBucket::scheduleCompaction(uint16_t vbid, compaction_ctx c,
                                               const void *cookie) {
    ENGINE_ERROR_CODE errCode = checkForDBExistence(c.db_file_id);
    if (errCode != ENGINE_SUCCESS) {
        return errCode;
    }

    /* Obtain the vbucket so we can get the previous purge seqno */
    RCPtr<VBucket> vb = vbMap.getBucket(vbid);
    if (!vb) {
        return ENGINE_NOT_MY_VBUCKET;
    }

    /* Update the compaction ctx with the previous purge seqno */
    c.max_purged_seq[vbid] = vb->getPurgeSeqno();

    LockHolder lh(compactionLock);
    ExTask task = new CompactTask(&engine, c, cookie);
    compactionTasks.push_back(std::make_pair(c.db_file_id, task));
    if (compactionTasks.size() > 1) {
        if ((stats.diskQueueSize > compactionWriteQueueCap &&
            compactionTasks.size() > (vbMap.getNumShards() / 2)) ||
            engine.getWorkLoadPolicy().getWorkLoadPattern() == READ_HEAVY) {
            // Snooze a new compaction task.
            // We will wake it up when one of the existing compaction tasks is done.
            task->snooze(60);
        }
    }

    ExecutorPool::get()->schedule(task, WRITER_TASK_IDX);

    LOG(EXTENSION_LOG_DEBUG,
        "Scheduled compaction task %" PRIu64 " on db %d,"
        "purge_before_ts = %" PRIu64 ", purge_before_seq = %" PRIu64
        ", dropdeletes = %d",
        uint64_t(task->getId()),c.db_file_id, c.purge_before_ts,
        c.purge_before_seq, c.drop_deletes);

   return ENGINE_EWOULDBLOCK;
}

uint16_t EPBucket::getDBFileId(const protocol_binary_request_compact_db& req) {
    KVStore *store = vbMap.shards[0]->getROUnderlying();
    return store->getDBFileId(req);
}

void EPBucket::compactInternal(compaction_ctx *ctx) {
    BloomFilterCBPtr filter(new BloomFilterCallback(*this));
    ctx->bloomFilterCallback = filter;

    ExpiredItemsCBPtr expiry(new ExpiredItemsCallback(*this));
    ctx->expiryCallback = expiry;

    KVShard* shard = vbMap.getShardByVbId(ctx->db_file_id);
    KVStore* store = shard->getRWUnderlying();
    bool result = store->compactDB(ctx);

    Configuration& config = getEPEngine().getConfiguration();
    /* Iterate over all the vbucket ids set in max_purged_seq map. If there is an entry
     * in the map for a vbucket id, then it was involved in compaction and thus can
     * be used to update the associated bloom filters and purge sequence numbers
     */
    for (auto& it : ctx->max_purged_seq) {
        const uint16_t vbid = it.first;
        RCPtr<VBucket> vb = getVBucket(vbid);
        if (!vb) {
            continue;
        }

        if (config.isBfilterEnabled() && result) {
            vb->swapFilter();
        } else {
            vb->clearFilter();
        }
        vb->setPurgeSeqno(it.second);
    }
}

bool EPBucket::doCompact(compaction_ctx *ctx, const void *cookie) {
    ENGINE_ERROR_CODE err = ENGINE_SUCCESS;
    StorageProperties storeProp = getStorageProperties();
    bool concWriteCompact = storeProp.hasConcWriteCompact();
    uint16_t vbid = ctx->db_file_id;

    /**
     * Check if the underlying storage engine allows writes concurrently
     * as the database file is being compacted. If not, a lock needs to
     * be held in order to serialize access to the database file between
     * the writer and compactor threads
     */
    if (concWriteCompact == false) {
        RCPtr<VBucket> vb = getVBucket(vbid);
        if (!vb) {
            err = ENGINE_NOT_MY_VBUCKET;
            engine.storeEngineSpecific(cookie, NULL);
            /**
             * Decrement session counter here, as memcached thread wouldn't
             * visit the engine interface in case of a NOT_MY_VB notification
             */
            engine.decrementSessionCtr();
        } else {
            LockHolder lh(vb_mutexes[vbid], true);
            if (!lh.islocked()) {
                return true;
            }

            compactInternal(ctx);
        }
    } else {
        compactInternal(ctx);
    }

    updateCompactionTasks(ctx->db_file_id);

    if (cookie) {
        engine.notifyIOComplete(cookie, err);
    }
    --stats.pendingCompactions;
    return false;
}

void EPBucket::updateCompactionTasks(DBFileId db_file_id) {
    LockHolder lh(compactionLock);
    bool erased = false, woke = false;
    std::list<CompTaskEntry>::iterator it = compactionTasks.begin();
    while (it != compactionTasks.end()) {
        if ((*it).first == db_file_id) {
            it = compactionTasks.erase(it);
            erased = true;
        } else {
            ExTask &task = (*it).second;
            if (task->getState() == TASK_SNOOZED) {
                ExecutorPool::get()->wake(task->getId());
                woke = true;
            }
            ++it;
        }
        if (erased && woke) {
            break;
        }
    }
}

bool EPBucket::resetVBucket(uint16_t vbid) {
    LockHolder lh(vbsetMutex);
    return resetVBucket_UNLOCKED(vbid, lh);
}

bool EPBucket::resetVBucket_UNLOCKED(uint16_t vbid, LockHolder& vbset) {
    bool rv(false);

    RCPtr<VBucket> vb = vbMap.getBucket(vbid);
    if (vb) {
        vbucket_state_t vbstate = vb->getState();

        vbMap.removeBucket(vbid);

        checkpointCursorInfoList cursors =
                                        vb->checkpointManager.getAllCursors();
        // Delete and recreate the vbucket database file
        scheduleVBDeletion(vb, NULL, 0);
        setVBucketState_UNLOCKED(vbid, vbstate,
                                 false/*transfer*/, true/*notifyDcp*/, vbset);

        // Copy the all cursors from the old vbucket into the new vbucket
        RCPtr<VBucket> newvb = vbMap.getBucket(vbid);
        newvb->checkpointManager.resetCursors(cursors);

        rv = true;
    }
    return rv;
}

extern "C" {

    typedef struct {
        EventuallyPersistentEngine* engine;
        std::map<std::string, std::string> smap;
    } snapshot_stats_t;

    static void add_stat(const char *key, const uint16_t klen,
                         const char *val, const uint32_t vlen,
                         const void *cookie) {
        if (cookie == nullptr) {
            throw std::invalid_argument("add_stat: cookie is NULL");
        }
        void *ptr = const_cast<void *>(cookie);
        snapshot_stats_t* snap = static_cast<snapshot_stats_t*>(ptr);
        ObjectRegistry::onSwitchThread(snap->engine);

        std::string k(key, klen);
        std::string v(val, vlen);
        snap->smap.insert(std::pair<std::string, std::string>(k, v));
    }
}

void EPBucket::snapshotStats() {
    snapshot_stats_t snap;
    snap.engine = &engine;
    bool rv = engine.getStats(&snap, NULL, 0, add_stat) == ENGINE_SUCCESS &&
              engine.getStats(&snap, "tap", 3, add_stat) == ENGINE_SUCCESS &&
              engine.getStats(&snap, "dcp", 3, add_stat) == ENGINE_SUCCESS;

    if (rv && stats.isShutdown) {
        snap.smap["ep_force_shutdown"] = stats.forceShutdown ?
                                                              "true" : "false";
        std::stringstream ss;
        ss << ep_real_time();
        snap.smap["ep_shutdown_time"] = ss.str();
    }
    getOneRWUnderlying()->snapshotStats(snap.smap);
}

DBFileInfo EPBucket::getFileStats(const void *cookie) {
    uint16_t numShards = vbMap.getNumShards();
    DBFileInfo totalInfo;

    for (uint16_t shardId = 0; shardId < numShards; shardId++) {
        KVStore *store = getRWUnderlyingByShard(shardId);
        DBFileInfo dbInfo = store->getAggrDbFileInfo();
        totalInfo.spaceUsed += dbInfo.spaceUsed;
        totalInfo.fileSize += dbInfo.fileSize;
    }

    return totalInfo;
}


void EPBucket::updateBGStats(const hrtime_t init, const hrtime_t start,
                             const hrtime_t stop) {
    if (stop >= start && start >= init) {
        // skip the measurement if the counter wrapped...
        ++stats.bgNumOperations;
        hrtime_t w = (start - init) / 1000;
        BlockTimer::log(start - init, "bgwait", stats.timingLog);
        stats.bgWaitHisto.add(w);
        stats.bgWait.fetch_add(w);
        atomic_setIfLess(stats.bgMinWait, w);
        atomic_setIfBigger(stats.bgMaxWait, w);

        hrtime_t l = (stop - start) / 1000;
        BlockTimer::log(stop - start, "bgload", stats.timingLog);
        stats.bgLoadHisto.add(l);
        stats.bgLoad.fetch_add(l);
        atomic_setIfLess(stats.bgMinLoad, l);
        atomic_setIfBigger(stats.bgMaxLoad, l);
    }
}

void EPBucket::completeBGFetch(const std::string &key, uint16_t vbucket,
                               const void *cookie, hrtime_t init, bool isMeta) {
    hrtime_t start(gethrtime());
    // Go find the data
    RememberingCallback<GetValue> gcb;
    if (isMeta) {
        gcb.val.setPartial();
    }
    getROUnderlying(vbucket)->get(key, vbucket, gcb);
    gcb.waitForValue();

    // Lock to prevent a race condition between a fetch for restore and delete
    LockHolder lh(vbsetMutex);

    RCPtr<VBucket> vb = getVBucket(vbucket);
    if (vb) {
        VBucketBGFetchItem item{gcb.val, cookie, init, isMeta};
        completeBGFetchForSingleItem(vb, key, start, item);
    } else {
        LOG(EXTENSION_LOG_INFO, "VBucket %d's file was deleted in the middle of"
            " a bg fetch for key %s\n", vbucket, key.c_str());
        engine.notifyIOComplete(cookie, ENGINE_NOT_MY_VBUCKET);
    }

    lh.unlock();

    bgFetchQueue--;

    delete gcb.val.getValue();
}

void EPBucket::completeBGFetchMulti(
                                uint16_t vbId,
                                std::vector<bgfetched_item_t> &fetchedItems,
                                hrtime_t startTime)
{
    RCPtr<VBucket> vb = getVBucket(vbId);
    if (vb) {
        for (const auto& item : fetchedItems) {
            auto& key = item.first;
            auto* fetched_item = item.second;
            completeBGFetchForSingleItem(vb, key, startTime, *fetched_item);
        }
        LOG(EXTENSION_LOG_DEBUG,
            "EP Store completes %" PRIu64 " of batched background fetch "
            "for vBucket = %d endTime = %" PRIu64,
            uint64_t(fetchedItems.size()), vbId, gethrtime()/1000000);
    } else {
        for (const auto& item : fetchedItems) {
            engine.notifyIOComplete(item.second->cookie,
                                    ENGINE_NOT_MY_VBUCKET);
        }
        LOG(EXTENSION_LOG_WARNING,
            "EP Store completes %d of batched background fetch for "
            "for vBucket = %d that is already deleted\n",
            (int)fetchedItems.size(), vbId);

    }
}

<<<<<<< HEAD
void EPBucket::bgFetch(const std::string &key, uint16_t vbucket,
                       const void *cookie, bool isMeta) {
=======
void EventuallyPersistentStore::bgFetch(const const_sized_buffer key,
                                        uint16_t vbucket,
                                        const void *cookie,
                                        bool isMeta) {
>>>>>>> 637ecccd
    if (multiBGFetchEnabled()) {
        RCPtr<VBucket> vb = getVBucket(vbucket);
        if (!vb) {
            throw std::invalid_argument("EPStore::bgFetch: vbucket (which is " +
                                        std::to_string(vbucket) +
                                        ") is not present in vbMap");
        }
        KVShard *myShard = vbMap.getShardByVbId(vbucket);

        // schedule to the current batch of background fetch of the given
        // vbucket
        VBucketBGFetchItem * fetchThis = new VBucketBGFetchItem(cookie,
                                                                isMeta);
        size_t bgfetch_size = vb->queueBGFetchItem(key, fetchThis,
                                                   myShard->getBgFetcher());
        myShard->getBgFetcher()->notifyBGEvent();
        LOG(EXTENSION_LOG_DEBUG, "Queued a background fetch, now at %" PRIu64,
            uint64_t(bgfetch_size));
    } else {
        bgFetchQueue++;
        stats.maxRemainingBgJobs = std::max(stats.maxRemainingBgJobs,
                                            bgFetchQueue.load());
        ExecutorPool* iom = ExecutorPool::get();
        ExTask task = new SingleBGFetcherTask(&engine, key, vbucket, cookie,
                                              isMeta, bgFetchDelay, false);
        iom->schedule(task, READER_TASK_IDX);
        LOG(EXTENSION_LOG_DEBUG, "Queued a background fetch, now at %" PRIu64,
            uint64_t(bgFetchQueue.load()));
    }
}

<<<<<<< HEAD
GetValue EPBucket::getInternal(const std::string &key, uint16_t vbucket,
                               const void *cookie, vbucket_state_t allowedState,
                               get_options_t options) {
=======
GetValue EventuallyPersistentStore::getInternal(const const_sized_buffer key,
                                                uint16_t vbucket,
                                                const void *cookie,
                                                vbucket_state_t allowedState,
                                                get_options_t options) {
>>>>>>> 637ecccd

    vbucket_state_t disallowedState = (allowedState == vbucket_state_active) ?
        vbucket_state_replica : vbucket_state_active;
    RCPtr<VBucket> vb = getVBucket(vbucket);
    if (!vb) {
        ++stats.numNotMyVBuckets;
        return GetValue(NULL, ENGINE_NOT_MY_VBUCKET);
    }

    const bool honorStates = (options & HONOR_STATES);

    ReaderLockHolder rlh(vb->getStateLock());
    if (honorStates) {
        vbucket_state_t vbState = vb->getState();
        if (vbState == vbucket_state_dead) {
            ++stats.numNotMyVBuckets;
            return GetValue(NULL, ENGINE_NOT_MY_VBUCKET);
        } else if (vbState == disallowedState) {
            ++stats.numNotMyVBuckets;
            return GetValue(NULL, ENGINE_NOT_MY_VBUCKET);
        } else if (vbState == vbucket_state_pending) {
            if (vb->addPendingOp(cookie)) {
                return GetValue(NULL, ENGINE_EWOULDBLOCK);
            }
        }
    }

    const bool trackReference = (options & TRACK_REFERENCE);

    int bucket_num(0);
    LockHolder lh = vb->ht.getLockedBucket(key, &bucket_num);
    StoredValue *v = fetchValidValue(vb, key, bucket_num, true,
                                     trackReference);
    if (v) {
        if (v->isDeleted()) {
            GetValue rv;
            return rv;
        }
        if (v->isTempDeletedItem() || v->isTempNonExistentItem()) {
            // Delete a temp non-existent item to ensure that
            // if the get were issued over an item that doesn't
            // exist, then we dont preserve a temp item.
            if (options & DELETE_TEMP) {
                vb->ht.unlocked_del(key, bucket_num);
            }
            GetValue rv;
            return rv;
        }

        // If the value is not resident, wait for it...
        if (!v->isResident()) {
            if (options & QUEUE_BG_FETCH) {
                bgFetch(key, vbucket, cookie);
            }
            return GetValue(NULL, ENGINE_EWOULDBLOCK, v->getBySeqno(),
                            true, v->getNRUValue());
        }

        // Should we hide (return -1) for the items' CAS?
        const bool hide_cas = (options & HIDE_LOCKED_CAS) &&
                              v->isLocked(ep_current_time());
        GetValue rv(v->toItem(hide_cas, vbucket), ENGINE_SUCCESS,
                    v->getBySeqno(), false, v->getNRUValue());
        return rv;
    } else {
        if (eviction_policy == VALUE_ONLY || diskFlushAll) {
            GetValue rv;
            return rv;
        }

        if (vb->maybeKeyExistsInFilter(key)) {
            ENGINE_ERROR_CODE ec = ENGINE_EWOULDBLOCK;
            if (options & QUEUE_BG_FETCH) { // Full eviction and need a bg fetch.
                ec = addTempItemForBgFetch(lh, bucket_num, key, vb,
                                           cookie, false);
            }
            return GetValue(NULL, ec, -1, true);
        } else {
            // As bloomfilter predicted that item surely doesn't exist
            // on disk, return ENONET, for getInternal().
            GetValue rv;
            return rv;
        }
    }
}

GetValue EPBucket::getRandomKey() {
    VBucketMap::id_type max = vbMap.getSize();

    const long start = random() % max;
    long curr = start;
    Item *itm = NULL;

    while (itm == NULL) {
        RCPtr<VBucket> vb = getVBucket(curr++);
        while (!vb || vb->getState() != vbucket_state_active) {
            if (curr == start) {
                return GetValue(NULL, ENGINE_KEY_ENOENT);
            }
            if (curr == max) {
                curr = 0;
            }

            vb = getVBucket(curr++);
        }

        if ((itm = vb->ht.getRandomKey(random())) != NULL) {
            GetValue rv(itm, ENGINE_SUCCESS);
            return rv;
        }

        if (curr == max) {
            curr = 0;
        }

        if (curr == start) {
            return GetValue(NULL, ENGINE_KEY_ENOENT);
        }
        // Search next vbucket
    }

    return GetValue(NULL, ENGINE_KEY_ENOENT);
}


ENGINE_ERROR_CODE EPBucket::getMetaData(const std::string &key,
                                        uint16_t vbucket,
                                        const void *cookie,
                                        ItemMetaData &metadata,
                                        uint32_t &deleted)
{
    (void) cookie;
    RCPtr<VBucket> vb = getVBucket(vbucket);

    if (!vb) {
        ++stats.numNotMyVBuckets;
        return ENGINE_NOT_MY_VBUCKET;
    }

    ReaderLockHolder rlh(vb->getStateLock());
    if (vb->getState() == vbucket_state_dead ||
        vb->getState() == vbucket_state_replica) {
        ++stats.numNotMyVBuckets;
        return ENGINE_NOT_MY_VBUCKET;
    }

    int bucket_num(0);
    deleted = 0;
    LockHolder lh = vb->ht.getLockedBucket(key, &bucket_num);
    StoredValue *v = vb->ht.unlocked_find(key, bucket_num, true,
                                          /*trackReference*/false);

    if (v) {
        stats.numOpsGetMeta++;
        if (v->isTempInitialItem()) { // Need bg meta fetch.
            bgFetch(key, vbucket, cookie, true);
            return ENGINE_EWOULDBLOCK;
        } else if (v->isTempNonExistentItem()) {
            metadata.cas = v->getCas();
            return ENGINE_KEY_ENOENT;
        } else {
            if (v->isTempDeletedItem() || v->isDeleted() ||
                v->isExpired(ep_real_time())) {
                deleted |= GET_META_ITEM_DELETED_FLAG;
            }

            if (v->isLocked(ep_current_time())) {
                metadata.cas = static_cast<uint64_t>(-1);
            } else {
                metadata.cas = v->getCas();
            }
            metadata.flags = v->getFlags();
            metadata.exptime = v->getExptime();
            metadata.revSeqno = v->getRevSeqno();
            return ENGINE_SUCCESS;
        }
    } else {
        // The key wasn't found. However, this may be because it was previously
        // deleted or evicted with the full eviction strategy.
        // So, add a temporary item corresponding to the key to the hash table
        // and schedule a background fetch for its metadata from the persistent
        // store. The item's state will be updated after the fetch completes.
        //
        // Schedule this bgFetch only if the key is predicted to be may-be
        // existent on disk by the bloomfilter.

        if (vb->maybeKeyExistsInFilter(key)) {
            return addTempItemForBgFetch(lh, bucket_num, key, vb, cookie, true);
        } else {
            stats.numOpsGetMeta++;
            return ENGINE_KEY_ENOENT;
        }
    }
}

ENGINE_ERROR_CODE EPBucket::setWithMeta(Item &itm,
                                        uint64_t cas,
                                        uint64_t *seqno,
                                        const void *cookie,
                                        bool force,
                                        bool allowExisting,
                                        bool genBySeqno,
                                        ExtendedMetaData *emd,
                                        bool isReplication)
{
    RCPtr<VBucket> vb = getVBucket(itm.getVBucketId());
    if (!vb) {
        ++stats.numNotMyVBuckets;
        return ENGINE_NOT_MY_VBUCKET;
    }

    ReaderLockHolder rlh(vb->getStateLock());
    if (vb->getState() == vbucket_state_dead) {
        ++stats.numNotMyVBuckets;
        return ENGINE_NOT_MY_VBUCKET;
    } else if (vb->getState() == vbucket_state_replica && !force) {
        ++stats.numNotMyVBuckets;
        return ENGINE_NOT_MY_VBUCKET;
    } else if (vb->getState() == vbucket_state_pending && !force) {
        if (vb->addPendingOp(cookie)) {
            return ENGINE_EWOULDBLOCK;
        }
    } else if (vb->isTakeoverBackedUp()) {
        LOG(EXTENSION_LOG_DEBUG, "(vb %u) Returned TMPFAIL to a setWithMeta op"
                ", becuase takeover is lagging", vb->getId());
        return ENGINE_TMPFAIL;
    }

    //check for the incoming item's CAS validity
    if (!Item::isValidCas(itm.getCas())) {
        return ENGINE_KEY_EEXISTS;
    }

    int bucket_num(0);
    LockHolder lh = vb->ht.getLockedBucket(itm.getKey(), &bucket_num);
    StoredValue *v = vb->ht.unlocked_find(itm.getKey(), bucket_num, true,
                                          false);

    bool maybeKeyExists = true;
    if (!force) {
        if (v)  {
            if (v->isTempInitialItem()) {
                bgFetch(itm.getKey(), itm.getVBucketId(), cookie, true);
                return ENGINE_EWOULDBLOCK;
            }

            if (!conflictResolver->resolve(*v, itm.getMetaData(), false)) {
                ++stats.numOpsSetMetaResolutionFailed;
                return ENGINE_KEY_EEXISTS;
            }
        } else {
            if (vb->maybeKeyExistsInFilter(itm.getKey())) {
                return addTempItemForBgFetch(lh, bucket_num, itm.getKey(), vb,
                                             cookie, true, isReplication);
            } else {
                maybeKeyExists = false;
            }
        }
    } else {
        if (eviction_policy == FULL_EVICTION) {
            // Check Bloomfilter's prediction
            if (!vb->maybeKeyExistsInFilter(itm.getKey())) {
                maybeKeyExists = false;
            }
        }
    }

    if (v && v->isLocked(ep_current_time()) &&
        (vb->getState() == vbucket_state_replica ||
         vb->getState() == vbucket_state_pending)) {
        v->unlock();
    }

    mutation_type_t mtype = vb->ht.unlocked_set(v, itm, cas, allowExisting,
                                                true, eviction_policy,
                                                maybeKeyExists, isReplication);

    ENGINE_ERROR_CODE ret = ENGINE_SUCCESS;
    switch (mtype) {
    case NOMEM:
        ret = ENGINE_ENOMEM;
        break;
    case INVALID_CAS:
    case IS_LOCKED:
        ret = ENGINE_KEY_EEXISTS;
        break;
    case INVALID_VBUCKET:
        ret = ENGINE_NOT_MY_VBUCKET;
        break;
    case WAS_DIRTY:
    case WAS_CLEAN:
        vb->setMaxCasAndTrackDrift(v->getCas());
        queueDirty(vb, v, &lh, seqno,
                   genBySeqno ? GenerateBySeqno::Yes : GenerateBySeqno::No,
                   GenerateCas::No);
        break;
    case NOT_FOUND:
        ret = ENGINE_KEY_ENOENT;
        break;
    case NEED_BG_FETCH:
        {            // CAS operation with non-resident item + full eviction.
            if (v) { // temp item is already created. Simply schedule a
                lh.unlock(); // bg fetch job.
                bgFetch(itm.getKey(), vb->getId(), cookie, true);
                return ENGINE_EWOULDBLOCK;
            }

            ret = addTempItemForBgFetch(lh, bucket_num, itm.getKey(), vb,
                                        cookie, true, isReplication);
        }
    }

    return ret;
}

GetValue EPBucket::getAndUpdateTtl(const std::string &key, uint16_t vbucket,
                                   const void *cookie, time_t exptime)
{
    RCPtr<VBucket> vb = getVBucket(vbucket);
    if (!vb) {
        ++stats.numNotMyVBuckets;
        return GetValue(NULL, ENGINE_NOT_MY_VBUCKET);
    }

    ReaderLockHolder rlh(vb->getStateLock());
    if (vb->getState() == vbucket_state_dead) {
        ++stats.numNotMyVBuckets;
        return GetValue(NULL, ENGINE_NOT_MY_VBUCKET);
    } else if (vb->getState() == vbucket_state_replica) {
        ++stats.numNotMyVBuckets;
        return GetValue(NULL, ENGINE_NOT_MY_VBUCKET);
    } else if (vb->getState() == vbucket_state_pending) {
        if (vb->addPendingOp(cookie)) {
            return GetValue(NULL, ENGINE_EWOULDBLOCK);
        }
    }

    int bucket_num(0);
    LockHolder lh = vb->ht.getLockedBucket(key, &bucket_num);
    StoredValue *v = fetchValidValue(vb, key, bucket_num, true);

    if (v) {
        if (v->isDeleted() || v->isTempDeletedItem() ||
            v->isTempNonExistentItem()) {
            GetValue rv;
            return rv;
        }

        if (!v->isResident()) {
            bgFetch(key, vbucket, cookie);
            return GetValue(NULL, ENGINE_EWOULDBLOCK, v->getBySeqno());
        }
        if (v->isLocked(ep_current_time())) {
            GetValue rv(NULL, ENGINE_KEY_EEXISTS, 0);
            return rv;
        }

        const bool exptime_mutated = exptime != v->getExptime();
        if (exptime_mutated) {
            v->markDirty();
            v->setExptime(exptime);
            v->setRevSeqno(v->getRevSeqno()+1);
        }

        GetValue rv(v->toItem(v->isLocked(ep_current_time()), vbucket),
                    ENGINE_SUCCESS, v->getBySeqno());

        if (exptime_mutated) {
            queueDirty(vb, v, &lh, NULL);
        }

        return rv;
    } else {
        if (eviction_policy == VALUE_ONLY) {
            GetValue rv;
            return rv;
        } else {
            if (vb->maybeKeyExistsInFilter(key)) {
                ENGINE_ERROR_CODE ec = addTempItemForBgFetch(lh, bucket_num,
                                                             key, vb, cookie,
                                                             false);
                return GetValue(NULL, ec, -1, true);
            } else {
                // As bloomfilter predicted that item surely doesn't exist
                // on disk, return ENOENT for getAndUpdateTtl().
                GetValue rv;
                return rv;
            }
        }
    }
}

ENGINE_ERROR_CODE EPBucket::statsVKey(const std::string &key, uint16_t vbucket,
                                      const void *cookie) {
    RCPtr<VBucket> vb = getVBucket(vbucket);
    if (!vb) {
        return ENGINE_NOT_MY_VBUCKET;
    }

    int bucket_num(0);
    LockHolder lh = vb->ht.getLockedBucket(key, &bucket_num);
    StoredValue *v = fetchValidValue(vb, key, bucket_num, true);

    if (v) {
        if (v->isDeleted() || v->isTempDeletedItem() ||
            v->isTempNonExistentItem()) {
            return ENGINE_KEY_ENOENT;
        }
        bgFetchQueue++;
        ExecutorPool* iom = ExecutorPool::get();
        ExTask task = new VKeyStatBGFetchTask(&engine, key, vbucket,
                                           v->getBySeqno(), cookie,
                                           bgFetchDelay, false);
        iom->schedule(task, READER_TASK_IDX);
        return ENGINE_EWOULDBLOCK;
    } else {
        if (eviction_policy == VALUE_ONLY) {
            return ENGINE_KEY_ENOENT;
        } else {
            add_type_t rv = vb->ht.unlocked_addTempItem(bucket_num, key,
                                                        eviction_policy);
            switch(rv) {
            case ADD_NOMEM:
                return ENGINE_ENOMEM;
            case ADD_EXISTS:
            case ADD_UNDEL:
            case ADD_SUCCESS:
            case ADD_TMP_AND_BG_FETCH:
                // Since the hashtable bucket is locked, we shouldn't get here
                abort();
            case ADD_BG_FETCH:
                {
                    ++bgFetchQueue;
                    ExecutorPool* iom = ExecutorPool::get();
                    ExTask task = new VKeyStatBGFetchTask(&engine, key,
                                                          vbucket, -1, cookie,
                                                          bgFetchDelay, false);
                    iom->schedule(task, READER_TASK_IDX);
                }
            }
            return ENGINE_EWOULDBLOCK;
        }
    }
}

void EPBucket::completeStatsVKey(const void* cookie, std::string &key,
                                 uint16_t vbid, uint64_t bySeqNum) {
    RememberingCallback<GetValue> gcb;

    getROUnderlying(vbid)->get(key, vbid, gcb);
    gcb.waitForValue();

    if (eviction_policy == FULL_EVICTION) {
        RCPtr<VBucket> vb = getVBucket(vbid);
        if (vb) {
            int bucket_num(0);
            LockHolder hlh = vb->ht.getLockedBucket(key, &bucket_num);
            StoredValue *v = fetchValidValue(vb, key, bucket_num, true);
            if (v && v->isTempInitialItem()) {
                if (gcb.val.getStatus() == ENGINE_SUCCESS) {
                    v->unlocked_restoreValue(gcb.val.getValue(), vb->ht);
                    if (!v->isResident()) {
                        throw std::logic_error("EPStore::completeStatsVKey: "
                            "storedvalue (which has key " + v->getKey() +
                            ") should be resident after calling restoreValue()");
                    }
                } else if (gcb.val.getStatus() == ENGINE_KEY_ENOENT) {
                    v->setNonExistent();
                } else {
                    // underlying kvstore couldn't fetch requested data
                    // log returned error and notify TMPFAIL to client
                    LOG(EXTENSION_LOG_WARNING,
                        "Failed background fetch for vb=%d "
                        "seq=%" PRId64 " key=%s", vbid, v->getBySeqno(),
                        key.c_str());
                }
            }
        }
    }

    if (gcb.val.getStatus() == ENGINE_SUCCESS) {
        engine.addLookupResult(cookie, gcb.val.getValue());
    } else {
        engine.addLookupResult(cookie, NULL);
    }

    bgFetchQueue--;
    engine.notifyIOComplete(cookie, ENGINE_SUCCESS);
}

GetValue EPBucket::getLocked(const std::string &key, uint16_t vbucket,
                             rel_time_t currentTime, uint32_t lockTimeout,
                             const void *cookie) {
    RCPtr<VBucket> vb = getVBucket(vbucket);
    if (!vb || vb->getState() != vbucket_state_active) {
        ++stats.numNotMyVBuckets;
        return GetValue(NULL, ENGINE_NOT_MY_VBUCKET);
    }

    int bucket_num(0);
    LockHolder lh = vb->ht.getLockedBucket(key, &bucket_num);
    StoredValue *v = fetchValidValue(vb, key, bucket_num, true);

    if (v) {
        if (v->isDeleted() || v->isTempNonExistentItem() ||
            v->isTempDeletedItem()) {
            return GetValue(NULL, ENGINE_KEY_ENOENT);
        }

        // if v is locked return error
        if (v->isLocked(currentTime)) {
            return GetValue(NULL, ENGINE_TMPFAIL);
        }

        // If the value is not resident, wait for it...
        if (!v->isResident()) {
            if (cookie) {
                bgFetch(key, vbucket, cookie);
            }
            return GetValue(NULL, ENGINE_EWOULDBLOCK, -1, true);
        }

        // acquire lock and increment cas value
        v->lock(currentTime + lockTimeout);

        Item *it = v->toItem(false, vbucket);
        it->setCas(vb->nextHLCCas());
        v->setCas(it->getCas());

        return GetValue(it);

    } else {
        // No value found in the hashtable.
        switch (eviction_policy) {
        case VALUE_ONLY:
            return GetValue(NULL, ENGINE_KEY_ENOENT);

        case FULL_EVICTION:
            if (vb->maybeKeyExistsInFilter(key)) {
                ENGINE_ERROR_CODE ec = addTempItemForBgFetch(lh, bucket_num,
                                                             key, vb, cookie,
                                                             false);
                return GetValue(NULL, ec, -1, true);
            } else {
                // As bloomfilter predicted that item surely doesn't exist
                // on disk, return ENOENT for getLocked().
                return GetValue(NULL, ENGINE_KEY_ENOENT);
            }
        default:
            throw std::logic_error("Unknown eviction policy");
        }
    }
}

ENGINE_ERROR_CODE EPBucket::unlockKey(const std::string &key,
                                      uint16_t vbucket,
                                      uint64_t cas,
                                      rel_time_t currentTime)
{

    RCPtr<VBucket> vb = getVBucket(vbucket);
    if (!vb || vb->getState() != vbucket_state_active) {
        ++stats.numNotMyVBuckets;
        return ENGINE_NOT_MY_VBUCKET;
    }

    int bucket_num(0);
    LockHolder lh = vb->ht.getLockedBucket(key, &bucket_num);
    StoredValue *v = fetchValidValue(vb, key, bucket_num, true);

    if (v) {
        if (v->isDeleted() || v->isTempNonExistentItem() ||
            v->isTempDeletedItem()) {
            return ENGINE_KEY_ENOENT;
        }
        if (v->isLocked(currentTime)) {
            if (v->getCas() == cas) {
                v->unlock();
                return ENGINE_SUCCESS;
            }
        }
        return ENGINE_TMPFAIL;
    } else {
        if (eviction_policy == VALUE_ONLY) {
            return ENGINE_KEY_ENOENT;
        } else {
            // With the full eviction, an item's lock is automatically
            // released when the item is evicted from memory. Therefore,
            // we simply return ENGINE_TMPFAIL when we receive unlockKey
            // for an item that is not in memocy cache. Note that we don't
            // spawn any bg fetch job to figure out if an item actually
            // exists in disk or not.
            return ENGINE_TMPFAIL;
        }
    }
}


ENGINE_ERROR_CODE EPBucket::getKeyStats(const std::string &key,
                                        uint16_t vbucket,
                                        const void *cookie,
                                        struct key_stats &kstats,
                                        bool wantsDeleted)
{
    RCPtr<VBucket> vb = getVBucket(vbucket);
    if (!vb) {
        return ENGINE_NOT_MY_VBUCKET;
    }

    int bucket_num(0);
    LockHolder lh = vb->ht.getLockedBucket(key, &bucket_num);
    StoredValue *v = fetchValidValue(vb, key, bucket_num, true);

    if (v) {
        if ((v->isDeleted() && !wantsDeleted) ||
            v->isTempNonExistentItem() || v->isTempDeletedItem()) {
            return ENGINE_KEY_ENOENT;
        }
        if (eviction_policy == FULL_EVICTION && v->isTempInitialItem()) {
            lh.unlock();
            bgFetch(key, vbucket, cookie, true);
            return ENGINE_EWOULDBLOCK;
        }
        kstats.logically_deleted = v->isDeleted();
        kstats.dirty = v->isDirty();
        kstats.exptime = v->getExptime();
        kstats.flags = v->getFlags();
        kstats.cas = v->getCas();
        kstats.vb_state = vb->getState();
        return ENGINE_SUCCESS;
    } else {
        if (eviction_policy == VALUE_ONLY) {
            return ENGINE_KEY_ENOENT;
        } else {
            if (vb->maybeKeyExistsInFilter(key)) {
                return addTempItemForBgFetch(lh, bucket_num, key, vb,
                                             cookie, true);
            } else {
                // If bgFetch were false, or bloomfilter predicted that
                // item surely doesn't exist on disk, return ENOENT for
                // getKeyStats().
                return ENGINE_KEY_ENOENT;
            }
        }
    }
}

std::string EPBucket::validateKey(const std::string &key, uint16_t vbucket,
                                  Item &diskItem) {
    int bucket_num(0);
    RCPtr<VBucket> vb = getVBucket(vbucket);
    LockHolder lh = vb->ht.getLockedBucket(key, &bucket_num);
    StoredValue *v = fetchValidValue(vb, key, bucket_num, true,
                                     false, true);

    if (v) {
        if (v->isDeleted() || v->isTempNonExistentItem() ||
            v->isTempDeletedItem()) {
            return "item_deleted";
        }

        if (diskItem.getFlags() != v->getFlags()) {
            return "flags_mismatch";
        } else if (v->isResident() && memcmp(diskItem.getData(),
                                             v->getValue()->getData(),
                                             diskItem.getNBytes())) {
            return "data_mismatch";
        } else {
            return "valid";
        }
    } else {
        return "item_deleted";
    }

}

ENGINE_ERROR_CODE EPBucket::deleteItem(const std::string &key,
                                       uint64_t *cas,
                                       uint16_t vbucket,
                                       const void *cookie,
                                       bool force,
                                       ItemMetaData *itemMeta,
                                       mutation_descr_t *mutInfo)
{
    RCPtr<VBucket> vb = getVBucket(vbucket);
    if (!vb || (vb->getState() == vbucket_state_dead && !force)) {
        ++stats.numNotMyVBuckets;
        return ENGINE_NOT_MY_VBUCKET;
    } else if (vb->getState() == vbucket_state_replica && !force) {
        ++stats.numNotMyVBuckets;
        return ENGINE_NOT_MY_VBUCKET;
    } else if (vb->getState() == vbucket_state_pending && !force) {
        if (vb->addPendingOp(cookie)) {
            return ENGINE_EWOULDBLOCK;
        }
    } else if (vb->isTakeoverBackedUp()) {
        LOG(EXTENSION_LOG_DEBUG, "(vb %u) Returned TMPFAIL to a delete op"
                ", becuase takeover is lagging", vb->getId());
        return ENGINE_TMPFAIL;
    }

    int bucket_num(0);
    LockHolder lh = vb->ht.getLockedBucket(key, &bucket_num);
    StoredValue *v = vb->ht.unlocked_find(key, bucket_num, true, false);
    if (!v || v->isDeleted() || v->isTempItem()) {
        if (eviction_policy == VALUE_ONLY) {
            return ENGINE_KEY_ENOENT;
        } else { // Full eviction.
            if (!force) {
                if (!v) { // Item might be evicted from cache.
                    if (vb->maybeKeyExistsInFilter(key)) {
                        return addTempItemForBgFetch(lh, bucket_num, key, vb,
                                                     cookie, true);
                    } else {
                        // As bloomfilter predicted that item surely doesn't
                        // exist on disk, return ENOENT for deleteItem().
                        return ENGINE_KEY_ENOENT;
                    }
                } else if (v->isTempInitialItem()) {
                    lh.unlock();
                    bgFetch(key, vbucket, cookie, true);
                    return ENGINE_EWOULDBLOCK;
                } else { // Non-existent or deleted key.
                    if (v->isTempNonExistentItem() || v->isTempDeletedItem()) {
                        // Delete a temp non-existent item to ensure that
                        // if a delete were issued over an item that doesn't
                        // exist, then we don't preserve a temp item.
                        vb->ht.unlocked_del(key, bucket_num);
                    }
                    return ENGINE_KEY_ENOENT;
                }
            } else {
                if (!v) { // Item might be evicted from cache.
                    // Create a temp item and delete it below as it is a
                    // force deletion, only if bloomfilter predicts that
                    // item may exist on disk.
                    if (vb->maybeKeyExistsInFilter(key)) {
                        add_type_t rv = vb->ht.unlocked_addTempItem(
                                                               bucket_num,
                                                               key,
                                                               eviction_policy);
                        if (rv == ADD_NOMEM) {
                            return ENGINE_ENOMEM;
                        }
                        v = vb->ht.unlocked_find(key, bucket_num, true, false);
                        v->setDeleted();
                    } else {
                        return ENGINE_KEY_ENOENT;
                    }
                } else if (v->isTempInitialItem()) {
                    v->setDeleted();
                } else { // Non-existent or deleted key.
                    if (v->isTempNonExistentItem() || v->isTempDeletedItem()) {
                        // Delete a temp non-existent item to ensure that
                        // if a delete were issued over an item that doesn't
                        // exist, then we don't preserve a temp item.
                        vb->ht.unlocked_del(key, bucket_num);
                    }
                    return ENGINE_KEY_ENOENT;
                }
            }
        }
    }

    if (v && v->isLocked(ep_current_time()) &&
        (vb->getState() == vbucket_state_replica ||
         vb->getState() == vbucket_state_pending)) {
        v->unlock();
    }
    mutation_type_t delrv;
    delrv = vb->ht.unlocked_softDelete(v, *cas, eviction_policy);
    if (v && (delrv == NOT_FOUND || delrv == WAS_DIRTY || delrv == WAS_CLEAN)) {
        if (itemMeta != nullptr) {
            itemMeta->revSeqno = v->getRevSeqno();
            itemMeta->cas = v->getCas();
            itemMeta->flags = v->getFlags();
            itemMeta->exptime = v->getExptime();
        }
    }

    uint64_t seqno = 0;
    ENGINE_ERROR_CODE ret = ENGINE_SUCCESS;
    switch (delrv) {
    case NOMEM:
        ret = ENGINE_ENOMEM;
        break;
    case INVALID_VBUCKET:
        ret = ENGINE_NOT_MY_VBUCKET;
        break;
    case INVALID_CAS:
        ret = ENGINE_KEY_EEXISTS;
        break;
    case IS_LOCKED:
        ret = ENGINE_TMPFAIL;
        break;
    case NOT_FOUND:
        ret = ENGINE_KEY_ENOENT;
    case WAS_CLEAN:
    case WAS_DIRTY:
        if (v) {
            // Keep lh as we need to do v->getCas
            queueDirty(vb, v, nullptr, &seqno);
            *cas = v->getCas();
        }

        if (delrv != NOT_FOUND) {
            mutInfo->seqno = seqno;
            mutInfo->vbucket_uuid = vb->failovers->getLatestUUID();
            if (itemMeta != nullptr) {
                itemMeta->cas = v->getCas();
            }
        }
        break;
    case NEED_BG_FETCH:
        // We already figured out if a bg fetch is requred for a full-evicted
        // item above.
        abort();
    }
    return ret;
}

ENGINE_ERROR_CODE EPBucket::deleteWithMeta(const std::string &key,
                                           uint64_t *cas,
                                           uint64_t *seqno,
                                           uint16_t vbucket,
                                           const void *cookie,
                                           bool force,
                                           ItemMetaData *itemMeta,
                                           bool tapBackfill,
                                           bool genBySeqno,
                                           uint64_t bySeqno,
                                           ExtendedMetaData *emd,
                                           bool isReplication)
{
    RCPtr<VBucket> vb = getVBucket(vbucket);

    if (!vb) {
        ++stats.numNotMyVBuckets;
        return ENGINE_NOT_MY_VBUCKET;
    }

    ReaderLockHolder rlh(vb->getStateLock());
    if (vb->getState() == vbucket_state_dead) {
        ++stats.numNotMyVBuckets;
        return ENGINE_NOT_MY_VBUCKET;
    } else if (vb->getState() == vbucket_state_replica && !force) {
        ++stats.numNotMyVBuckets;
        return ENGINE_NOT_MY_VBUCKET;
    } else if (vb->getState() == vbucket_state_pending && !force) {
        if (vb->addPendingOp(cookie)) {
            return ENGINE_EWOULDBLOCK;
        }
    } else if (vb->isTakeoverBackedUp()) {
        LOG(EXTENSION_LOG_DEBUG, "(vb %u) Returned TMPFAIL to a deleteWithMeta "
                "op, because takeover is lagging", vb->getId());
        return ENGINE_TMPFAIL;
    }

    //check for the incoming item's CAS validity
    if (!Item::isValidCas(itemMeta->cas)) {
        return ENGINE_KEY_EEXISTS;
    }

    int bucket_num(0);
    LockHolder lh = vb->ht.getLockedBucket(key, &bucket_num);
    StoredValue *v = vb->ht.unlocked_find(key, bucket_num, true, false);
    if (!force) { // Need conflict resolution.
        if (v)  {
            if (v->isTempInitialItem()) {
                bgFetch(key, vbucket, cookie, true);
                return ENGINE_EWOULDBLOCK;
            }

            if (!conflictResolver->resolve(*v, *itemMeta, true)) {
                ++stats.numOpsDelMetaResolutionFailed;
                return ENGINE_KEY_EEXISTS;
            }
        } else {
            // Item is 1) deleted or not existent in the value eviction case OR
            // 2) deleted or evicted in the full eviction.
            if (vb->maybeKeyExistsInFilter(key)) {
                return addTempItemForBgFetch(lh, bucket_num, key, vb,
                                             cookie, true, isReplication);
            } else {
                // Even though bloomfilter predicted that item doesn't exist
                // on disk, we must put this delete on disk if the cas is valid.
                add_type_t rv = vb->ht.unlocked_addTempItem(bucket_num, key,
                                                            eviction_policy,
                                                            isReplication);
                if (rv == ADD_NOMEM) {
                    return ENGINE_ENOMEM;
                }
                v = vb->ht.unlocked_find(key, bucket_num, true, false);
                v->setDeleted();
            }
        }
    } else {
        if (!v) {
            // We should always try to persist a delete here.
            add_type_t rv = vb->ht.unlocked_addTempItem(bucket_num, key,
                                                        eviction_policy,
                                                        isReplication);
            if (rv == ADD_NOMEM) {
                return ENGINE_ENOMEM;
            }
            v = vb->ht.unlocked_find(key, bucket_num, true, false);
            v->setDeleted();
            v->setCas(*cas);
        } else if (v->isTempInitialItem()) {
            v->setDeleted();
            v->setCas(*cas);
        }
    }

    if (v && v->isLocked(ep_current_time()) &&
        (vb->getState() == vbucket_state_replica ||
         vb->getState() == vbucket_state_pending)) {
        v->unlock();
    }
    mutation_type_t delrv;
    delrv = vb->ht.unlocked_softDelete(v, *cas, *itemMeta,
                                       eviction_policy, true);
    *cas = v ? v->getCas() : 0;

    ENGINE_ERROR_CODE ret = ENGINE_SUCCESS;
    switch (delrv) {
    case NOMEM:
        ret = ENGINE_ENOMEM;
        break;
    case INVALID_VBUCKET:
        ret = ENGINE_NOT_MY_VBUCKET;
        break;
    case INVALID_CAS:
        ret = ENGINE_KEY_EEXISTS;
        break;
    case IS_LOCKED:
        ret = ENGINE_TMPFAIL;
        break;
    case NOT_FOUND:
        ret = ENGINE_KEY_ENOENT;
        break;
    case WAS_DIRTY:
    case WAS_CLEAN:
        if (!genBySeqno) {
            v->setBySeqno(bySeqno);
        }

        vb->setMaxCasAndTrackDrift(v->getCas());

        if (tapBackfill) {
            tapQueueDirty(*vb, v, lh, seqno,
                          genBySeqno ? GenerateBySeqno::Yes : GenerateBySeqno::No);
        } else {
            queueDirty(vb, v, &lh, seqno,
                       genBySeqno ? GenerateBySeqno::Yes : GenerateBySeqno::No,
                       GenerateCas::No);
        }
        break;
    case NEED_BG_FETCH:
        lh.unlock();
        bgFetch(key, vbucket, cookie, true);
        ret = ENGINE_EWOULDBLOCK;
    }

    return ret;
}

void EPBucket::reset() {
    auto buckets = vbMap.getBuckets();
    for (auto vbid : buckets) {
        RCPtr<VBucket> vb = getVBucket(vbid);
        if (vb) {
            LockHolder lh(vb_mutexes[vb->getId()]);
            vb->ht.clear();
            vb->checkpointManager.clear(vb->getState());
            vb->resetStats();
            vb->setPersistedSnapshot(0, 0);
        }
    }

    ++stats.diskQueueSize;
    bool inverse = true;
    flushAllTaskCtx.delayFlushAll.compare_exchange_strong(inverse, false);
    // Waking up (notifying) one flusher is good enough for diskFlushAll
    vbMap.shards[EP_PRIMARY_SHARD]->getFlusher()->notifyFlushEvent();
}

/**
 * Callback invoked after persisting an item from memory to disk.
 *
 * This class exists to create a closure around a few variables within
 * EPBucket::flushOne so that an object can be
 * requeued in case of failure to store in the underlying layer.
 */
class PersistenceCallback : public Callback<mutation_result>,
                            public Callback<int> {
public:

    PersistenceCallback(const queued_item &qi, RCPtr<VBucket> &vb,
                        EPBucket& st, EPStats& s, uint64_t c)
        : queuedItem(qi), vbucket(vb), store(st), stats(s), cas(c) {
        if (!vb) {
            throw std::invalid_argument("PersistenceCallback(): vb is NULL");
        }
    }

    // This callback is invoked for set only.
    void callback(mutation_result &value) {
        if (value.first == 1) {
            int bucket_num(0);
            LockHolder lh = vbucket->ht.getLockedBucket(queuedItem->getKey(),
                                                        &bucket_num);
            StoredValue *v = store.fetchValidValue(vbucket,
                                                   queuedItem->getKey(),
                                                   bucket_num, true, false);
            if (v) {
                if (v->getCas() == cas) {
                    // mark this item clean only if current and stored cas
                    // value match
                    v->markClean();
                }
                if (v->isNewCacheItem()) {
                    if (value.second) {
                        // Insert in value-only or full eviction mode.
                        ++vbucket->opsCreate;
                        vbucket->incrMetaDataDisk(*queuedItem);
                    } else { // Update in full eviction mode.
                        ++vbucket->opsUpdate;
                    }

                    v->setNewCacheItem(false);
                } else { // Update in value-only or full eviction mode.
                    ++vbucket->opsUpdate;
                }
            }

            vbucket->doStatsForFlushing(*queuedItem, queuedItem->size());
            stats.decrDiskQueueSize(1);
            stats.totalPersisted++;
        } else {
            // If the return was 0 here, we're in a bad state because
            // we do not know the rowid of this object.
            if (value.first == 0) {
                int bucket_num(0);
                LockHolder lh = vbucket->ht.getLockedBucket(
                                           queuedItem->getKey(), &bucket_num);
                StoredValue *v = store.fetchValidValue(vbucket,
                                                       queuedItem->getKey(),
                                                       bucket_num, true,
                                                       false);
                if (v) {
                    std::stringstream ss;
                    ss << "Persisting ``" << queuedItem->getKey() << "'' on vb"
                       << queuedItem->getVBucketId() << " (rowid="
                       << v->getBySeqno() << ") returned 0 updates\n";
                    LOG(EXTENSION_LOG_WARNING, "%s", ss.str().c_str());
                } else {
                    LOG(EXTENSION_LOG_WARNING,
                        "Error persisting now missing ``%s'' from vb%d",
                        queuedItem->getKey().c_str(),
                        queuedItem->getVBucketId());
                }

                vbucket->doStatsForFlushing(*queuedItem, queuedItem->size());
                stats.decrDiskQueueSize(1);
            } else {
                std::stringstream ss;
                ss <<
                "Fatal error in persisting SET ``" <<
                queuedItem->getKey() << "'' on vb "
                   << queuedItem->getVBucketId() << "!!! Requeue it...\n";
                LOG(EXTENSION_LOG_WARNING, "%s", ss.str().c_str());
                redirty();
            }
        }
    }

    // This callback is invoked for deletions only.
    //
    // The boolean indicates whether the underlying storage
    // successfully deleted the item.
    void callback(int &value) {
        // > 1 would be bad.  We were only trying to delete one row.
        if (value > 1) {
            throw std::logic_error("PersistenceCallback::callback: value "
                    "(which is " + std::to_string(value) +
                    ") should be <= 1 for deletions");
        }
        // -1 means fail
        // 1 means we deleted one row
        // 0 means we did not delete a row, but did not fail (did not exist)
        if (value >= 0) {
            // We have successfully removed an item from the disk, we
            // may now remove it from the hash table.
            int bucket_num(0);
            LockHolder lh = vbucket->ht.getLockedBucket(queuedItem->getKey(),
                                                        &bucket_num);
            StoredValue *v = store.fetchValidValue(vbucket,
                                                   queuedItem->getKey(),
                                                   bucket_num, true, false);
            // Delete the item in the hash table iff:
            //  1. Item is existent in hashtable, and deleted flag is true
            //  2. rev seqno of queued item matches rev seqno of hash table item
            if (v && v->isDeleted() &&
                (queuedItem->getRevSeqno() == v->getRevSeqno())) {
                bool deleted = vbucket->ht.unlocked_del(queuedItem->getKey(),
                                                        bucket_num);
                if (!deleted) {
                    throw std::logic_error("PersistenceCallback:callback: "
                            "Failed to delete key '" + queuedItem->getKey() +
                            "' from bucket " + std::to_string(bucket_num));
                }

                /**
                 * Deleted items are to be added to the bloomfilter,
                 * in either eviction policy.
                 */
                vbucket->addToFilter(queuedItem->getKey());
            }

            if (value > 0) {
                ++stats.totalPersisted;
                ++vbucket->opsDelete;
            }
            vbucket->doStatsForFlushing(*queuedItem, queuedItem->size());
            stats.decrDiskQueueSize(1);
            vbucket->decrMetaDataDisk(*queuedItem);
        } else {
            std::stringstream ss;
            ss << "Fatal error in persisting DELETE ``" <<
            queuedItem->getKey() << "'' on vb "
               << queuedItem->getVBucketId() << "!!! Requeue it...\n";
            LOG(EXTENSION_LOG_WARNING, "%s", ss.str().c_str());
            redirty();
        }
    }

    RCPtr<VBucket>& getVBucket() {
        return vbucket;
    }

private:

    void redirty() {
        if (store.vbMap.isBucketDeletion(vbucket->getId())) {
            vbucket->doStatsForFlushing(*queuedItem, queuedItem->size());
            stats.decrDiskQueueSize(1);
            return;
        }
        ++stats.flushFailed;
        store.invokeOnLockedStoredValue(queuedItem->getKey(),
                                         queuedItem->getVBucketId(),
                                         &StoredValue::reDirty);
        vbucket->rejectQueue.push(queuedItem);
        ++vbucket->opsReject;
    }

    const queued_item queuedItem;
    RCPtr<VBucket> vbucket;
    EPBucket& store;
    EPStats& stats;
    uint64_t cas;
    DISALLOW_COPY_AND_ASSIGN(PersistenceCallback);
};

bool EPBucket::scheduleFlushAllTask(const void* cookie, time_t when) {
    bool inverse = false;
    if (diskFlushAll.compare_exchange_strong(inverse, true)) {
        flushAllTaskCtx.cookie = cookie;
        flushAllTaskCtx.delayFlushAll.compare_exchange_strong(inverse, true);
        ExTask task = new FlushAllTask(&engine, static_cast<double>(when));
        ExecutorPool::get()->schedule(task, NONIO_TASK_IDX);
        return true;
    } else {
        return false;
    }
}

void EPBucket::setFlushAllComplete() {
    // Notify memcached about flushAll task completion, and
    // set diskFlushall flag to false
    if (flushAllTaskCtx.cookie) {
        engine.notifyIOComplete(flushAllTaskCtx.cookie, ENGINE_SUCCESS);
    }
    bool inverse = false;
    flushAllTaskCtx.delayFlushAll.compare_exchange_strong(inverse, true);
    inverse = true;
    diskFlushAll.compare_exchange_strong(inverse, false);
}

void EPBucket::flushOneDeleteAll() {
    for (VBucketMap::id_type i = 0; i < vbMap.getSize(); ++i) {
        RCPtr<VBucket> vb = getVBucket(i);
        // Reset the vBucket if it's non-null and not already in the middle of
        // being created / destroyed.
        if (vb &&
            !(vbMap.isBucketCreation(i) || vbMap.isBucketDeletion(i))) {
            LockHolder lh(vb_mutexes[vb->getId()]);
            getRWUnderlying(vb->getId())->reset(i);
        }
    }

    stats.decrDiskQueueSize(1);
    setFlushAllComplete();
}

int EPBucket::flushVBucket(uint16_t vbid) {
    KVShard *shard = vbMap.getShardByVbId(vbid);
    if (diskFlushAll && !flushAllTaskCtx.delayFlushAll) {
        if (shard->getId() == EP_PRIMARY_SHARD) {
            flushOneDeleteAll();
        } else {
            // disk flush is pending just return
            return 0;
        }
    }

    int items_flushed = 0;
    const hrtime_t flush_start = gethrtime();

    RCPtr<VBucket> vb = vbMap.getBucket(vbid);
    if (vb) {
        LockHolder lh(vb_mutexes[vbid], true /*tryLock*/);
        if (!lh.islocked()) { // Try another bucket if this one is locked
            return RETRY_FLUSH_VBUCKET; // to avoid blocking flusher
        }

        std::vector<queued_item> items;
        KVStore *rwUnderlying = getRWUnderlying(vbid);

        while (!vb->rejectQueue.empty()) {
            items.push_back(vb->rejectQueue.front());
            vb->rejectQueue.pop();
        }

        // Append any 'backfill' items (mutations added by a TAP stream).
        vb->getBackfillItems(items);

        // Append all items outstanding for the persistence cursor.
        snapshot_range_t range;
        hrtime_t _begin_ = gethrtime();
        range = vb->checkpointManager.getAllItemsForCursor(
                CheckpointManager::pCursorName, items);
        stats.persistenceCursorGetItemsHisto.add((gethrtime() - _begin_) / 1000);

        if (!items.empty()) {
            while (!rwUnderlying->begin()) {
                ++stats.beginFailed;
                LOG(EXTENSION_LOG_WARNING, "Failed to start a transaction!!! "
                    "Retry in 1 sec ...");
                sleep(1);
            }
            rwUnderlying->optimizeWrites(items);

            Item *prev = NULL;
            auto vbstate = vb->getVBucketState();
            uint64_t maxSeqno = 0;
            range.start = std::max(range.start, vbstate.lastSnapStart);

            bool mustCheckpointVBState = false;
            std::list<PersistenceCallback*>& pcbs = rwUnderlying->getPersistenceCbList();

            for (const auto& item : items) {

                if (!item->shouldPersist()) {
                    continue;
                }

                if (item->getOperation() == queue_op::set_vbucket_state) {
                    // No actual item explicitly persisted to (this op exists
                    // to ensure a commit occurs with the current vbstate);
                    // flag that we must trigger a snapshot even if there are
                    // no 'real' items in the checkpoint.
                    mustCheckpointVBState = true;

                    // Update maxSeqno to ensure the snap {start,end} range
                    // is correct if no other normal item is included in this
                    // checkpoint.
                    maxSeqno = std::max(maxSeqno, (uint64_t)item->getBySeqno());

                    // Update queuing stats how this item has logically been
                    // processed.
                    stats.decrDiskQueueSize(1);
                    vb->doStatsForFlushing(*item, item->size());

                } else if (!prev || prev->getKey() != item->getKey()) {
                    prev = item.get();
                    ++items_flushed;
                    PersistenceCallback *cb = flushOneDelOrSet(item, vb);
                    if (cb) {
                        pcbs.push_back(cb);
                    }

                    maxSeqno = std::max(maxSeqno, (uint64_t)item->getBySeqno());
                    vbstate.maxCas = std::max(vbstate.maxCas, item->getCas());
                    if (item->isDeleted()) {
                        vbstate.maxDeletedSeqno =
                                std::max(vbstate.maxDeletedSeqno,
                                         item->getRevSeqno());
                    }
                    ++stats.flusher_todo;

                } else {
                    // Item is the same key as the previous[1] one - don't need
                    // to flush to disk.
                    // [1] Previous here really means 'next' - optimizeWrites()
                    //     above has actually re-ordered items such that items
                    //     with the same key are ordered from high->low seqno.
                    //     This means we only write the highest (i.e. newest)
                    //     item for a given key, and discard any duplicate,
                    //     older items.
                    stats.decrDiskQueueSize(1);
                    vb->doStatsForFlushing(*item, item->size());
                }
            }


            {
                ReaderLockHolder rlh(vb->getStateLock());
                if (vb->getState() == vbucket_state_active) {
                    if (maxSeqno) {
                        range.start = maxSeqno;
                        range.end = maxSeqno;
                    }
                }

                // Update VBstate based on the changes we have just made,
                // then tell the rwUnderlying the 'new' state
                // (which will persisted as part of the commit() below).
                vbstate.lastSnapStart = range.start;
                vbstate.lastSnapEnd = range.end;

                // Do we need to trigger a persist of the state?
                // If there are no "real" items to flush, and we encountered
                // a set_vbucket_state meta-item.
                auto options = VBStatePersist::VBSTATE_CACHE_UPDATE_ONLY;
                if ((items_flushed == 0) && mustCheckpointVBState) {
                    options = VBStatePersist::VBSTATE_PERSIST_WITH_COMMIT;
                }

                if (rwUnderlying->snapshotVBucket(vb->getId(), vbstate,
                                                  options) != true) {
                    return RETRY_FLUSH_VBUCKET;
                }

                if (vbMap.setBucketCreation(vbid, false)) {
                    LOG(EXTENSION_LOG_INFO, "VBucket %" PRIu16 " created", vbid);
                }
            }

            /* Perform an explicit commit to disk if the commit
             * interval reaches zero and if there is a non-zero number
             * of items to flush.
             * The commit interval varies based on the underlying store. For couchstore,
             * the commit interval is set 1, so a commit is performed on every
             * flushVBucket call. For forestdb, in order to be more optimized for SSDs,
             * a larger commit interval is set, so that there is a bigger batch of
             * writes perfomed. Hence, a commit is not explicitly performed on
             * each flushVBucket call.
             */
            if ((items_flushed > 0) &&
                (decrCommitInterval(shard->getId()) == 0)) {

                commit(shard->getId());

                // Now the commit is complete, vBucket file must exist.
                if (vbMap.setBucketCreation(vbid, false)) {
                    LOG(EXTENSION_LOG_INFO, "VBucket %" PRIu16 " created", vbid);
                }
            }

            hrtime_t flush_end = gethrtime();
            uint64_t trans_time = (flush_end - flush_start) / 1000000;

            lastTransTimePerItem.store((items_flushed == 0) ? 0 :
                                       static_cast<double>(trans_time) /
                                       static_cast<double>(items_flushed));
            stats.cumulativeFlushTime.fetch_add(trans_time);
            stats.flusher_todo.store(0);
            stats.totalPersistVBState++;

            if (vb->rejectQueue.empty()) {
                vb->setPersistedSnapshot(range.start, range.end);
                uint64_t highSeqno = rwUnderlying->getLastPersistedSeqno(vbid);
                if (highSeqno > 0 &&
                    highSeqno != vbMap.getPersistenceSeqno(vbid)) {
                    vbMap.setPersistenceSeqno(vbid, highSeqno);
                }
            }
        }

        rwUnderlying->pendingTasks();

        if (vb->checkpointManager.getNumCheckpoints() > 1) {
            wakeUpCheckpointRemover();
        }

        if (vb->rejectQueue.empty()) {
            vb->checkpointManager.itemsPersisted();
            uint64_t seqno = vbMap.getPersistenceSeqno(vbid);
            uint64_t chkid = vb->checkpointManager.getPersistenceCursorPreChkId();
            vb->notifyOnPersistence(engine, seqno, true);
            vb->notifyOnPersistence(engine, chkid, false);
            if (chkid > 0 && chkid != vbMap.getPersistenceCheckpointId(vbid)) {
                vbMap.setPersistenceCheckpointId(vbid, chkid);
            }
        } else {
            return RETRY_FLUSH_VBUCKET;
        }
    }

    return items_flushed;
}

void EPBucket::commit(uint16_t shardId) {
    KVStore *rwUnderlying = getRWUnderlyingByShard(shardId);
    std::list<PersistenceCallback *>& pcbs = rwUnderlying->getPersistenceCbList();
    BlockTimer timer(&stats.diskCommitHisto, "disk_commit", stats.timingLog);
    hrtime_t commit_start = gethrtime();

    while (!rwUnderlying->commit()) {
        ++stats.commitFailed;
        LOG(EXTENSION_LOG_WARNING, "Flusher commit failed!!! Retry in "
            "1 sec...\n");
        sleep(1);
    }

    //Update the total items in the case of full eviction
    if (getItemEvictionPolicy() == FULL_EVICTION) {
        std::unordered_set<uint16_t> vbSet;
        for (auto pcbIter : pcbs) {
            PersistenceCallback *pcb = pcbIter;
            RCPtr<VBucket>& vb = pcb->getVBucket();
            uint16_t vbid = vb->getId();
            auto found = vbSet.find(vbid);
            if (found == vbSet.end()) {
                vbSet.insert(vbid);
                KVStore *rwUnderlying = getRWUnderlying(vbid);
                size_t numTotalItems = rwUnderlying->getItemCount(vbid);
                vb->ht.setNumTotalItems(numTotalItems);
            }
        }
    }

    while (!pcbs.empty()) {
         delete pcbs.front();
         pcbs.pop_front();
    }

    ++stats.flusherCommits;
    hrtime_t commit_end = gethrtime();
    uint64_t commit_time = (commit_end - commit_start) / 1000000;
    stats.commit_time.store(commit_time);
    stats.cumulativeCommitTime.fetch_add(commit_time);
}

PersistenceCallback* EPBucket::flushOneDelOrSet(const queued_item &qi,
                                                RCPtr<VBucket> &vb) {

    if (!vb) {
        stats.decrDiskQueueSize(1);
        return NULL;
    }

    int64_t bySeqno = qi->getBySeqno();
    bool deleted = qi->isDeleted();
    rel_time_t queued(qi->getQueuedTime());

    int dirtyAge = ep_current_time() - queued;
    stats.dirtyAgeHisto.add(dirtyAge * 1000000);
    stats.dirtyAge.store(dirtyAge);
    stats.dirtyAgeHighWat.store(std::max(stats.dirtyAge.load(),
                                         stats.dirtyAgeHighWat.load()));

    KVStore *rwUnderlying = getRWUnderlying(qi->getVBucketId());
    if (!deleted) {
        // TODO: Need to separate disk_insert from disk_update because
        // bySeqno doesn't give us that information.
        BlockTimer timer(bySeqno == -1 ?
                         &stats.diskInsertHisto : &stats.diskUpdateHisto,
                         bySeqno == -1 ? "disk_insert" : "disk_update",
                         stats.timingLog);
        PersistenceCallback *cb =
            new PersistenceCallback(qi, vb, *this, stats, qi->getCas());
        rwUnderlying->set(*qi, *cb);
        return cb;
    } else {
        BlockTimer timer(&stats.diskDelHisto, "disk_delete",
                         stats.timingLog);
        PersistenceCallback *cb =
            new PersistenceCallback(qi, vb, *this, stats, 0);
        rwUnderlying->del(*qi, *cb);
        return cb;
    }
}

void EPBucket::queueDirty(RCPtr<VBucket> &vb,
                          StoredValue* v,
                          LockHolder *plh,
                          uint64_t *seqno,
                          const GenerateBySeqno generateBySeqno,
                          const GenerateCas generateCas) {
    if (vb) {
        queued_item qi(v->toItem(false, vb->getId()));

        bool rv = vb->checkpointManager.queueDirty(*vb, qi,
                                                   generateBySeqno, generateCas);
        v->setBySeqno(qi->getBySeqno());

        if (seqno) {
            *seqno = v->getBySeqno();
        }

        if (GenerateCas::Yes == generateCas) {
            v->setCas(qi->getCas());
        }

        if (plh) {
            plh->unlock();
        }

        if (rv) {
            KVShard* shard = vbMap.getShardByVbId(vb->getId());
            shard->getFlusher()->notifyFlushEvent();
        }

        // Now notify replication
        engine.getTapConnMap().notifyVBConnections(vb->getId());
        engine.getDcpConnMap().notifyVBConnections(vb->getId(),
                                                   qi->getBySeqno());
    }
}

void EPBucket::tapQueueDirty(VBucket &vb,
                                              StoredValue* v,
                                              LockHolder& plh,
                                              uint64_t *seqno,
                                              const GenerateBySeqno generateBySeqno) {
    queued_item qi(v->toItem(false, vb.getId()));

    bool queued = vb.queueBackfillItem(qi, generateBySeqno);

    v->setBySeqno(qi->getBySeqno());

    /* During backfill on a TAP receiver we need to update the snapshot
       range in the checkpoint. Has to be done here because in case of TAP
       backfill, above, we use vb.queueBackfillItem() instead of
       vb.checkpointManager.queueDirty() */
    if (GenerateBySeqno::Yes == generateBySeqno) {
        vb.checkpointManager.resetSnapshotRange();
    }

    if (seqno) {
        *seqno = v->getBySeqno();
    }

    plh.unlock();

    if (queued) {
        KVShard* shard = vbMap.getShardByVbId(vb.getId());
        shard->getFlusher()->notifyFlushEvent();
    }
}

std::vector<vbucket_state *> EPBucket::loadVBucketState()
{
    return getOneROUnderlying()->listPersistedVbuckets();
}

void EPBucket::warmupCompleted() {
    // Snapshot VBucket state after warmup to ensure Failover table is
    // persisted.
    scheduleVBStatePersist();

    if (engine.getConfiguration().getAlogPath().length() > 0) {

        if (engine.getConfiguration().isAccessScannerEnabled()) {
            LockHolder lh(accessScanner.mutex);
            accessScanner.enabled = true;
            lh.unlock();
            LOG(EXTENSION_LOG_NOTICE, "Access Scanner task enabled");
            size_t smin = engine.getConfiguration().getAlogSleepTime();
            setAccessScannerSleeptime(smin, true);
        } else {
            LockHolder lh(accessScanner.mutex);
            accessScanner.enabled = false;
            LOG(EXTENSION_LOG_NOTICE, "Access Scanner task disabled");
        }

        Configuration &config = engine.getConfiguration();
        config.addValueChangedListener("access_scanner_enabled",
                                       new EPStoreValueChangeListener(*this));
        config.addValueChangedListener("alog_sleep_time",
                                       new EPStoreValueChangeListener(*this));
        config.addValueChangedListener("alog_task_time",
                                       new EPStoreValueChangeListener(*this));
    }

    // "0" sleep_time means that the first snapshot task will be executed
    // right after warmup. Subsequent snapshot tasks will be scheduled every
    // 60 sec by default.
    ExecutorPool *iom = ExecutorPool::get();
    ExTask task = new StatSnap(&engine, 0, false);
    statsSnapshotTaskId = iom->schedule(task, WRITER_TASK_IDX);
}

bool EPBucket::maybeEnableTraffic()
{
    // @todo rename.. skal vaere isTrafficDisabled elns
    double memoryUsed = static_cast<double>(stats.getTotalMemoryUsed());
    double maxSize = static_cast<double>(stats.getMaxDataSize());

    if (memoryUsed  >= stats.mem_low_wat) {
        LOG(EXTENSION_LOG_NOTICE,
            "Total memory use reached to the low water mark, stop warmup"
            ": memoryUsed (%f) >= low water mark (%" PRIu64 ")",
            memoryUsed, uint64_t(stats.mem_low_wat.load()));
        return true;
    } else if (memoryUsed > (maxSize * stats.warmupMemUsedCap)) {
        LOG(EXTENSION_LOG_NOTICE,
                "Enough MB of data loaded to enable traffic"
                ": memoryUsed (%f) > (maxSize(%f) * warmupMemUsedCap(%f))",
                 memoryUsed, maxSize, stats.warmupMemUsedCap.load());
        return true;
    } else if (eviction_policy == VALUE_ONLY &&
               stats.warmedUpValues >=
                               (stats.warmedUpKeys * stats.warmupNumReadCap)) {
        // Let ep-engine think we're done with the warmup phase
        // (we should refactor this into "enableTraffic")
        LOG(EXTENSION_LOG_NOTICE,
            "Enough number of items loaded to enable traffic (value eviction)"
            ": warmedUpValues(%" PRIu64 ") >= (warmedUpKeys(%" PRIu64 ") * "
            "warmupNumReadCap(%f))",  uint64_t(stats.warmedUpValues.load()),
            uint64_t(stats.warmedUpKeys.load()), stats.warmupNumReadCap.load());
        return true;
    } else if (eviction_policy == FULL_EVICTION &&
               stats.warmedUpValues >=
                            (warmupTask->getEstimatedItemCount() *
                             stats.warmupNumReadCap)) {
        // In case of FULL EVICTION, warmed up keys always matches the number
        // of warmed up values, therefore for honoring the min_item threshold
        // in this scenario, we can consider warmup's estimated item count.
        LOG(EXTENSION_LOG_NOTICE,
            "Enough number of items loaded to enable traffic (full eviction)"
            ": warmedUpValues(%" PRIu64 ") >= (warmup est items(%" PRIu64 ") * "
            "warmupNumReadCap(%f))",  uint64_t(stats.warmedUpValues.load()),
            uint64_t(warmupTask->getEstimatedItemCount()),
            stats.warmupNumReadCap.load());
        return true;
    }
    return false;
}

bool EPBucket::isWarmingUp() {
    return !warmupTask->isComplete();
}

bool EPBucket::isWarmupOOMFailure() {
    return warmupTask->hasOOMFailure();
}

void EPBucket::stopWarmup(void)
{
    // forcefully stop current warmup task
    if (isWarmingUp()) {
        LOG(EXTENSION_LOG_NOTICE, "Stopping warmup while engine is loading "
            "data from underlying storage, shutdown = %s\n",
            stats.isShutdown ? "yes" : "no");
        warmupTask->stop();
    }
}

void EPBucket::completeBGFetchForSingleItem(RCPtr<VBucket> vb,
                                            const std::string& key,
                                            const hrtime_t startTime,
                                            VBucketBGFetchItem& fetched_item)
{
    ENGINE_ERROR_CODE status = fetched_item.value.getStatus();
    Item *fetchedValue = fetched_item.value.getValue();
    {   //locking scope
        ReaderLockHolder rlh(vb->getStateLock());
        int bucket = 0;
        LockHolder blh = vb->ht.getLockedBucket(key, &bucket);
        StoredValue *v = fetchValidValue(vb, key, bucket, true);
        if (fetched_item.metaDataOnly) {
            if ((v && v->unlocked_restoreMeta(fetchedValue, status, vb->ht))
                || ENGINE_KEY_ENOENT == status) {
                /* If ENGINE_KEY_ENOENT is the status from storage and the temp
                 key is removed from hash table by the time bgfetch returns
                 (in case multiple bgfetch is scheduled for a key), we still
                 need to return ENGINE_SUCCESS to the memcached worker thread,
                 so that the worker thread can visit the ep-engine and figure
                 out the correct flow */
                status = ENGINE_SUCCESS;
            }
        } else {
            bool restore = false;
            if (v && v->isResident()) {
                status = ENGINE_SUCCESS;
            } else if (v && v->isDeleted()) {
                status = ENGINE_KEY_ENOENT;
            } else {
                switch (eviction_policy) {
                    case VALUE_ONLY:
                        if (v && !v->isResident() && !v->isDeleted()) {
                            restore = true;
                        }
                        break;
                    case FULL_EVICTION:
                        if (v) {
                            if (v->isTempInitialItem() ||
                                (!v->isResident() && !v->isDeleted())) {
                                restore = true;
                            }
                        }
                        break;
                    default:
                        throw std::logic_error("Unknown eviction policy");
                }
            }

            if (restore) {
                if (status == ENGINE_SUCCESS) {
                    v->unlocked_restoreValue(fetchedValue, vb->ht);
                    if (!v->isResident()) {
                        throw std::logic_error("EPStore::completeBGFetchForSingleItem: "
                            "storedvalue (which has key " + v->getKey() +
                            ") should be resident after calling restoreValue()");
                    }
                    if (vb->getState() == vbucket_state_active &&
                        v->getExptime() != fetchedValue->getExptime() &&
                        v->getCas() == fetchedValue->getCas()) {
                        // MB-9306: It is possible that by the time
                        // bgfetcher returns, the item may have been
                        // updated and queued
                        // Hence test the CAS value to be the same first.
                        // exptime mutated, schedule it into new checkpoint
                        queueDirty(vb, v, &blh, NULL, GenerateBySeqno::Yes,
                                                      GenerateCas::No);
                    }
                } else if (status == ENGINE_KEY_ENOENT) {
                    v->setNonExistent();
                    if (eviction_policy == FULL_EVICTION) {
                        // For the full eviction, we should notify
                        // ENGINE_SUCCESS to the memcached worker thread,
                        // so that the worker thread can visit the
                        // ep-engine and figure out the correct error
                        // code.
                        status = ENGINE_SUCCESS;
                    }
                } else {
                    // underlying kvstore couldn't fetch requested data
                    // log returned error and notify TMPFAIL to client
                    LOG(EXTENSION_LOG_WARNING,
                        "Failed background fetch for vb=%d "
                        "key=%s", vb->getId(), key.c_str());
                    status = ENGINE_TMPFAIL;
                }
            }
        }
    } // locked scope ends

    if (fetched_item.metaDataOnly) {
        ++stats.bg_meta_fetched;
    } else {
        ++stats.bg_fetched;
    }

    hrtime_t endTime = gethrtime();
    updateBGStats(fetched_item.initTime, startTime, endTime);
    engine.notifyIOComplete(fetched_item.cookie, status);
}

bool EPBucket::isMemoryUsageTooHigh() {
    double memoryUsed = static_cast<double>(stats.getTotalMemoryUsed());
    double maxSize = static_cast<double>(stats.getMaxDataSize());
    return memoryUsed > (maxSize * backfillMemoryThreshold);
}

void EPBucket::setBackfillMemoryThreshold(double threshold) {
    backfillMemoryThreshold = threshold;
}

void EPBucket::setExpiryPagerSleeptime(size_t val) {
    LockHolder lh(expiryPager.mutex);

    ExecutorPool::get()->cancel(expiryPager.task);

    expiryPager.sleeptime = val;
    if (expiryPager.enabled) {
        ExTask expTask = new ExpiredItemPager(&engine, stats,
                                              expiryPager.sleeptime);
        expiryPager.task = ExecutorPool::get()->schedule(expTask, NONIO_TASK_IDX);
    } else {
        LOG(EXTENSION_LOG_DEBUG, "Expiry pager disabled, "
                                 "enabling it will make exp_pager_stime (%lu)"
                                 "to go into effect!", val);
    }
}

void EPBucket::setExpiryPagerTasktime(ssize_t val) {
    LockHolder lh(expiryPager.mutex);
    if (expiryPager.enabled) {
        ExecutorPool::get()->cancel(expiryPager.task);
        ExTask expTask = new ExpiredItemPager(&engine, stats,
                                              expiryPager.sleeptime,
                                              val);
        expiryPager.task = ExecutorPool::get()->schedule(expTask,
                                                         NONIO_TASK_IDX);
    } else {
        LOG(EXTENSION_LOG_DEBUG, "Expiry pager disabled, "
                                 "enabling it will make exp_pager_stime (%lu)"
                                 "to go into effect!", val);
    }
}

void EPBucket::enableExpiryPager() {
    LockHolder lh(expiryPager.mutex);
    if (!expiryPager.enabled) {
        expiryPager.enabled = true;

        ExecutorPool::get()->cancel(expiryPager.task);
        ExTask expTask = new ExpiredItemPager(&engine, stats,
                                              expiryPager.sleeptime);
        expiryPager.task = ExecutorPool::get()->schedule(expTask,
                                                         NONIO_TASK_IDX);
    } else {
        LOG(EXTENSION_LOG_DEBUG, "Expiry Pager already enabled!");
    }
}

void EPBucket::disableExpiryPager() {
    LockHolder lh(expiryPager.mutex);
    if (expiryPager.enabled) {
        ExecutorPool::get()->cancel(expiryPager.task);
        expiryPager.enabled = false;
    } else {
        LOG(EXTENSION_LOG_DEBUG, "Expiry Pager already disabled!");
    }
}

void EPBucket::enableAccessScannerTask() {
    LockHolder lh(accessScanner.mutex);
    if (!accessScanner.enabled) {
        accessScanner.enabled = true;

        if (accessScanner.sleeptime != 0) {
            ExecutorPool::get()->cancel(accessScanner.task);
        }

        size_t alogSleepTime = engine.getConfiguration().getAlogSleepTime();
        accessScanner.sleeptime = alogSleepTime * 60;
        if (accessScanner.sleeptime != 0) {
            ExTask task = new AccessScanner(*this, stats,
                                            accessScanner.sleeptime, true);
            accessScanner.task = ExecutorPool::get()->schedule(task,
                                                               AUXIO_TASK_IDX);
        } else {
            LOG(EXTENSION_LOG_NOTICE, "Did not enable access scanner task, "
                                      "as alog_sleep_time is set to zero!");
        }
    } else {
        LOG(EXTENSION_LOG_DEBUG, "Access scanner already enabled!");
    }
}

void EPBucket::disableAccessScannerTask() {
    LockHolder lh(accessScanner.mutex);
    if (accessScanner.enabled) {
        ExecutorPool::get()->cancel(accessScanner.task);
        accessScanner.sleeptime = 0;
        accessScanner.enabled = false;
    } else {
        LOG(EXTENSION_LOG_DEBUG, "Access scanner already disabled!");
    }
}

void EPBucket::setAccessScannerSleeptime(size_t val, bool useStartTime) {
    LockHolder lh(accessScanner.mutex);

    if (accessScanner.enabled) {
        if (accessScanner.sleeptime != 0) {
            ExecutorPool::get()->cancel(accessScanner.task);
        }

        // store sleeptime in seconds
        accessScanner.sleeptime = val * 60;
        if (accessScanner.sleeptime != 0) {
            ExTask task = new AccessScanner(*this, stats,
                                            accessScanner.sleeptime,
                                            useStartTime);
            accessScanner.task = ExecutorPool::get()->schedule(task,
                                                               AUXIO_TASK_IDX);
        }
    }
}

void EPBucket::resetAccessScannerStartTime() {
    LockHolder lh(accessScanner.mutex);

    if (accessScanner.enabled) {
        if (accessScanner.sleeptime != 0) {
            ExecutorPool::get()->cancel(accessScanner.task);
            // re-schedule task according to the new task start hour
            ExTask task = new AccessScanner(*this, stats,
                                            accessScanner.sleeptime, true);
            accessScanner.task = ExecutorPool::get()->schedule(task,
                                                               AUXIO_TASK_IDX);
        }
    }
}

void EPBucket::setAllBloomFilters(bool to) {
    for (VBucketMap::id_type vbid = 0; vbid < vbMap.getSize(); vbid++) {
        RCPtr<VBucket> vb = vbMap.getBucket(vbid);
        if (vb) {
            if (to) {
                vb->setFilterStatus(BFILTER_ENABLED);
            } else {
                vb->setFilterStatus(BFILTER_DISABLED);
            }
        }
    }
}

void EPBucket::visit(VBucketVisitor &visitor)
{
    for (VBucketMap::id_type vbid = 0; vbid < vbMap.getSize(); ++vbid) {
        RCPtr<VBucket> vb = vbMap.getBucket(vbid);
        if (vb) {
            visitor.visitBucket(vb);
        }
    }
    visitor.complete();
}

EPBucket::Position EPBucket::pauseResumeVisit(
                                            PauseResumeEPStoreVisitor& visitor,
                                            Position& start_pos)
{
    uint16_t vbid = start_pos.vbucket_id;
    for (; vbid < vbMap.getSize(); ++vbid) {
        RCPtr<VBucket> vb = vbMap.getBucket(vbid);
        if (vb) {
            bool paused = !visitor.visit(vbid, vb->ht);
            if (paused) {
                break;
            }
        }
    }

    return EPBucket::Position(vbid);
}

EPBucket::Position EPBucket::startPosition() const
{
    return EPBucket::Position(0);
}

EPBucket::Position EPBucket::endPosition() const
{
    return EPBucket::Position(vbMap.getSize());
}

VBCBAdaptor::VBCBAdaptor(EPBucket* s, TaskId id,
                         std::shared_ptr<VBucketVisitor> v,
                         const char* l, double sleep) :
    GlobalTask(&s->getEPEngine(), id, 0, false), store(s),
    visitor(v), label(l), sleepTime(sleep), currentvb(0)
{
    const VBucketFilter &vbFilter = visitor->getVBucketFilter();
    for (auto vbid : store->vbMap.getBuckets()) {
        RCPtr<VBucket> vb = store->vbMap.getBucket(vbid);
        if (vb && vbFilter(vbid)) {
            vbList.push(vbid);
        }
    }
}

bool VBCBAdaptor::run(void) {
    if (!vbList.empty()) {
        TRACE_EVENT("ep-engine/task", "VBCBAdaptor", vbList.front());
        currentvb.store(vbList.front());
        RCPtr<VBucket> vb = store->vbMap.getBucket(currentvb);
        if (vb) {
            if (visitor->pauseVisitor()) {
                snooze(sleepTime);
                return true;
            }
            visitor->visitBucket(vb);
        }
        vbList.pop();
    }

    bool isdone = vbList.empty();
    if (isdone) {
        visitor->complete();
    }
    return !isdone;
}

VBucketVisitorTask::VBucketVisitorTask(EPBucket* s,
                                       std::shared_ptr<VBucketVisitor> v,
                                       uint16_t sh, const char* l,
                                       double sleep, bool shutdown)
    : GlobalTask(&(s->getEPEngine()), TaskId::VBucketVisitorTask, 0, shutdown),
      store(s), visitor(v), label(l), sleepTime(sleep), currentvb(0),
      shardID(sh) {
    const VBucketFilter &vbFilter = visitor->getVBucketFilter();
    for (auto vbid : store->vbMap.getShard(shardID)->getVBuckets()) {
        RCPtr<VBucket> vb = store->vbMap.getBucket(vbid);
        if (vb && vbFilter(vbid)) {
            vbList.push(vbid);
        }
    }
}

bool VBucketVisitorTask::run() {
    if (!vbList.empty()) {
        TRACE_EVENT("ep-engine/task", "VBucketVisitorTask", vbList.front());
        currentvb = vbList.front();
        RCPtr<VBucket> vb = store->vbMap.getBucket(currentvb);
        if (vb) {
            if (visitor->pauseVisitor()) {
                snooze(sleepTime);
                return true;
            }
            visitor->visitBucket(vb);
        }
        vbList.pop();
    }

    bool isDone = vbList.empty();
    if (isDone) {
        visitor->complete();
    }
    return !isDone;
}

void EPBucket::resetUnderlyingStats(void)
{
    for (size_t i = 0; i < vbMap.shards.size(); i++) {
        KVShard *shard = vbMap.shards[i];
        shard->getRWUnderlying()->resetStats();
        shard->getROUnderlying()->resetStats();
    }

    for (size_t i = 0; i < GlobalTask::allTaskIds.size(); i++) {
        stats.schedulingHisto[i].reset();
        stats.taskRuntimeHisto[i].reset();
    }
}

void EPBucket::addKVStoreStats(ADD_STAT add_stat, const void* cookie) {
    for (size_t i = 0; i < vbMap.shards.size(); i++) {
        /* Add the different KVStore instances into a set and then
         * retrieve the stats from each instance separately. This
         * is because CouchKVStore has separate read only and read
         * write instance whereas ForestKVStore has only instance
         * for both read write and read-only.
         */
        std::set<KVStore *> underlyingSet;
        underlyingSet.insert(vbMap.shards[i]->getRWUnderlying());
        underlyingSet.insert(vbMap.shards[i]->getROUnderlying());

        for (auto* store : underlyingSet) {
            store->addStats(add_stat, cookie);
        }
    }
}

void EPBucket::addKVStoreTimingStats(ADD_STAT add_stat, const void* cookie) {
    for (size_t i = 0; i < vbMap.shards.size(); i++) {
        std::set<KVStore*> underlyingSet;
        underlyingSet.insert(vbMap.shards[i]->getRWUnderlying());
        underlyingSet.insert(vbMap.shards[i]->getROUnderlying());

        for (auto* store : underlyingSet) {
            store->addTimingStats(add_stat, cookie);
        }
    }
}

bool EPBucket::getKVStoreStat(const char* name, size_t& value, KVSOption option)
{
    value = 0;
    bool success = true;
    for (auto* shard : vbMap.shards) {
        size_t per_shard_value;

        if (option == KVSOption::RO || option == KVSOption::BOTH) {
            success &= shard->getROUnderlying()->getStat(name, per_shard_value);
            value += per_shard_value;
        }

        if (option == KVSOption::RW || option == KVSOption::BOTH) {
            success &= shard->getRWUnderlying()->getStat(name, per_shard_value);
            value += per_shard_value;
        }
    }
    return success;
}

KVStore *EPBucket::getOneROUnderlying(void) {
    return vbMap.shards[EP_PRIMARY_SHARD]->getROUnderlying();
}

KVStore *EPBucket::getOneRWUnderlying(void) {
    return vbMap.shards[EP_PRIMARY_SHARD]->getRWUnderlying();
}

class Rollback : public RollbackCB {
public:
    Rollback(EventuallyPersistentEngine& e)
        : RollbackCB(), engine(e) {

    }

    void callback(GetValue& val) {
        if (val.getValue() == nullptr) {
            throw std::invalid_argument("Rollback::callback: val is NULL");
        }
        if (dbHandle == nullptr) {
            throw std::logic_error("Rollback::callback: dbHandle is NULL");
        }
        Item *itm = val.getValue();
        RCPtr<VBucket> vb = engine.getVBucket(itm->getVBucketId());
        int bucket_num(0);
        RememberingCallback<GetValue> gcb;
        engine.getKVBucket()->getROUnderlying(
                    itm->getVBucketId())->getWithHeader(dbHandle,
                                                        itm->getKey(),
                                                        itm->getVBucketId(),
                                                        gcb);
        gcb.waitForValue();
        if (gcb.val.getStatus() == ENGINE_SUCCESS) {
            Item *it = gcb.val.getValue();
            if (it->isDeleted()) {
                LockHolder lh = vb->ht.getLockedBucket(it->getKey(),
                        &bucket_num);
                bool ret = vb->ht.unlocked_del(it->getKey(), bucket_num);
                if(!ret) {
                    setStatus(ENGINE_KEY_ENOENT);
                } else {
                    setStatus(ENGINE_SUCCESS);
                }
            } else {
                mutation_type_t mtype = vb->ht.set(*it, /*cas*/0,
                                                   true, true,
                                                   engine.getKVBucket()->
                                                    getItemEvictionPolicy());

                if (mtype == NOMEM) {
                    setStatus(ENGINE_ENOMEM);
                }
            }
            delete it;
        } else if (gcb.val.getStatus() == ENGINE_KEY_ENOENT) {
            LockHolder lh = vb->ht.getLockedBucket(itm->getKey(), &bucket_num);
            bool ret = vb->ht.unlocked_del(itm->getKey(), bucket_num);
            if (!ret) {
                setStatus(ENGINE_KEY_ENOENT);
            } else {
                setStatus(ENGINE_SUCCESS);
            }
        } else {
            LOG(EXTENSION_LOG_WARNING, "Unexpected Error Status: %d",
                gcb.val.getStatus());
        }
        delete itm;
    }

private:
    EventuallyPersistentEngine& engine;
};

/*
 * Purge all unpersisted items from the current checkpoint(s) and fixup
 * the hashtable for any that are > the rollbackSeqno.
 */
void EPBucket::rollbackCheckpoint(RCPtr<VBucket> &vb,
                                  int64_t rollbackSeqno) {
    std::vector<queued_item> items;
    vb->checkpointManager.getAllItemsForCursor(CheckpointManager::pCursorName,
                                               items);
    for (const auto& item : items) {
        if (item->getBySeqno() > rollbackSeqno &&
            !item->isCheckPointMetaItem()) {
            RememberingCallback<GetValue> gcb;
            getROUnderlying(vb->getId())->get(item->getKey(),
                                                    vb->getId(),
                                                    gcb);
            gcb.waitForValue();

            if (gcb.val.getStatus() == ENGINE_SUCCESS) {
                vb->ht.set(*gcb.val.getValue(), 0, true);
            } else {
                vb->ht.del(item->getKey());
            }

            delete gcb.val.getValue();
        }
    }
}

ENGINE_ERROR_CODE EPBucket::rollback(uint16_t vbid, uint64_t rollbackSeqno) {
    LockHolder vbset(vbsetMutex);

    LockHolder lh(vb_mutexes[vbid], true /*tryLock*/);

    if (!lh.islocked()) {
        return ENGINE_TMPFAIL; // Reschedule a vbucket rollback task.
    }

    RCPtr<VBucket> vb = vbMap.getBucket(vbid);
    ReaderLockHolder rlh(vb->getStateLock());
    if (vb->getState() == vbucket_state_replica) {
        uint64_t prevHighSeqno = static_cast<uint64_t>
                                        (vb->checkpointManager.getHighSeqno());
        if (rollbackSeqno != 0) {
            std::shared_ptr<Rollback> cb(new Rollback(engine));
            KVStore* rwUnderlying = vbMap.getShardByVbId(vbid)->getRWUnderlying();
            RollbackResult result = rwUnderlying->rollback(vbid, rollbackSeqno, cb);

            if (result.success) {
                rollbackCheckpoint(vb, rollbackSeqno);
                vb->failovers->pruneEntries(result.highSeqno);
                vb->checkpointManager.clear(vb, result.highSeqno);
                vb->setPersistedSnapshot(result.snapStartSeqno, result.snapEndSeqno);
                vb->incrRollbackItemCount(prevHighSeqno - result.highSeqno);
                return ENGINE_SUCCESS;
            }
        }

        if (resetVBucket_UNLOCKED(vbid, vbset)) {
            RCPtr<VBucket> newVb = vbMap.getBucket(vbid);
            newVb->incrRollbackItemCount(prevHighSeqno);
            return ENGINE_SUCCESS;
        }
        return ENGINE_NOT_MY_VBUCKET;
    } else {
        return ENGINE_EINVAL;
    }
}

void EPBucket::runDefragmenterTask() {
    defragmenterTask->run();
}

bool EPBucket::runAccessScannerTask() {
    return ExecutorPool::get()->wake(accessScanner.task);
}

void EPBucket::runVbStatePersistTask(int vbid) {
    scheduleVBStatePersist(vbid);
}

void EPBucket::setCursorDroppingLowerUpperThresholds(size_t maxSize) {
    Configuration &config = engine.getConfiguration();
    stats.cursorDroppingLThreshold.store(static_cast<size_t>(maxSize *
                    ((double)(config.getCursorDroppingLowerMark()) / 100)));
    stats.cursorDroppingUThreshold.store(static_cast<size_t>(maxSize *
                    ((double)(config.getCursorDroppingUpperMark()) / 100)));
}

size_t EPBucket::getActiveResidentRatio() const {
    return cachedResidentRatio.activeRatio.load();
}

size_t EPBucket::getReplicaResidentRatio() const {
    return cachedResidentRatio.replicaRatio.load();
}

ENGINE_ERROR_CODE EPBucket::forceMaxCas(uint16_t vbucket, uint64_t cas) {
    RCPtr<VBucket> vb = vbMap.getBucket(vbucket);
    if (vb) {
        vb->forceMaxCas(cas);
        return ENGINE_SUCCESS;
    }
    return ENGINE_NOT_MY_VBUCKET;
}

std::ostream& operator<<(std::ostream& os, const EPBucket::Position& pos) {
    os << "vbucket:" << pos.vbucket_id;
    return os;
}<|MERGE_RESOLUTION|>--- conflicted
+++ resolved
@@ -744,21 +744,12 @@
     }
 }
 
-<<<<<<< HEAD
 StoredValue *EPBucket::fetchValidValue(RCPtr<VBucket> &vb,
-                                       const std::string &key,
+                                       const const_char_buffer key,
                                        int bucket_num,
                                        bool wantDeleted,
                                        bool trackReference,
                                        bool queueExpired) {
-=======
-StoredValue *EventuallyPersistentStore::fetchValidValue(RCPtr<VBucket> &vb,
-                                                        const const_sized_buffer key,
-                                                        int bucket_num,
-                                                        bool wantDeleted,
-                                                        bool trackReference,
-                                                        bool queueExpired) {
->>>>>>> 637ecccd
     StoredValue *v = vb->ht.unlocked_find(key, bucket_num, wantDeleted,
                                           trackReference);
     if (v && !v->isDeleted() && !v->isTempItem()) {
@@ -842,24 +833,13 @@
     return rv;
 }
 
-<<<<<<< HEAD
 ENGINE_ERROR_CODE EPBucket::addTempItemForBgFetch(LockHolder &lock,
                                                   int bucket_num,
-                                                  const std::string &key,
+                                                  const const_char_buffer key,
                                                   RCPtr<VBucket> &vb,
                                                   const void *cookie,
                                                   bool metadataOnly,
                                                   bool isReplication) {
-=======
-ENGINE_ERROR_CODE EventuallyPersistentStore::addTempItemForBgFetch(
-                                                        LockHolder &lock,
-                                                        int bucket_num,
-                                                        const const_sized_buffer key,
-                                                        RCPtr<VBucket> &vb,
-                                                        const void *cookie,
-                                                        bool metadataOnly,
-                                                        bool isReplication) {
->>>>>>> 637ecccd
 
     add_type_t rv = vb->ht.unlocked_addTempItem(bucket_num, key,
                                                 eviction_policy,
@@ -1719,15 +1699,8 @@
     }
 }
 
-<<<<<<< HEAD
-void EPBucket::bgFetch(const std::string &key, uint16_t vbucket,
+void EPBucket::bgFetch(const const_char_buffer key, uint16_t vbucket,
                        const void *cookie, bool isMeta) {
-=======
-void EventuallyPersistentStore::bgFetch(const const_sized_buffer key,
-                                        uint16_t vbucket,
-                                        const void *cookie,
-                                        bool isMeta) {
->>>>>>> 637ecccd
     if (multiBGFetchEnabled()) {
         RCPtr<VBucket> vb = getVBucket(vbucket);
         if (!vb) {
@@ -1759,17 +1732,9 @@
     }
 }
 
-<<<<<<< HEAD
-GetValue EPBucket::getInternal(const std::string &key, uint16_t vbucket,
+GetValue EPBucket::getInternal(const const_char_buffer key, uint16_t vbucket,
                                const void *cookie, vbucket_state_t allowedState,
                                get_options_t options) {
-=======
-GetValue EventuallyPersistentStore::getInternal(const const_sized_buffer key,
-                                                uint16_t vbucket,
-                                                const void *cookie,
-                                                vbucket_state_t allowedState,
-                                                get_options_t options) {
->>>>>>> 637ecccd
 
     vbucket_state_t disallowedState = (allowedState == vbucket_state_active) ?
         vbucket_state_replica : vbucket_state_active;
