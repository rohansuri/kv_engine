/* -*- Mode: C++; tab-width: 4; c-basic-offset: 4; indent-tabs-mode: nil -*- */
/*
 *     Copyright 2015 Couchbase, Inc
 *
 *   Licensed under the Apache License, Version 2.0 (the "License");
 *   you may not use this file except in compliance with the License.
 *   You may obtain a copy of the License at
 *
 *       http://www.apache.org/licenses/LICENSE-2.0
 *
 *   Unless required by applicable law or agreed to in writing, software
 *   distributed under the License is distributed on an "AS IS" BASIS,
 *   WITHOUT WARRANTIES OR CONDITIONS OF ANY KIND, either express or implied.
 *   See the License for the specific language governing permissions and
 *   limitations under the License.
 */

#include "couch-kvstore/couch-kvstore.h"

#include "bucket_logger.h"
#include "collections/collection_persisted_stats.h"
#include "couch-kvstore-config.h"
#include "couch-kvstore-db-holder.h"
#include "diskdockey.h"
#include "ep_time.h"
#include "getkeys.h"
#include "item.h"
#include "kvstore_config.h"
#include "persistence_callback.h"
#include "rollback_result.h"
#include "vb_commit.h"
#include "vbucket.h"
#include "vbucket_bgfetch_item.h"
#include "vbucket_state.h"

#include <JSON_checker.h>
#include <mcbp/protocol/unsigned_leb128.h>
#include <memcached/isotime.h>
#include <nlohmann/json.hpp>
#include <phosphor/phosphor.h>
#include <platform/compress.h>
#include <platform/dirutils.h>
#include <gsl/gsl>

#include <memory>
#include <shared_mutex>
#include <utility>

static int bySeqnoScanCallback(Db* db, DocInfo* docinfo, void* ctx);
static int byIdScanCallback(Db* db, DocInfo* docinfo, void* ctx);

static int getMultiCallback(Db* db, DocInfo* docinfo, void* ctx);

static bool endWithCompact(const std::string &filename) {
    const std::string suffix{".compact"};
    const auto pos = filename.rfind(suffix);
    return pos != std::string::npos && (pos + suffix.size()) == filename.size();
}

static std::vector<std::string> discoverDbFiles(const std::string& dir) {
    auto files = cb::io::findFilesContaining(dir, ".couch.");
    std::vector<std::string>::iterator ii;
    std::vector<std::string> filenames;
    for (ii = files.begin(); ii != files.end(); ++ii) {
        if (!endWithCompact(*ii)) {
            filenames.push_back(*ii);
        }
    }
    return filenames;
}

static bool allDigit(const std::string& input) {
    size_t numchar = input.length();
    for(size_t i = 0; i < numchar; ++i) {
        if (!isdigit(input[i])) {
            return false;
        }
    }
    return !input.empty();
}

static std::string couchkvstore_strerrno(Db *db, couchstore_error_t err) {
    std::array<char, 256> msg;
    switch (err) {
    case COUCHSTORE_ERROR_OPEN_FILE:
    case COUCHSTORE_ERROR_READ:
    case COUCHSTORE_ERROR_WRITE:
    case COUCHSTORE_ERROR_FILE_CLOSE:
        if (couchstore_last_os_error(db, msg.data(), msg.size()) ==
            COUCHSTORE_SUCCESS) {
            return {msg.data()};
        }
        return {"<error retrieving last_os_error>"};

    case COUCHSTORE_ERROR_CORRUPT:
    case COUCHSTORE_ERROR_CHECKSUM_FAIL:
        if (couchstore_last_internal_error(db, msg.data(), msg.size()) ==
            COUCHSTORE_SUCCESS) {
            return {msg.data()};
        }
        return {"<error retrieving last_internal_error>"};

    default:
        return {"none"};
    }
}

static DiskDocKey makeDiskDocKey(sized_buf buf) {
    return DiskDocKey{buf.buf, buf.size};
}

static sized_buf to_sized_buf(const DiskDocKey& key) {
    return {const_cast<char*>(reinterpret_cast<const char*>(key.data())),
            key.size()};
}

/**
 * Helper function to create an Item from couchstore DocInfo & related types.
 */
static std::unique_ptr<Item> makeItemFromDocInfo(Vbid vbid,
                                                 const DocInfo& docinfo,
                                                 const MetaData& metadata,
                                                 sized_buf value) {
    // Strip off the DurabilityPrepare namespace (if present) from the persisted
    // dockey before we create the in-memory item.
    auto item = std::make_unique<Item>(makeDiskDocKey(docinfo.id).getDocKey(),
                                       metadata.getFlags(),
                                       metadata.getExptime(),
                                       value.buf,
                                       value.size,
                                       metadata.getDataType(),
                                       metadata.getCas(),
                                       docinfo.db_seq,
                                       vbid,
                                       docinfo.rev_seq);
    if (docinfo.deleted) {
        item->setDeleted(metadata.getDeleteSource());
    }

    if (metadata.getVersionInitialisedFrom() == MetaData::Version::V3) {
        // Metadata is from a SyncWrite - update the Item appropriately.
        switch (metadata.getDurabilityOp()) {
        case queue_op::pending_sync_write:
            // From disk we return an infinite timeout; as this could
            // refer to an already-committed SyncWrite and hence timeout
            // must be ignored.
            item->setPendingSyncWrite({metadata.getDurabilityLevel(),
                                       cb::durability::Timeout::Infinity()});
            if (metadata.isPreparedSyncDelete()) {
                item->setDeleted(DeleteSource::Explicit);
            }
            break;
        case queue_op::commit_sync_write:
            item->setCommittedviaPrepareSyncWrite();
            item->setPrepareSeqno(metadata.getPrepareSeqno());
            break;
        case queue_op::abort_sync_write:
            item->setAbortSyncWrite();
            item->setPrepareSeqno(metadata.getPrepareSeqno());
            break;
        default:
            throw std::logic_error("makeItemFromDocInfo: Invalid queue_op:" +
                                   to_string(metadata.getDurabilityOp()));
        }
    }
    return item;
}

static std::string getDBFileName(const std::string& dbname,
                                 Vbid vbid,
                                 uint64_t rev) {
    return dbname + "/" + std::to_string(vbid.get()) + ".couch." +
           std::to_string(rev);
}

struct GetMultiCbCtx {
    GetMultiCbCtx(CouchKVStore& c, Vbid v, vb_bgfetch_queue_t& f)
        : cks(c), vbId(v), fetches(f) {
    }

    CouchKVStore &cks;
    Vbid vbId;
    vb_bgfetch_queue_t &fetches;
};

struct AllKeysCtx {
    AllKeysCtx(std::shared_ptr<StatusCallback<const DiskDocKey&>> callback,
               uint32_t cnt)
        : cb(std::move(callback)), count(cnt) {
    }

    std::shared_ptr<StatusCallback<const DiskDocKey&>> cb;
    uint32_t count;
};

class CouchKVFileHandle : public ::KVFileHandle {
public:
    explicit CouchKVFileHandle(CouchKVStore& kvstore) : db(kvstore) {
    }

    ~CouchKVFileHandle() override = default;

    DbHolder& getDbHolder() {
        return db;
    }

    Db* getDb() const {
        return db.getDb();
    }

private:
    DbHolder db;
};

couchstore_content_meta_flags CouchRequest::getContentMeta(const Item& it) {
    couchstore_content_meta_flags rval;

    if (mcbp::datatype::is_json(it.getDataType())) {
        rval = COUCH_DOC_IS_JSON;
    } else {
        rval = COUCH_DOC_NON_JSON_MODE;
    }

    if (it.getNBytes() > 0 && !mcbp::datatype::is_snappy(it.getDataType())) {
        //Compress only if a value exists and is not already compressed
        rval |= COUCH_DOC_IS_COMPRESSED;
    }

    return rval;
}

CouchRequest::CouchRequest(queued_item it)
    : IORequest(std::move(it)), value(item->getValue()) {
    dbDoc.id = to_sized_buf(getKey());

    if (item->getNBytes()) {
        dbDoc.data.buf = const_cast<char *>(value->getData());
        dbDoc.data.size = item->getNBytes();
    } else {
        dbDoc.data.buf = nullptr;
        dbDoc.data.size = 0;
    }
    meta.setCas(item->getCas());
    meta.setFlags(item->getFlags());
    meta.setExptime(item->getExptime());
    meta.setDataType(item->getDataType());

    const auto isDurabilityOp =
            (item->getOperation() == queue_op::pending_sync_write ||
             item->getOperation() == queue_op::commit_sync_write ||
             item->getOperation() == queue_op::abort_sync_write);

    if (isDurabilityOp) {
        meta.setDurabilityOp(item->getOperation());
    }

    if (item->isPending()) {
        // Note: durability timeout /isn't/ persisted as part of a pending
        // SyncWrite. This is because if we ever read it back from disk
        // during warmup (i.e. the commit_sync_write was never persisted), we
        // don't know if the SyncWrite was actually already committed; as such
        // to ensure consistency the pending SyncWrite *must* eventually commit
        // (or sit in pending forever).
        const auto level = item->getDurabilityReqs().getLevel();
        meta.setPrepareProperties(level, item->isDeleted());
    }

    if (item->isCommitSyncWrite() || item->isAbort()) {
        meta.setCompletedProperties(item->getPrepareSeqno());
    }

    dbDocInfo.db_seq = item->getBySeqno();

    // Now allocate space to hold the meta and get it ready for storage
    dbDocInfo.rev_meta.size = MetaData::getMetaDataSize(
            isDurabilityOp ? MetaData::Version::V3 : MetaData::Version::V1);
    dbDocInfo.rev_meta.buf = meta.prepareAndGetForPersistence();

    dbDocInfo.rev_seq = item->getRevSeqno();

    if (item->isDeleted() && !item->isPending()) {
        // Prepared SyncDeletes are not marked as deleted.
        dbDocInfo.deleted = 1;
        meta.setDeleteSource(item->deletionSource());
    } else {
        dbDocInfo.deleted = 0;
    }
    dbDocInfo.id = dbDoc.id;
    dbDocInfo.content_meta = getContentMeta(*item);
}

CouchRequest::~CouchRequest() = default;

namespace Collections {
static constexpr const char* manifestName = "_local/collections/manifest";
static constexpr const char* openCollectionsName = "_local/collections/open";
static constexpr const char* scopesName = "_local/scope/open";
static constexpr const char* droppedCollectionsName =
        "_local/collections/dropped";
} // namespace Collections

CouchKVStore::CouchKVStore(CouchKVStoreConfig& config)
    : CouchKVStore(config, *couchstore_get_default_file_ops()) {
}

CouchKVStore::CouchKVStore(CouchKVStoreConfig& config,
                           FileOpsInterface& ops,
                           bool readOnly,
                           std::shared_ptr<RevisionMap> revMap)
    : KVStore(readOnly),
      configuration(config),
      dbname(config.getDBName()),
      dbFileRevMap(std::move(revMap)),
      logger(config.getLogger()),
      base_ops(ops) {
    statCollectingFileOps = getCouchstoreStatsOps(st.fsStats, base_ops);
    statCollectingFileOpsCompaction = getCouchstoreStatsOps(
        st.fsStatsCompaction, base_ops);

    // init db file map with default revision number, 1
    auto numDbFiles = configuration.getMaxVBuckets();

    // pre-allocate lookup maps (vectors) given we have a relatively
    // small, fixed number of vBuckets.
    cachedDocCount.assign(numDbFiles, cb::RelaxedAtomic<size_t>(0));
    cachedDeleteCount.assign(numDbFiles, cb::RelaxedAtomic<size_t>(-1));
    cachedFileSize.assign(numDbFiles, cb::RelaxedAtomic<uint64_t>(0));
    cachedSpaceUsed.assign(numDbFiles, cb::RelaxedAtomic<uint64_t>(0));
    cachedVBStates.resize(numDbFiles);
}

// Helper function to create and resize the 'locked' vector
std::shared_ptr<CouchKVStore::RevisionMap> CouchKVStore::makeRevisionMap(
        size_t vbucketCount) {
    auto map = std::make_shared<RevisionMap>();
    (*map->wlock()).resize(vbucketCount);
    return map;
}

CouchKVStore::CouchKVStore(CreateReadWrite,
                           CouchKVStoreConfig& config,
                           FileOpsInterface& ops)
    : CouchKVStore(
              config, ops, false, makeRevisionMap(config.getMaxVBuckets())) {
    // 1) Create the data directory
    createDataDir(dbname);

    // 2) populate the dbFileRevMap which can remove old revisions, this returns
    //    a map, which the keys (vbid) will be needed for step 3 and 4.
    auto map = populateRevMapAndRemoveStaleFiles();

    // 3) clean up any .compact files
    for (const auto& id : map) {
        removeCompactFile(dbname, id.first);
    }

    // 4) continue to intialise the store (reads vbstate etc...)
    initialize(map);
}

CouchKVStore::CouchKVStore(CreateReadOnly,
                           CouchKVStoreConfig& config,
                           FileOpsInterface& ops,
                           std::shared_ptr<RevisionMap> dbFileRevMap)
    : CouchKVStore(config, ops, true, dbFileRevMap) {
    // intialise the store (reads vbstate etc...)
    initialize(getVbucketRevisions(discoverDbFiles(dbname)));
}

CouchKVStore::CouchKVStore(CouchKVStoreConfig& config, FileOpsInterface& ops)
    : CouchKVStore(CreateReadWrite{}, config, ops) {
}

// Make a read-only CouchKVStore from this object
std::unique_ptr<CouchKVStore> CouchKVStore::makeReadOnlyStore() const {
    // Can only make the RO store from an RW store
    Expects(isReadWrite());
    // Not using make_unique due to the private constructor we're calling
    return std::unique_ptr<CouchKVStore>(
            new CouchKVStore(CreateReadOnly{},
                             configuration,
                             *couchstore_get_default_file_ops(),
                             dbFileRevMap));
}

void CouchKVStore::initialize(
        const std::unordered_map<Vbid, std::unordered_set<uint64_t>>& map) {
    couchstore_error_t errorCode;

    for (const auto& [vbid, revisions] : map) {
        (void)revisions;
        DbHolder db(*this);
        errorCode = openDB(vbid, db, COUCHSTORE_OPEN_FLAG_RDONLY);
        bool abort = false;
        if (errorCode == COUCHSTORE_SUCCESS) {
            auto readStatus = readVBStateAndUpdateCache(db, vbid).status;
            if (readStatus == ReadVBStateStatus::Success) {
                /* update stat */
                ++st.numLoadedVb;
            } else if (readStatus != ReadVBStateStatus::CorruptSnapshot) {
                logger.warn(
                        "CouchKVStore::initialize: readVBState"
                        " readVBState:{}, name:{}",
                        int(readStatus),
                        getDBFileName(dbname, vbid, db.getFileRev()));

                abort = true;
            }
        } else {
            logger.warn(
                    "CouchKVStore::initialize: openDB"
                    " error:{}, name:{}",
                    couchstore_strerror(errorCode),
                    getDBFileName(dbname, vbid, db.getFileRev()));
            abort = true;
        }

        // Abort couch-kvstore initialisation for two cases:
        // 1) open fails
        // 2) readVBState returns !Success and !CorruptSnapshot. Note the error
        // CorruptSnapshot is generated for replica/pending vbuckets only and
        // we want to continue as if the vbucket does not exist so it gets
        // rebuilt from the active.
        if (abort) {
            throw std::runtime_error(
                    "CouchKVStore::initialize: no vbstate for " +
                    getDBFileName(dbname, vbid, db.getFileRev()));
        }

        // Setup cachedDocCount
        cachedDocCount[vbid.get()] =
                cb::couchstore::getHeader(*db.getDb()).docCount;
    }
}

CouchKVStore::~CouchKVStore() {
    close();
}

void CouchKVStore::reset(Vbid vbucketId) {
    if (isReadOnly()) {
        throw std::logic_error("CouchKVStore::reset: Not valid on a read-only "
                        "object.");
    }

    vbucket_state* state = getVBucketState(vbucketId);
    if (state) {
        state->reset();

        cachedDocCount[vbucketId.get()] = 0;
        cachedDeleteCount[vbucketId.get()] = 0;
        cachedFileSize[vbucketId.get()] = 0;
        cachedSpaceUsed[vbucketId.get()] = 0;

        // Unlink the current revision and then increment it to ensure any
        // pending delete doesn't delete us. Note that the expectation is that
        // some higher level per VB lock is required to prevent data-races here.
        // KVBucket::vb_mutexes is used in this case.
        unlinkCouchFile(vbucketId, getDbRevision(vbucketId));
        prepareToCreateImpl(vbucketId);

        writeVBucketState(vbucketId, *state);
    } else {
        throw std::invalid_argument(
                "CouchKVStore::reset: No entry in cached "
                "states for " +
                vbucketId.to_string());
    }
}

void CouchKVStore::set(queued_item item) {
    if (isReadOnly()) {
        throw std::logic_error("CouchKVStore::set: Not valid on a read-only "
                        "object.");
    }
    if (!inTransaction) {
        throw std::invalid_argument(
                "CouchKVStore::set: inTransaction must be "
                "true to perform a set operation.");
    }

    // each req will be de-allocated after commit
    pendingReqsQ.emplace_back(std::move(item));
}

GetValue CouchKVStore::get(const DiskDocKey& key, Vbid vb) {
    DbHolder db(*this);
    couchstore_error_t errCode = openDB(vb, db, COUCHSTORE_OPEN_FLAG_RDONLY);
    if (errCode != COUCHSTORE_SUCCESS) {
        ++st.numGetFailure;
        logger.warn("CouchKVStore::get: openDB error:{}, {}",
                    couchstore_strerror(errCode),
                    vb);
        return GetValue(nullptr, couchErr2EngineErr(errCode));
    }

    GetValue gv = getWithHeader(db, key, vb, GetMetaOnly::No);
    return gv;
}

GetValue CouchKVStore::getWithHeader(const KVFileHandle& kvFileHandle,
                                     const DiskDocKey& key,
                                     Vbid vb,
                                     GetMetaOnly getMetaOnly) {
    // const_cast away here, the lower level couchstore does not use const
    auto& couchKvHandle = static_cast<CouchKVFileHandle&>(
            const_cast<KVFileHandle&>(kvFileHandle));
    return getWithHeader(couchKvHandle.getDbHolder(), key, vb, getMetaOnly);
}

GetValue CouchKVStore::getWithHeader(DbHolder& db,
                                     const DiskDocKey& key,
                                     Vbid vb,
                                     GetMetaOnly getMetaOnly) {
    auto start = std::chrono::steady_clock::now();
    DocInfo *docInfo = nullptr;
    GetValue rv;

    sized_buf id = to_sized_buf(key);

    couchstore_error_t errCode = couchstore_docinfo_by_id(db, (uint8_t *)id.buf,
                                                          id.size, &docInfo);
    if (errCode != COUCHSTORE_SUCCESS) {
        if (getMetaOnly == GetMetaOnly::No) {
            // log error only if this is non-xdcr case
            logger.warn(
                    "CouchKVStore::getWithHeader: couchstore_docinfo_by_id "
                    "error:{} [{}], {}",
                    couchstore_strerror(errCode),
                    couchkvstore_strerrno(db, errCode),
                    vb);
        }
    } else {
        if (docInfo == nullptr) {
            throw std::logic_error("CouchKVStore::getWithHeader: "
                    "couchstore_docinfo_by_id returned success but docInfo "
                    "is NULL");
        }
        errCode = fetchDoc(db, docInfo, rv, vb, getMetaOnly);
        if (errCode != COUCHSTORE_SUCCESS) {
            logger.warn(
                    "CouchKVStore::getWithHeader: fetchDoc error:{} [{}],"
                    " {}, deleted:{}",
                    couchstore_strerror(errCode),
                    couchkvstore_strerrno(db, errCode),
                    vb,
                    docInfo->deleted ? "yes" : "no");
        }

        // record stats
        st.readTimeHisto.add(
                std::chrono::duration_cast<std::chrono::microseconds>(
                        std::chrono::steady_clock::now() - start));
        if (errCode == COUCHSTORE_SUCCESS) {
            st.readSizeHisto.add(key.size() + rv.item->getNBytes());
        }
    }

    if(errCode != COUCHSTORE_SUCCESS) {
        ++st.numGetFailure;
    }

    couchstore_free_docinfo(docInfo);
    rv.setStatus(couchErr2EngineErr(errCode));
    return rv;
}

void CouchKVStore::getMulti(Vbid vb, vb_bgfetch_queue_t& itms) {
    if (itms.empty()) {
        return;
    }
    int numItems = itms.size();

    DbHolder db(*this);
    couchstore_error_t errCode = openDB(vb, db, COUCHSTORE_OPEN_FLAG_RDONLY);
    if (errCode != COUCHSTORE_SUCCESS) {
        logger.warn(
                "CouchKVStore::getMulti: openDB error:{}, "
                "{}, numDocs:{}",
                couchstore_strerror(errCode),
                vb,
                numItems);
        st.numGetFailure += numItems;
        for (auto& item : itms) {
            item.second.value.setStatus(ENGINE_NOT_MY_VBUCKET);
        }
        return;
    }

    size_t idx = 0;
    std::vector<sized_buf> ids(itms.size());
    for (auto& item : itms) {
        ids[idx] = to_sized_buf(item.first);
        ++idx;
    }

    GetMultiCbCtx ctx(*this, vb, itms);

    errCode = couchstore_docinfos_by_id(
            db, ids.data(), itms.size(), 0, getMultiCallback, &ctx);
    if (errCode != COUCHSTORE_SUCCESS) {
        st.numGetFailure += numItems;
        logger.warn(
                "CouchKVStore::getMulti: "
                "couchstore_docinfos_by_id error {} [{}], {}",
                couchstore_strerror(errCode),
                couchkvstore_strerrno(db, errCode),
                vb);
        for (auto& item : itms) {
            item.second.value.setStatus(couchErr2EngineErr(errCode));
        }
    }

    // If available, record how many reads() we did for this getMulti;
    // and the average reads per document.
    auto* stats = couchstore_get_db_filestats(db);
    if (stats != nullptr) {
        const auto readCount = stats->getReadCount();
        st.getMultiFsReadCount += readCount;
        st.getMultiFsReadHisto.add(readCount);
        st.getMultiFsReadPerDocHisto.add(readCount / itms.size());
    }
}

void CouchKVStore::getRange(Vbid vb,
                            const DiskDocKey& startKey,
                            const DiskDocKey& endKey,
                            const KVStore::GetRangeCb& cb) {
    DbHolder db(*this);
    auto errCode = openDB(vb, db, COUCHSTORE_OPEN_FLAG_RDONLY);
    if (errCode != COUCHSTORE_SUCCESS) {
        throw std::runtime_error("CouchKVStore::getRange: openDB error for " +
                                 vb.to_string() +
                                 " - couchstore returned error: " +
                                 couchstore_strerror(errCode));
    }

    // Trampoine's state. Cannot use lambda capture as couchstore expects a
    // C-style callback.
    struct TrampolineState {
        Vbid vb;
        const DiskDocKey& endKey;
        const KVStore::GetRangeCb& userFunc;
    };
    TrampolineState trampoline_state{vb, endKey, cb};

    // Trampoline to fetch the document value, and map C++ std::function to
    // C-style callback expected by couchstore.
    auto callback_trampoline = [](Db* db, DocInfo* docinfo, void* ctx) -> int {
        auto& state = *reinterpret_cast<TrampolineState*>(ctx);

        // Filter out (skip) any deleted items (couchstore_docinfos_by_id()
        // returns both alive and deleted items).
        if (docinfo->deleted) {
            return COUCHSTORE_SUCCESS;
        }

        // Note: Unfortunately couchstore compares the endKey *inclusively* -
        // i.e. it will return a document which has the key endKey. We only
        // want to perform an exclusive search [start, end).
        // Therefore, skip the last document if it's the same as the specified
        // end key.
        if (makeDiskDocKey(docinfo->id) == state.endKey) {
            return COUCHSTORE_SUCCESS;
        }

        // Create metadata from the rev_meta.
        std::unique_ptr<MetaData> metadata;
        try {
            metadata = MetaDataFactory::createMetaData(docinfo->rev_meta);
        } catch (std::logic_error&) {
            return COUCHSTORE_ERROR_DB_NO_LONGER_VALID;
        }

        // Fetch document value.
        Doc* doc = nullptr;
        auto errCode = couchstore_open_doc_with_docinfo(
                db, docinfo, &doc, DECOMPRESS_DOC_BODIES);
        if (errCode != COUCHSTORE_SUCCESS) {
            // Failed to fetch document - cancel couchstore_docinfos_by_id
            // scan.
            return errCode;
        }

        state.userFunc(GetValue{
                makeItemFromDocInfo(state.vb, *docinfo, *metadata, doc->data)});
        couchstore_free_document(doc);
        return COUCHSTORE_SUCCESS;
    };

    const std::array<sized_buf, 2> range = {
            {to_sized_buf(startKey), to_sized_buf(endKey)}};
    errCode = couchstore_docinfos_by_id(db.getDb(),
                                        range.data(),
                                        range.size(),
                                        RANGES,
                                        callback_trampoline,
                                        &trampoline_state);
    if (errCode != COUCHSTORE_SUCCESS) {
        throw std::runtime_error(
                "CouchKVStore::getRange: docinfos_by_id failed for " +
                vb.to_string() + " - couchstore returned error: " +
                couchstore_strerror(errCode));
    }
}

void CouchKVStore::del(queued_item item) {
    if (isReadOnly()) {
        throw std::logic_error("CouchKVStore::del: Not valid on a read-only "
                        "object.");
    }
    if (!inTransaction) {
        throw std::invalid_argument(
                "CouchKVStore::del: inTransaction must be "
                "true to perform a delete operation.");
    }

    pendingReqsQ.emplace_back(std::move(item));
}

void CouchKVStore::delVBucket(Vbid vbucket, uint64_t fileRev) {
    if (isReadOnly()) {
        throw std::logic_error("CouchKVStore::delVBucket: Not valid on a "
                        "read-only object.");
    }

    unlinkCouchFile(vbucket, fileRev);
}

std::vector<vbucket_state *> CouchKVStore::listPersistedVbuckets() {
    std::vector<vbucket_state*> result;
    for (const auto& vb : cachedVBStates) {
        result.emplace_back(vb.get());
    }
    return result;
}

void CouchKVStore::getPersistedStats(std::map<std::string,
                                     std::string> &stats) {
    const auto fname = cb::io::sanitizePath(dbname + "/stats.json");
    if (!cb::io::isFile(fname)) {
        return;
    }

    std::string buffer;
    try {
        buffer = cb::io::loadFile(fname);
    } catch (const std::exception& exception) {
        logger.warn(
                "CouchKVStore::getPersistedStats: Failed to load the engine "
                "session stats due to IO exception \"{}\"",
                exception.what());
        return;
    }

    nlohmann::json json;
    try {
        json = nlohmann::json::parse(buffer);
    } catch (const nlohmann::json::exception& exception) {
        logger.warn(
                "CouchKVStore::getPersistedStats:"
                " Failed to parse the session stats json doc!!!: {}",
                exception.what());
        return;
    }

    for (auto it = json.begin(); it != json.end(); ++it) {
        stats[it.key()] = it.value().get<std::string>();
    }
}

/**
 * Notify the expiry callback that a document has expired
 *
 * @param info     document information for the expired item
 * @param metadata metadata of the document
 * @param item     buffer containing data and size
 * @param ctx      context for compaction
 * @param currtime current time
 */
static int notify_expired_item(DocInfo& info,
                               MetaData& metadata,
                               sized_buf item,
                               compaction_ctx& ctx,
                               time_t currtime) {
    sized_buf data{nullptr, 0};
    cb::compression::Buffer inflated;

    if (mcbp::datatype::is_xattr(metadata.getDataType())) {
        if (item.buf == nullptr) {
            // We need to pass on the entire document to the callback
            return COUCHSTORE_COMPACT_NEED_BODY;
        }

        // A document on disk is marked snappy in two ways.
        // 1) info.content_meta if the document was compressed by couchstore
        // 2) datatype snappy if the document was already compressed when stored
        if ((info.content_meta & COUCH_DOC_IS_COMPRESSED) ||
            mcbp::datatype::is_snappy(metadata.getDataType())) {
            using namespace cb::compression;

            if (!inflate(Algorithm::Snappy, {item.buf, item.size}, inflated)) {
                EP_LOG_WARN(
                        "time_purge_hook: failed to inflate document with "
                        "seqno {} revno: {}",
                        info.db_seq,
                        info.rev_seq);
                return COUCHSTORE_ERROR_CORRUPT;
            }
            // Now remove snappy bit
            metadata.setDataType(metadata.getDataType() &
                                 ~PROTOCOL_BINARY_DATATYPE_SNAPPY);
            data = {inflated.data(), inflated.size()};
        }
    }

    auto it = makeItemFromDocInfo(
            ctx.compactConfig.db_file_id, info, metadata, data);

    ctx.expiryCallback->callback(*it, currtime);

    return COUCHSTORE_SUCCESS;
}

static int time_purge_hook(Db* d,
                           DocInfo* info,
                           sized_buf item,
                           compaction_ctx* ctx) {
    if (info == nullptr) {
        // Compaction finished
        return couchstore_set_purge_seq(d, ctx->max_purged_seq);
    }

    if (info->rev_meta.size >= MetaData::getMetaDataSize(MetaData::Version::V0)) {
        auto metadata = MetaDataFactory::createMetaData(info->rev_meta);
        uint32_t exptime = metadata->getExptime();

        if (ctx->droppedKeyCb) {
            // We need to check both committed and prepared documents - if the
            // collection has been logically deleted then we need to discard
            // both types of keys.
            // As such use the docKey (i.e. without any DurabilityPrepare
            // namespace) when checking if logically deleted;
            auto diskKey = makeDiskDocKey(info->id);
            const auto& docKey = diskKey.getDocKey();
            if (ctx->eraserContext->isLogicallyDeleted(docKey,
                                                       int64_t(info->db_seq))) {
                // Inform vb that the key@seqno is dropped
                try {
                    ctx->droppedKeyCb(diskKey,
                                      int64_t(info->db_seq),
                                      metadata->isAbort(),
                                      ctx->highCompletedSeqno);
                } catch (const std::exception& e) {
                    EP_LOG_WARN("time_purge_hook: droppedKeyCb exception: {}",
                                e.what());
                    return COUCHSTORE_ERROR_INVALID_ARGUMENTS;
                }
                if (metadata->isPrepare()) {
                    ctx->stats.preparesPurged++;
                } else {
                    if (!info->deleted) {
                        ctx->stats.collectionsItemsPurged++;
                    } else {
                        ctx->stats.collectionsDeletedItemsPurged++;
                    }
                }
                return COUCHSTORE_COMPACT_DROP_ITEM;
            } else if (docKey.isInSystemCollection()) {
                ctx->eraserContext->processSystemEvent(
                        docKey, SystemEvent(metadata->getFlags()));
            }
        }

        if (info->deleted) {
            const auto infoDb = cb::couchstore::getHeader(*d);
            if (info->db_seq != infoDb.updateSeqNum) {
                if (ctx->compactConfig.drop_deletes) { // all deleted items must
                                                       // be dropped ...
                    if (ctx->max_purged_seq < info->db_seq) {
                        ctx->max_purged_seq =
                                info->db_seq; // track max_purged_seq
                    }
                    ctx->stats.tombstonesPurged++;
                    return COUCHSTORE_COMPACT_DROP_ITEM;      // ...unconditionally
                }

                /**
                 * MB-30015: Found a tombstone whose expiry time is 0. Log this
                 * message because tombstones are expected to have a non-zero
                 * expiry time
                 */
                if (!exptime) {
                    EP_LOG_WARN(
                            "time_purge_hook: tombstone found with an"
                            " expiry time of 0");
                }

                if (exptime < ctx->compactConfig.purge_before_ts &&
                    (exptime || !ctx->compactConfig.retain_erroneous_tombstones) &&
                     (!ctx->compactConfig.purge_before_seq ||
                      info->db_seq <= ctx->compactConfig.purge_before_seq)) {
                    if (ctx->max_purged_seq < info->db_seq) {
                        ctx->max_purged_seq = info->db_seq;
                    }
                    ctx->stats.tombstonesPurged++;
                    return COUCHSTORE_COMPACT_DROP_ITEM;
                }
            }
        } else {
            // We can remove any prepares that have been completed. This works
            // because we send Mutations instead of Commits when streaming from
            // Disk so we do not need to send a Prepare message to keep things
            // consistent on a replica.
            if (metadata->isPrepare()) {
                if (info->db_seq <= ctx->highCompletedSeqno) {
                    ctx->stats.preparesPurged++;
                    return COUCHSTORE_COMPACT_DROP_ITEM;
                }

                // Just keep the item if not complete. We should not attempt to
                // expire a prepare and we do not want to update the bloom
                // filter for a prepare either as that could cause us to run
                // unnecessary BGFetches.
                return COUCHSTORE_COMPACT_KEEP_ITEM;
            }

            time_t currtime = ep_real_time();
            if (exptime && exptime < currtime && metadata->isCommit()) {
                int ret;
                metadata->setDeleteSource(DeleteSource::TTL);
                try {
                    ret = notify_expired_item(*info, *metadata, item,
                                             *ctx, currtime);
                } catch (const std::bad_alloc&) {
                    EP_LOG_WARN("time_purge_hook: memory allocation failed");
                    return COUCHSTORE_ERROR_ALLOC_FAIL;
                } catch (const std::exception& ex) {
                    EP_LOG_WARN("time_purge_hook: exception: {}", ex.what());
                    return COUCHSTORE_ERROR_INVALID_ARGUMENTS;
                }

                if (ret != COUCHSTORE_SUCCESS) {
                    return ret;
                }
            }
        }
    }

    if (ctx->bloomFilterCallback) {
        bool deleted = info->deleted;
        auto key = makeDiskDocKey(info->id);

        try {
            auto vbid{ctx->compactConfig.db_file_id};
            ctx->bloomFilterCallback->callback(vbid, key.getDocKey(), deleted);
        } catch (std::runtime_error& re) {
            EP_LOG_WARN(
                    "time_purge_hook: exception occurred when invoking the "
                    "bloomfilter callback on {}"
                    " - Details: {}",
                    ctx->compactConfig.db_file_id,
                    re.what());
        }
    }

    return COUCHSTORE_COMPACT_KEEP_ITEM;
}

bool CouchKVStore::compactDB(std::shared_ptr<compaction_ctx> hook_ctx) {
    bool result = false;

    try {
        result = compactDBInternal(hook_ctx.get(), {});
    } catch (const std::exception& le) {
        EP_LOG_WARN(
                "CouchKVStore::compactDB: exception while performing "
                "compaction for {}"
                " - Details: {}",
                hook_ctx->compactConfig.db_file_id,
                le.what());
    }
    if (!result) {
        ++st.numCompactionFailure;
    }
    return result;
}

static FileInfo toFileInfo(const cb::couchstore::Header& info) {
    return FileInfo{
            info.docCount, info.deletedCount, info.fileSize, info.purgeSeqNum};
}

bool CouchKVStore::compactDBInternal(
        compaction_ctx* hook_ctx,
        cb::couchstore::CompactRewriteDocInfoCallback docinfo_hook) {
    if (isReadOnly()) {
        throw std::logic_error(
                "CouchKVStore::compactDB: Cannot perform "
                "on a read-only instance.");
    }
    auto* def_iops = statCollectingFileOpsCompaction.get();
    std::chrono::steady_clock::time_point start =
            std::chrono::steady_clock::now();
    Vbid vbid = hook_ctx->compactConfig.db_file_id;

    TRACE_EVENT1("CouchKVStore", "compactDB", "vbid", vbid.get());

    // Open the source VBucket database file ...
    DbHolder compactdb(*this);
    auto errCode = openDB(
            vbid, compactdb, (uint64_t)COUCHSTORE_OPEN_FLAG_RDONLY, def_iops);
    if (errCode != COUCHSTORE_SUCCESS) {
        logger.warn("CouchKVStore::compactDB openDB error:{}, {}, fileRev:{}",
                    couchstore_strerror(errCode),
                    vbid,
                    compactdb.getFileRev());
        return false;
    }

    hook_ctx->eraserContext = std::make_unique<Collections::VB::EraserContext>(
            getDroppedCollections(*compactdb));

    uint64_t new_rev = compactdb.getFileRev() + 1;

    // Build the temporary vbucket.compact file name
    const auto dbfile = getDBFileName(dbname, vbid, compactdb.getFileRev());
    const auto compact_file = dbfile + ".compact";

    couchstore_open_flags flags(COUCHSTORE_COMPACT_FLAG_UPGRADE_DB);

    hook_ctx->stats.pre =
            toFileInfo(cb::couchstore::getHeader(*compactdb.getDb()));

    /**
     * This flag disables IO buffering in couchstore which means
     * file operations will trigger syscalls immediately. This has
     * a detrimental impact on performance and is only intended
     * for testing.
     */
    if (!configuration.getBuffered()) {
        flags |= COUCHSTORE_OPEN_FLAG_UNBUFFERED;
    }

    // Should automatic fsync() be configured for compaction?
    const auto periodicSyncBytes = configuration.getPeriodicSyncBytes();
    if (periodicSyncBytes != 0) {
        flags |= couchstore_encode_periodic_sync_flags(periodicSyncBytes);
    }

    // It would seem logical to grab the state from disk her (readVBState(...))
    // but we cannot do that. If we do, we may race with a concurrent scan as
    // readVBState will overwrite the cached vbucket_state. As such, just use
    // the cached vbucket_state.
    vbucket_state* vbState = getVBucketState(vbid);
    if (!vbState) {
        EP_LOG_WARN(
                "CouchKVStore::compactDBInternal ({}) Failed to obtain vbState "
                "for the highCompletedSeqno",
                vbid);
        return false;
    }
    hook_ctx->highCompletedSeqno = vbState->persistedCompletedSeqno;

<<<<<<< HEAD
    // Remove the destination file (in the case there is a leftover somewhere
    // IF one exist compact would start writing into the file, but if the
    // new compaction creates a smaller file people using the file may pick
    // up an old and stale file header at the end of the file!)
    // (couchstore don't remove the target file before starting compaction
    // as callers _may_ use the existence of those for locking purposes)
    removeCompactFile(compact_file);

    // Perform COMPACTION of vbucket.couch.rev into
    // vbucket.couch.rev.compact
    if (configuration.isPitrEnabled()) {
        std::chrono::nanoseconds timestamp =
                std::chrono::system_clock::now().time_since_epoch() -
                configuration.getPitrMaxHistoryAge();
        const auto delta = configuration.getPitrGranularity();
        const auto seconds =
                std::chrono::duration_cast<std::chrono::seconds>(timestamp);
        const auto usec = std::chrono::duration_cast<std::chrono::microseconds>(
                timestamp - seconds);

        EP_LOG_INFO(
                "{}: Full compaction to {}, incremental with granularity of "
                "{} sec",
                vbid.to_string(),
                ISOTime::generatetimestamp(seconds.count(), usec.count()),
                std::chrono::duration_cast<std::chrono::seconds>(
                        configuration.getPitrGranularity())
                        .count());

        errCode = cb::couchstore::compact(
                *compactdb,
                compact_file.c_str(),
                flags,
                [hook_ctx](Db& db, DocInfo* docInfo, sized_buf value) -> int {
                    return time_purge_hook(&db, docInfo, value, hook_ctx);
                },
                std::move(docinfo_hook),
                def_iops,
                timestamp.count(),
                delta.count());
    } else {
        errCode = cb::couchstore::compact(
                *compactdb,
                compact_file.c_str(),
                flags,
                [hook_ctx](Db& db, DocInfo* docInfo, sized_buf value) -> int {
                    return time_purge_hook(&db, docInfo, value, hook_ctx);
                },
                std::move(docinfo_hook),
                def_iops);
    }
=======
    // Perform COMPACTION of vbucket.couch.rev into vbucket.couch.rev.compact
    errCode = couchstore_compact_db_ex(compactdb,
                                       compact_file.c_str(),
                                       flags,
                                       hook,
                                       dhook,
                                       hook_ctx,
                                       def_iops,
                                       [hook_ctx, this](Db& compacted) {
                                           if (mb40415_regression_hook) {
                                               return COUCHSTORE_ERROR_CANCEL;
                                           }
                                           return compactPrecommitCallback(
                                                   compacted, *hook_ctx);
                                       });

>>>>>>> a0345b38
    if (errCode != COUCHSTORE_SUCCESS) {
        logger.warn(
                "CouchKVStore::compactDB: cb::couchstore::compact() "
                "error:{} [{}], name:{}",
                couchstore_strerror(errCode),
                couchkvstore_strerrno(compactdb, errCode),
                dbfile);
        // Remove the compacted file (in the case it was created and
        // partly written)
        removeCompactFile(compact_file);
        return false;
    }

    // Close the source Database File once compaction is done
    compactdb.close();

    // Rename the .compact file to one with the next revision number
    const auto new_file = getDBFileName(dbname, vbid, new_rev);
    if (rename(compact_file.c_str(), new_file.c_str()) != 0) {
        logger.warn("CouchKVStore::compactDB: rename error:{}, old:{}, new:{}",
                    cb_strerror(),
                    compact_file,
                    new_file);

        removeCompactFile(compact_file);
        return false;
    }

<<<<<<< HEAD
    // Open the newly compacted VBucket database file in write mode, we will be
    // updating vbstate
    DbHolder targetDb(*this);
    errCode = openSpecificDB(vbid, new_rev, targetDb, 0);
=======
    // Open the newly compacted VBucket database to update the cached vbstate
    errCode = openSpecificDB(
            vbid, new_rev, targetDb, COUCHSTORE_OPEN_FLAG_RDONLY);
>>>>>>> a0345b38
    if (errCode != COUCHSTORE_SUCCESS) {
        logger.warn(
                "CouchKVStore::compactDB: openDB#2 error:{}, file:{}, "
                "fileRev:{}",
                couchstore_strerror(errCode),
                new_file,
                targetDb.getFileRev());
        if (remove(new_file.c_str()) != 0) {
            logger.warn("CouchKVStore::compactDB: remove error:{}, path:{}",
                        cb_strerror(),
                        new_file);
        }
        return false;
    }

<<<<<<< HEAD
    PendingLocalDocRequestQueue localDocQueue;
    if (hook_ctx->eraserContext->needToUpdateCollectionsMetadata()) {
        if (!hook_ctx->eraserContext->empty()) {
            std::stringstream ss;
            ss << "CouchKVStore::compactDB finalising dropped collections, "
               << "container should be empty" << *hook_ctx->eraserContext
               << std::endl;
            throw std::logic_error(ss.str());
        }
        // Need to ensure the 'dropped' list on disk is now gone
        localDocQueue.emplace_back(Collections::droppedCollectionsName,
                                   CouchLocalDocRequest::IsDeleted{});
=======
    errCode = couchstore_db_info(targetDb.getDb(), &info);
    if (errCode != COUCHSTORE_SUCCESS) {
        logger.warn("CouchKVStore::compactDB: couchstore_db_info errCode:{}",
                    couchstore_strerror(errCode));
>>>>>>> a0345b38
    }

    auto info = cb::couchstore::getHeader(*targetDb.getDb());
    hook_ctx->stats.post = toFileInfo(info);

    cachedFileSize[vbid.get()] = info.fileSize;
    cachedSpaceUsed[vbid.get()] = info.spaceUsed;

    // also update cached state with dbinfo (the disk entry is already updated)
    auto* state = getVBucketState(vbid);
    if (state) {
        state->highSeqno = info.updateSeqNum;
        state->purgeSeqno = info.purgeSeqNum;
        cachedDeleteCount[vbid.get()] = info.deletedCount;
        cachedDocCount[vbid.get()] = info.docCount;
        state->onDiskPrepares -= hook_ctx->stats.preparesPurged;
<<<<<<< HEAD
        // Must sync the modified state back
        localDocQueue.emplace_back("_local/vbstate", makeJsonVBState(*state));
    }

    if (!localDocQueue.empty()) {
        updateLocalDocuments(*targetDb.getDb(), localDocQueue);
        errCode = couchstore_commit(targetDb.getDb());
        if (errCode != COUCHSTORE_SUCCESS) {
            logger.warn(
                    "CouchKVStore::compactDB: failed to commit vbstate "
                    "errCode:{}",
                    couchstore_strerror(errCode));
        }
=======
>>>>>>> a0345b38
    }

    logger.debug("INFO: created new couch db file, name:{} rev:{}",
                 new_file,
                 new_rev);

    // Make our completion callback before writing the new file. We should
    // update our in memory state before we finalize on disk state so that we
    // don't have to worry about race conditions with things like the purge
    // seqno.
    if (hook_ctx->completionCallback) {
        hook_ctx->completionCallback(*hook_ctx);
    }

    // Update the global VBucket file map so all operations use the new file
    updateDbFileMap(vbid, new_rev);

    // Removing the stale couch file
    unlinkCouchFile(vbid, compactdb.getFileRev());

    st.compactHisto.add(std::chrono::duration_cast<std::chrono::microseconds>(
            std::chrono::steady_clock::now() - start));

    return true;
}

couchstore_error_t CouchKVStore::compactPrecommitCallback(Db& db,
                                                          compaction_ctx& ctx) {
    if (ctx.eraserContext->needToUpdateCollectionsMetadata()) {
        if (!ctx.eraserContext->empty()) {
            std::stringstream ss;
            ss << "CouchKVStore::compactPrecommitCallback: finalising dropped "
                  "collections, container should be empty"
               << *ctx.eraserContext << std::endl;
            throw std::logic_error(ss.str());
        }
        // Need to ensure the 'dropped' list on disk is now gone
        auto err = deleteLocalDoc(db, Collections::droppedCollectionsName);
        if (err != COUCHSTORE_SUCCESS) {
            return err;
        }
    }

    // we need to update the _local/vbstate to update the number of
    // on_disk_prepared to match whatever we purged
    if (ctx.stats.preparesPurged != 0) {
        LocalDoc* ldoc = nullptr;
        sized_buf id{(char*)"_local/vbstate", sizeof("_local/vbstate") - 1};
        auto err = couchstore_open_local_document(
                &db, (void*)id.buf, id.size, &ldoc);
        if (err != COUCHSTORE_SUCCESS) {
            logger.warn(
                    "CouchKVStore::compactPrecommitCallback: Failed to "
                    "load _local/vbstate: {}",
                    couchstore_strerror(err));
            return err;
        }

        nlohmann::json json;
        try {
            json = nlohmann::json::parse(
                    std::string{ldoc->json.buf, ldoc->json.size});
        } catch (const nlohmann::json::exception& e) {
            couchstore_free_local_document(ldoc);
            logger.warn(
                    "CouchKVStore::compactPrecommitCallback: Failed to "
                    "parse the vbstat json: {}",
                    std::string{ldoc->json.buf, ldoc->json.size});
            return COUCHSTORE_ERROR_CANCEL;
        }
        couchstore_free_local_document(ldoc);

        auto iter = json.find("on_disk_prepares");
        // only update if it's there..
        if (iter != json.end()) {
            auto onDiskPrepares = std::stoull(iter->get<std::string>()) -
                                  ctx.stats.preparesPurged;
            json["on_disk_prepares"] = std::to_string(onDiskPrepares);
            const auto doc = json.dump();
            LocalDoc newDoc{};
            newDoc.id = id;
            newDoc.json.buf = (char*)doc.data();
            newDoc.json.size = doc.size();

            err = couchstore_save_local_document(&db, &newDoc);
            if (err != COUCHSTORE_SUCCESS) {
                logger.warn(
                        "CouchKVStore::compactPrecommitCallback: "
                        "couchstore_save_local_document error: {}",
                        couchstore_strerror(err));
            }
        }

        return err;
    }

    return COUCHSTORE_SUCCESS;
}

vbucket_state* CouchKVStore::getVBucketState(Vbid vbucketId) {
    return cachedVBStates[vbucketId.get()].get();
}

bool CouchKVStore::writeVBucketState(Vbid vbucketId,
                                     const vbucket_state& vbstate) {
    std::map<Vbid, uint64_t>::iterator mapItr;
    couchstore_error_t errorCode;

    DbHolder db(*this);
    errorCode = openDB(vbucketId, db, (uint64_t)COUCHSTORE_OPEN_FLAG_CREATE);
    if (errorCode != COUCHSTORE_SUCCESS) {
        ++st.numVbSetFailure;
        logger.warn(
                "CouchKVStore::writeVBucketState: openDB error:{}, "
                "{}, fileRev:{}",
                couchstore_strerror(errorCode),
                vbucketId,
                db.getFileRev());
        return false;
    }

    errorCode = updateLocalDocument(
            *db, "_local/vbstate", makeJsonVBState(vbstate));
    if (errorCode != COUCHSTORE_SUCCESS) {
        ++st.numVbSetFailure;
        logger.warn(
                "CouchKVStore:writeVBucketState: updateLocalDocument "
                "error:{}, "
                "{}, fileRev:{}",
                couchstore_strerror(errorCode),
                vbucketId,
                db.getFileRev());
        return false;
    }

    errorCode = couchstore_commit(db);
    if (errorCode != COUCHSTORE_SUCCESS) {
        ++st.numVbSetFailure;
        logger.warn(
                "CouchKVStore:writeVBucketState: couchstore_commit "
                "error:{} [{}], {}, rev:{}",
                couchstore_strerror(errorCode),
                couchkvstore_strerrno(db, errorCode),
                vbucketId,
                db.getFileRev());
        return false;
    }

    const auto info = cb::couchstore::getHeader(*db.getDb());
    cachedSpaceUsed[vbucketId.get()] = info.spaceUsed;
    cachedFileSize[vbucketId.get()] = info.fileSize;

    return true;
}

bool CouchKVStore::snapshotVBucket(Vbid vbucketId,
                                   const vbucket_state& vbstate) {
    if (isReadOnly()) {
        logger.warn(
                "CouchKVStore::snapshotVBucket: cannot be performed on a "
                "read-only KVStore instance");
        return false;
    }

    auto start = std::chrono::steady_clock::now();

    if (updateCachedVBState(vbucketId, vbstate)) {
        vbucket_state* vbs = getVBucketState(vbucketId);
        if (!writeVBucketState(vbucketId, *vbs)) {
            logger.warn(
                    "CouchKVStore::snapshotVBucket: writeVBucketState failed "
                    "state:{}, {}",
                    VBucket::toString(vbstate.transition.state),
                    vbucketId);
            return false;
        }
    }

    EP_LOG_DEBUG("CouchKVStore::snapshotVBucket: Snapshotted {} state:{}",
                 vbucketId,
                 vbstate);

    st.snapshotHisto.add(std::chrono::duration_cast<std::chrono::microseconds>(
            std::chrono::steady_clock::now() - start));

    return true;
}

StorageProperties CouchKVStore::getStorageProperties() {
    StorageProperties rv(StorageProperties::EfficientVBDump::Yes,
                         StorageProperties::EfficientVBDeletion::Yes,
                         StorageProperties::PersistedDeletion::Yes,
                         StorageProperties::EfficientGet::Yes,
                         StorageProperties::ConcurrentWriteCompact::No,
                         StorageProperties::ByIdScan::Yes);
    return rv;
}

bool CouchKVStore::commit(VB::Commit& commitData) {
    if (isReadOnly()) {
        throw std::logic_error("CouchKVStore::commit: Not valid on a read-only "
                        "object.");
    }

    if (inTransaction) {
        if (commit2couchstore(commitData)) {
            inTransaction = false;
            transactionCtx.reset();
        }
    }

    return !inTransaction;
}

bool CouchKVStore::getStat(const char* name, size_t& value)  {
    if (strcmp("failure_compaction", name) == 0) {
        value = st.numCompactionFailure.load();
        return true;
    } else if (strcmp("failure_get", name) == 0) {
        value = st.numGetFailure.load();
        return true;
    } else if (strcmp("io_document_write_bytes", name) == 0) {
        value = st.io_document_write_bytes;
        return true;
    } else if (strcmp("io_flusher_write_bytes", name) == 0) {
        value = st.fsStats.totalBytesWritten;
        return true;
    } else if (strcmp("io_total_read_bytes", name) == 0) {
        value = st.fsStats.totalBytesRead.load() +
                st.fsStatsCompaction.totalBytesRead.load();
        return true;
    } else if (strcmp("io_total_write_bytes", name) == 0) {
        value = st.fsStats.totalBytesWritten.load() +
                st.fsStatsCompaction.totalBytesWritten.load();
        return true;
    } else if (strcmp("io_compaction_read_bytes", name) == 0) {
        value = st.fsStatsCompaction.totalBytesRead;
        return true;
    } else if (strcmp("io_compaction_write_bytes", name) == 0) {
        value = st.fsStatsCompaction.totalBytesWritten;
        return true;
    } else if (strcmp("io_bg_fetch_read_count", name) == 0) {
        value = st.getMultiFsReadCount;
        return true;
    }

    return false;
}

void CouchKVStore::pendingTasks() {
    if (isReadOnly()) {
        throw std::logic_error("CouchKVStore::pendingTasks: Not valid on a "
                        "read-only object.");
    }

    // Swap out the contents of pendingFileDeletions to a temporary - we don't
    // want to hold the lock while performing IO.
    std::queue<std::string> filesToDelete;
    filesToDelete.swap(*pendingFileDeletions.wlock());

    while (!filesToDelete.empty()) {
        std::string filename_str = filesToDelete.front();
        if (remove(filename_str.c_str()) == -1) {
            logger.warn(
                    "CouchKVStore::pendingTasks: "
                    "remove error:{}, file{}",
                    errno,
                    filename_str);
            if (errno != ENOENT) {
                pendingFileDeletions.wlock()->push(filename_str);
            }
        }
        filesToDelete.pop();
    }
}

std::unique_ptr<BySeqnoScanContext> CouchKVStore::initBySeqnoScanContext(
        std::unique_ptr<StatusCallback<GetValue>> cb,
        std::unique_ptr<StatusCallback<CacheLookup>> cl,
        Vbid vbid,
        uint64_t startSeqno,
        DocumentFilter options,
        ValueFilter valOptions,
        SnapshotSource source) {
    auto handle = makeFileHandle(vbid);

    if (!handle) {
        // makeFileHandle/openDb will of logged details of failure.
        logger.warn(
                "CouchKVStore::initBySeqnoScanContext: makeFileHandle failure "
                "{}",
                vbid.get());
        return nullptr;
    }
    auto& couchKvHandle = static_cast<CouchKVFileHandle&>(*handle);
    auto& db = couchKvHandle.getDbHolder();

    std::optional<uint64_t> timestamp;
    if (source == SnapshotSource::Historical) {
        auto status = cb::couchstore::seekFirstHeaderContaining(
                *db.getDb(),
                startSeqno,
                configuration.getPitrGranularity().count());
        if (status != COUCHSTORE_SUCCESS) {
            logger.warn(
                    "CouchKVStore::initBySeqnoScanContext: Failed to locate "
                    "correct database header: {}",
                    couchstore_strerror(status));
            return {};
        }
    }

    const auto header = cb::couchstore::getHeader(*db.getDb());
    if (source == SnapshotSource::Historical) {
        timestamp = header.timestamp;
    }
    uint64_t count = 0;
    auto errorCode = couchstore_changes_count(
            db, startSeqno, std::numeric_limits<uint64_t>::max(), &count);
    if (errorCode != COUCHSTORE_SUCCESS) {
        EP_LOG_WARN(
                "CouchKVStore::initBySeqnoScanContext:Failed to obtain changes "
                "count for {} rev:{} start_seqno:{} error: {}",
                vbid,
                db.getFileRev(),
                startSeqno,
                couchstore_strerror(errorCode));
        return nullptr;
    }

    auto readVbStateResult = readVBState(db, vbid);
    if (readVbStateResult.status != ReadVBStateStatus::Success) {
        EP_LOG_WARN(
                "CouchKVStore::initBySeqnoScanContext:Failed to obtain vbState "
                "for "
                "the highCompletedSeqno");
        return nullptr;
    }

    auto collectionsManifest = getDroppedCollections(*db);

    auto sctx = std::make_unique<BySeqnoScanContext>(std::move(cb),
                                                     std::move(cl),
                                                     vbid,
                                                     std::move(handle),
                                                     startSeqno,
                                                     header.updateSeqNum,
                                                     header.purgeSeqNum,
                                                     options,
                                                     valOptions,
                                                     count,
                                                     readVbStateResult.state,
                                                     collectionsManifest,
                                                     std::move(timestamp));
    sctx->logger = &logger;
    return sctx;
}

std::unique_ptr<ByIdScanContext> CouchKVStore::initByIdScanContext(
        std::unique_ptr<StatusCallback<GetValue>> cb,
        std::unique_ptr<StatusCallback<CacheLookup>> cl,
        Vbid vbid,
        const std::vector<ByIdRange>& ranges,
        DocumentFilter options,
        ValueFilter valOptions) {
    auto handle = makeFileHandle(vbid);

    if (!handle) {
        // makeFileHandle/openDb will have logged details of failure.
        logger.warn(
                "CouchKVStore::initByIdScanContext (byName): makeFileHandle "
                "failure {}",
                vbid.get());
        return {};
    }
    auto& couchKvHandle = static_cast<CouchKVFileHandle&>(*handle);
    auto& db = couchKvHandle.getDbHolder();

    auto readVbStateResult = readVBState(db, vbid);
    if (readVbStateResult.status != ReadVBStateStatus::Success) {
        EP_LOG_WARN(
                "CouchKVStore::initByIdScanContext:Failed to obtain vbState "
                "for "
                "the highCompletedSeqno");
        return {};
    }

    const auto info = cb::couchstore::getHeader(*db.getDb());
    auto collectionsManifest = getDroppedCollections(*db);

    auto sctx = std::make_unique<ByIdScanContext>(std::move(cb),
                                                  std::move(cl),
                                                  vbid,
                                                  std::move(handle),
                                                  ranges,
                                                  options,
                                                  valOptions,
                                                  collectionsManifest,
                                                  info.updateSeqNum);
    sctx->logger = &logger;
    return sctx;
}

static couchstore_docinfos_options getDocFilter(const DocumentFilter& filter) {
    switch (filter) {
    case DocumentFilter::ALL_ITEMS:
    case DocumentFilter::ALL_ITEMS_AND_DROPPED_COLLECTIONS:
        return COUCHSTORE_NO_OPTIONS;
    case DocumentFilter::NO_DELETES:
        return COUCHSTORE_NO_DELETES;
    }

    std::string err("getDocFilter: Illegal document filter!" +
                    std::to_string(static_cast<int>(filter)));
    throw std::runtime_error(err);
}

scan_error_t CouchKVStore::scan(BySeqnoScanContext& ctx) {
    if (ctx.lastReadSeqno == ctx.maxSeqno) {
        return scan_success;
    }

    TRACE_EVENT_START2("CouchKVStore",
                       "scan",
                       "vbid",
                       ctx.vbid.get(),
                       "startSeqno",
                       ctx.startSeqno);

    auto& couchKvHandle = static_cast<CouchKVFileHandle&>(*ctx.handle);
    auto& db = couchKvHandle.getDbHolder();

    uint64_t start = ctx.startSeqno;
    if (ctx.lastReadSeqno != 0) {
        start = ctx.lastReadSeqno + 1;
    }

    couchstore_error_t errorCode;
    errorCode = couchstore_changes_since(db,
                                         start,
                                         getDocFilter(ctx.docFilter),
                                         bySeqnoScanCallback,
                                         static_cast<void*>(&ctx));

    TRACE_EVENT_END1(
            "CouchKVStore", "scan", "lastReadSeqno", ctx.lastReadSeqno);

    if (errorCode != COUCHSTORE_SUCCESS) {
        if (errorCode == COUCHSTORE_ERROR_CANCEL) {
            return scan_again;
        } else {
            logger.warn(
                    "CouchKVStore::scan couchstore_changes_since "
                    "error:{} [{}]",
                    couchstore_strerror(errorCode),
                    couchkvstore_strerrno(db, errorCode));
            return scan_failed;
        }
    }
    return scan_success;
}

scan_error_t CouchKVStore::scan(ByIdScanContext& ctx) {
    TRACE_EVENT_START2("CouchKVStore",
                       "scan by id",
                       "vbid",
                       ctx.vbid.get(),
                       "ranges",
                       uint32_t(ctx.ranges.size()));

    auto& couchKvHandle = static_cast<CouchKVFileHandle&>(*ctx.handle);
    auto& db = couchKvHandle.getDbHolder();

    couchstore_error_t errorCode = COUCHSTORE_SUCCESS;
    for (auto& range : ctx.ranges) {
        if (range.rangeScanSuccess) {
            continue;
        }
        std::array<sized_buf, 2> ids;
        ids[0] = sized_buf{const_cast<char*>(reinterpret_cast<const char*>(
                                   range.startKey.data())),
                           range.startKey.size()};
        ids[1] = sized_buf{const_cast<char*>(reinterpret_cast<const char*>(
                                   range.endKey.data())),
                           range.endKey.size()};

        errorCode = couchstore_docinfos_by_id(db,
                                              ids.data(),
                                              2,
                                              RANGES,
                                              byIdScanCallback,
                                              static_cast<void*>(&ctx));
        if (errorCode != COUCHSTORE_SUCCESS) {
            if (errorCode == COUCHSTORE_ERROR_CANCEL) {
                // Update the startKey so backfill can resume from lastReadKey
                range.startKey = ctx.lastReadKey;
            }
            break;
        } else {
            // This range has been fully scanned and should not be scanned again
            range.rangeScanSuccess = true;
        }
    }
    TRACE_EVENT_END1(
            "CouchKVStore", "scan by id", "lastReadSeqno", ctx.lastReadSeqno);

    if (errorCode != COUCHSTORE_SUCCESS) {
        if (errorCode == COUCHSTORE_ERROR_CANCEL) {
            return scan_again;
        } else {
            logger.warn(
                    "CouchKVStore::scan couchstore_changes_since "
                    "error:{} [{}]",
                    couchstore_strerror(errorCode),
                    couchkvstore_strerrno(db, errorCode));
            return scan_failed;
        }
    }
    return scan_success;
}

cb::couchstore::Header CouchKVStore::getDbInfo(Vbid vbid) {
    DbHolder db(*this);
    couchstore_error_t errCode = openDB(vbid, db, COUCHSTORE_OPEN_FLAG_RDONLY);
    if (errCode == COUCHSTORE_SUCCESS) {
        return cb::couchstore::getHeader(*db.getDb());
    } else {
        // open failed - map couchstore error code to exception.
        std::errc ec;
        switch (errCode) {
            case COUCHSTORE_ERROR_OPEN_FILE:
                ec = std::errc::no_such_file_or_directory; break;
            default:
                ec = std::errc::io_error; break;
        }
        throw std::system_error(
                std::make_error_code(ec),
                "CouchKVStore::getDbInfo: failed to open database file for " +
                        vbid.to_string() +
                        " rev = " + std::to_string(db.getFileRev()) +
                        " with error:" + couchstore_strerror(errCode));
    }
}

void CouchKVStore::close() {
    inTransaction = false;
}

void CouchKVStore::updateDbFileMap(Vbid vbucketId, uint64_t newFileRev) {
    try {
        (*dbFileRevMap->wlock()).at(vbucketId.get()) = newFileRev;
    } catch (std::out_of_range const&) {
        logger.warn(
                "CouchKVStore::updateDbFileMap: Cannot update db file map "
                "for an invalid vbucket, {}, rev:{}",
                vbucketId,
                newFileRev);
    }
}

uint64_t CouchKVStore::getDbRevision(Vbid vbucketId) const {
    return (*dbFileRevMap->rlock())[vbucketId.get()];
}

couchstore_error_t CouchKVStore::openDB(Vbid vbucketId,
                                        DbHolder& db,
                                        couchstore_open_flags options,
                                        FileOpsInterface* ops) {
    // MB-27963: obtain read access whilst we open the file, updateDbFileMap
    // serialises on this mutex so we can be sure the fileRev we read should
    // still be a valid file once we hit sys_open
    auto lockedRevMap = dbFileRevMap->rlock();
    uint64_t fileRev = (*lockedRevMap)[vbucketId.get()];
    return openSpecificDB(vbucketId, fileRev, db, options, ops);
}

couchstore_error_t CouchKVStore::openSpecificDB(Vbid vbucketId,
                                                uint64_t fileRev,
                                                DbHolder& db,
                                                couchstore_open_flags options,
                                                FileOpsInterface* ops) {
    std::string dbFileName = getDBFileName(dbname, vbucketId, fileRev);
    db.setFileRev(fileRev); // save the rev so the caller can log it

    if(ops == nullptr) {
        ops = statCollectingFileOps.get();
    }

    couchstore_error_t errorCode = COUCHSTORE_SUCCESS;

    /**
     * This flag disables IO buffering in couchstore which means
     * file operations will trigger syscalls immediately. This has
     * a detrimental impact on performance and is only intended
     * for testing.
     */
    if(!configuration.getBuffered()) {
        options |= COUCHSTORE_OPEN_FLAG_UNBUFFERED;
    }

    /* get the flags that determine the tracing and validation of
     *  couchstore file operations
     */
    if (configuration.getCouchstoreTracingEnabled()) {
        options |= COUCHSTORE_OPEN_WITH_TRACING;
        if (!(options & COUCHSTORE_OPEN_FLAG_RDONLY)) {
            TRACE_INSTANT2("couchstore_write",
                           "openSpecificDB",
                           "vbucketId",
                           vbucketId.get(),
                           "fileRev",
                           fileRev);
        }
    }
    if (configuration.getCouchstoreWriteValidationEnabled()) {
        options |= COUCHSTORE_OPEN_WITH_WRITE_VALIDATION;
    }
    if (configuration.getCouchstoreMprotectEnabled()) {
        options |= COUCHSTORE_OPEN_WITH_MPROTECT;
    }

    errorCode = couchstore_open_db_ex(
            dbFileName.c_str(), options, ops, db.getDbAddress());

    /* update command statistics */
    st.numOpen++;
    if (errorCode) {
        st.numOpenFailure++;
        logger.warn(
                "CouchKVStore::openDB: error:{} [{}],"
                " name:{}, option:{}, fileRev:{}",
                couchstore_strerror(errorCode),
                cb_strerror(),
                dbFileName,
                options,
                fileRev);

        if (errorCode == COUCHSTORE_ERROR_NO_SUCH_FILE) {
            auto dotPos = dbFileName.find_last_of(".");
            if (dotPos != std::string::npos) {
                dbFileName = dbFileName.substr(0, dotPos);
            }
            auto files = cb::io::findFilesWithPrefix(dbFileName);
            logger.warn(
                    "CouchKVStore::openDB: No such file, found:{} alternative "
                    "files for {}",
                    files.size(),
                    dbFileName);
            for (const auto& f : files) {
                logger.warn("CouchKVStore::openDB: Found {}", f);
            }
        }
    }

    return errorCode;
}

std::unordered_map<Vbid, std::unordered_set<uint64_t>>
CouchKVStore::getVbucketRevisions(
        const std::vector<std::string>& filenames) const {
    std::unordered_map<Vbid, std::unordered_set<uint64_t>> vbids;
    for (const auto& filename : filenames) {
        // vbid.couch.rev
        auto basename = cb::io::basename(filename);
        std::string_view couchfile(basename);

        // vbid.couch
        auto name = couchfile.substr(0, couchfile.rfind("."));

        // vbid
        std::string vbid(name.substr(0, name.find(".")));

        // rev
        std::string rev(couchfile.substr(couchfile.rfind('.') + 1));

        // possible to get x..couch..y which is invalid
        bool valid = std::count(couchfile.begin(), couchfile.end(), '.') == 2;

        Vbid id;
        uint64_t revision = 0;
        if (valid && allDigit(vbid) && allDigit(rev)) {
            try {
                id = Vbid(gsl::narrow<uint16_t>(std::stoul(vbid)));
                revision = std::stoull(rev);
            } catch (const std::exception&) {
                valid = false;
            }
        } else if (vbid == "master") {
            // master.couch.x is expected and can be silently ignored
            continue;
        } else {
            valid = false;
        }

        if (valid) {
            // update map or create new element
            if (vbids.count(id)) {
                // id is mapped, add the revision
                vbids[id].emplace(revision);
            } else {
                // nothing mapped, create new vector with revision
                auto inserted =
                        vbids.emplace(Vbid(id), std::unordered_set<uint64_t>{});
                inserted.first->second.emplace(revision);
            }

        } else {
            // Dump all the bits we extracted from the input
            logger.warn(
                    "CouchKVStore::getVbucketRevisions: invalid filename:{}, "
                    "basename:{}, name:{}, vbid:{}, rev:{}",
                    filename,
                    basename,
                    name,
                    vbid,
                    rev);
        }
    }
    return vbids;
}

std::unordered_map<Vbid, std::unordered_set<uint64_t>>
CouchKVStore::populateRevMapAndRemoveStaleFiles() {
    Expects(isReadWrite());

    // For each vb, more than 1 file could be found. This occurs if we had an
    // unclean shutdown before deleting a stale file. getVbucketRevisions will
    // return a list of 'revisions' for each vb
    auto map = getVbucketRevisions(discoverDbFiles(dbname));

    for (const auto& [vbid, revisions] : map) {
        for (const auto revision : revisions) {
            uint64_t current = getDbRevision(vbid);
            if (current == revision) {
                continue;
            } else if (current < revision) {
                // current file is stale, update to the new revision
                updateDbFileMap(vbid, revision);
            } else { // stale file found (revision id has rolled over)
                current = revision;
            }

            // stale file left behind to be removed
            const auto staleFile = getDBFileName(dbname, vbid, current);

            if (cb::io::isFile(staleFile)) {
                if (remove(staleFile.c_str()) == 0) {
                    logger.debug(
                            "CouchKVStore::populateRevMapAndRemoveStaleFiles: "
                            "Removed stale file:{}",
                            staleFile);
                } else {
                    logger.warn(
                            "CouchKVStore::populateRevMapAndRemoveStaleFiles: "
                            "remove(\"{}\") returned error:{}",
                            staleFile,
                            cb_strerror());
                }
            }
        }
    }

    return map;
}

couchstore_error_t CouchKVStore::fetchDoc(Db* db,
                                          DocInfo* docinfo,
                                          GetValue& docValue,
                                          Vbid vbId,
                                          GetMetaOnly metaOnly) {
    couchstore_error_t errCode = COUCHSTORE_SUCCESS;
    std::unique_ptr<MetaData> metadata;
    try {
        metadata = MetaDataFactory::createMetaData(docinfo->rev_meta);
    } catch (std::logic_error&) {
        return COUCHSTORE_ERROR_DB_NO_LONGER_VALID;
    }

    if (metaOnly == GetMetaOnly::Yes) {
        auto it = makeItemFromDocInfo(vbId, *docinfo, *metadata, {nullptr, 0});

        docValue = GetValue(std::move(it));
        // update ep-engine IO stats
        ++st.io_bg_fetch_docs_read;
        st.io_bgfetch_doc_bytes += (docinfo->id.size + docinfo->rev_meta.size);
    } else {
        Doc *doc = nullptr;
        sized_buf value = {nullptr, 0};
        errCode = couchstore_open_doc_with_docinfo(db, docinfo, &doc,
                                                   DECOMPRESS_DOC_BODIES);
        if (errCode == COUCHSTORE_SUCCESS) {
            if (doc == nullptr) {
                throw std::logic_error("CouchKVStore::fetchDoc: doc is NULL");
            }

            if (doc->id.size > UINT16_MAX) {
                throw std::logic_error("CouchKVStore::fetchDoc: "
                            "doc->id.size (which is" +
                            std::to_string(doc->id.size) + ") is greater than "
                            + std::to_string(UINT16_MAX));
            }

            value = doc->data;

            if (metadata->getVersionInitialisedFrom() == MetaData::Version::V0) {
                throw std::runtime_error(
                        "CouchKVStore::fetchDoc: Encountered a document "
                        "with MetaData::Version::V0 generated by a 2.x version "
                        "Couchbase. " +
                        vbId.to_string() +
                        " seqno:" + std::to_string(docinfo->rev_seq));
            }
        } else if (errCode == COUCHSTORE_ERROR_DOC_NOT_FOUND && docinfo->deleted) {
            // NOT_FOUND is expected for deleted documents, continue.
        } else {
            return errCode;
        }

        try {
            auto it = makeItemFromDocInfo(vbId, *docinfo, *metadata, value);
            docValue = GetValue(std::move(it));
        } catch (std::bad_alloc&) {
            couchstore_free_document(doc);
            return COUCHSTORE_ERROR_ALLOC_FAIL;
        }

        // update ep-engine IO stats
        ++st.io_bg_fetch_docs_read;
        st.io_bgfetch_doc_bytes +=
                (docinfo->id.size + docinfo->rev_meta.size + value.size);

        couchstore_free_document(doc);
    }
    return COUCHSTORE_SUCCESS;
}

/**
 * The bySeqnoScanCallback is the method provided to couchstore_changes_since
 * and couchstore_docinfos_by_id.
 *
 * @param db The database handle which the docinfo came from
 * @param docinfo Pointer to the document info
 * @param ctx A pointer to the ScanContext
 * @return See couch_db.h for the legal values
 */
static int bySeqnoScanCallback(Db* db, DocInfo* docinfo, void* ctx) {
    auto* sctx = static_cast<ScanContext*>(ctx);
    auto& cb = sctx->getValueCallback();
    auto& cl = sctx->getCacheCallback();

    Doc *doc = nullptr;
    sized_buf value{nullptr, 0};
    uint64_t byseqno = docinfo->db_seq;
    Vbid vbucketId = sctx->vbid;

    sized_buf key = docinfo->id;
    if (key.size > UINT16_MAX) {
        throw std::invalid_argument(
                "bySeqnoScanCallback: "
                "docinfo->id.size (which is " +
                std::to_string(key.size) + ") is greater than " +
                std::to_string(UINT16_MAX));
    }

    auto diskKey = makeDiskDocKey(docinfo->id);

    // Determine if the key is logically deleted, if it is we skip the key
    // Note that system event keys (like create scope) are never skipped here
    auto docKey = diskKey.getDocKey();
    if (!docKey.isInSystemCollection()) {
        if (sctx->docFilter !=
            DocumentFilter::ALL_ITEMS_AND_DROPPED_COLLECTIONS) {
            if (sctx->collectionsContext.isLogicallyDeleted(docKey, byseqno)) {
                sctx->lastReadSeqno = byseqno;
                return COUCHSTORE_SUCCESS;
            }
        }

        CacheLookup lookup(diskKey, byseqno, vbucketId);

        cl.callback(lookup);
        if (cl.getStatus() == ENGINE_KEY_EEXISTS) {
            sctx->lastReadSeqno = byseqno;
            return COUCHSTORE_SUCCESS;
        } else if (cl.getStatus() == ENGINE_ENOMEM) {
            return COUCHSTORE_ERROR_CANCEL;
        }
    }

    auto metadata = MetaDataFactory::createMetaData(docinfo->rev_meta);

    const bool keysOnly = sctx->valFilter == ValueFilter::KEYS_ONLY;
    if (!keysOnly) {
        couchstore_open_options openOptions = 0;

        /**
         * If the stored document has V0 metdata (no datatype)
         * or no special request is made to retrieve compressed documents
         * as is, then DECOMPRESS the document and update datatype
         */
        if (docinfo->rev_meta.size == metadata->getMetaDataSize(MetaData::Version::V0) ||
            sctx->valFilter == ValueFilter::VALUES_DECOMPRESSED) {
            openOptions = DECOMPRESS_DOC_BODIES;
        }

        auto errCode = couchstore_open_doc_with_docinfo(db, docinfo, &doc,
                                                        openOptions);

        if (errCode == COUCHSTORE_SUCCESS) {
            value = doc->data;
            if (doc->data.size) {
                if ((openOptions & DECOMPRESS_DOC_BODIES) == 0) {
                    // We always store the document bodies compressed on disk,
                    // but now the client _wanted_ to fetch the document
                    // in a compressed mode.
                    // We've never stored the "compressed" flag on disk
                    // (as we don't keep items compressed in memory).
                    // Update the datatype flag for this item to
                    // reflect that it is compressed so that the
                    // receiver of the object may notice (Note:
                    // this is currently _ONLY_ happening via DCP
                     auto datatype = metadata->getDataType();
                     metadata->setDataType(datatype | PROTOCOL_BINARY_DATATYPE_SNAPPY);
                } else if (metadata->getVersionInitialisedFrom() == MetaData::Version::V0) {
                    throw std::runtime_error(
                            "bySeqnoScanCallback: Encountered a "
                            "document with MetaData::Version::V0 generated by "
                            "a 2.x version Couchbase. " +
                            vbucketId.to_string() +
                            " seqno:" + std::to_string(docinfo->rev_seq));
                }
            } else {
                // No data, it cannot have a datatype!
                metadata->setDataType(PROTOCOL_BINARY_RAW_BYTES);
            }
        } else if (errCode != COUCHSTORE_ERROR_DOC_NOT_FOUND) {
            sctx->logger->log(spdlog::level::level_enum::warn,
                              "bySeqnoScanCallback: "
                              "couchstore_open_doc_with_docinfo error:{} [{}], "
                              "{}, seqno:{}",
                              couchstore_strerror(errCode),
                              couchkvstore_strerrno(db, errCode),
                              vbucketId,
                              docinfo->rev_seq);
            return COUCHSTORE_SUCCESS;
        }
    }

    auto it = makeItemFromDocInfo(vbucketId, *docinfo, *metadata, value);
    GetValue rv(std::move(it), ENGINE_SUCCESS, -1, keysOnly);
    cb.callback(rv);

    couchstore_free_document(doc);

    if (cb.getStatus() == ENGINE_ENOMEM) {
        return COUCHSTORE_ERROR_CANCEL;
    }

    sctx->lastReadSeqno = byseqno;
    return COUCHSTORE_SUCCESS;
}

static int byIdScanCallback(Db* db, DocInfo* docinfo, void* ctx) {
    auto status = couchstore_error_t(bySeqnoScanCallback(db, docinfo, ctx));
    if (status == COUCHSTORE_ERROR_CANCEL) {
        auto* sctx = static_cast<ByIdScanContext*>(ctx);
        // save the resume point
        sctx->lastReadKey = makeDiskDocKey(docinfo->id);
    }
    return int(status);
}

bool CouchKVStore::commit2couchstore(VB::Commit& commitData) {
    bool success = true;

    size_t pendingCommitCnt = pendingReqsQ.size();
    if (pendingCommitCnt == 0) {
        return success;
    }

    auto vbucket2flush = transactionCtx->vbid;

    TRACE_EVENT2("CouchKVStore",
                 "commit2couchstore",
                 "vbid",
                 vbucket2flush.get(),
                 "pendingCommitCnt",
                 pendingCommitCnt);

    std::vector<Doc*> docs(pendingCommitCnt);
    std::vector<DocInfo*> docinfos(pendingCommitCnt);

    for (size_t i = 0; i < pendingCommitCnt; ++i) {
        auto& req = pendingReqsQ[i];
        docs[i] = req.getDbDoc();
        docinfos[i] = req.getDbDocInfo();
    }

    kvstats_ctx kvctx(commitData);
    // flush all
    couchstore_error_t errCode = saveDocs(vbucket2flush, docs, docinfos, kvctx);

    if (errCode) {
        success = false;
        logger.warn(
                "CouchKVStore::commit2couchstore: saveDocs error:{}, "
                "{}",
                couchstore_strerror(errCode),
                vbucket2flush);
    }

    if (postFlushHook) {
        postFlushHook();
    }

    commitCallback(pendingReqsQ, kvctx, errCode);

    pendingReqsQ.clear();
    return success;
}

// Callback when the btree is updated which we use for tracking create/update
// type statistics and collection stats (item counts, disk changes and seqno)
static void saveDocsCallback(const DocInfo* oldInfo,
                             const DocInfo* newInfo,
                             void* context) {
    auto* cbCtx = static_cast<kvstats_ctx*>(context);

    if (!newInfo) {
        // Should this even happen?
        return;
    }
    auto newKey = makeDiskDocKey(newInfo->id);
    if (oldInfo) {
        cbCtx->commitData.collections.updateStats(newKey.getDocKey(),
                                                  newInfo->db_seq,
                                                  newKey.isCommitted(),
                                                  newInfo->deleted,
                                                  newInfo->physical_size,
                                                  oldInfo->db_seq,
                                                  oldInfo->deleted,
                                                  oldInfo->physical_size);

        // Update keyWasOnDisk for overall (not per-collection) stats
        // Replacing a document
        if (!oldInfo->deleted) {
            cbCtx->keyWasOnDisk.insert(newKey);
        }
    } else {
        cbCtx->commitData.collections.updateStats(newKey.getDocKey(),
                                                  newInfo->db_seq,
                                                  newKey.isCommitted(),
                                                  newInfo->deleted,
                                                  newInfo->physical_size);
    }

    enum class DocMutationType { Insert, Update, Delete };
    DocMutationType onDiskMutationType = DocMutationType::Update;

    if (oldInfo) {
        if (!oldInfo->deleted) {
            if (newInfo->deleted) {
                // New is deleted, so decrement count
                onDiskMutationType = DocMutationType::Delete;
            }
            // Update keyWasOnDisk for overall (not per-collection) stats
            cbCtx->keyWasOnDisk.insert(newKey);
        } else if (!newInfo->deleted) {
            // Adding an item
            onDiskMutationType = DocMutationType::Insert;
        }
    } else if (!newInfo->deleted) {
        // Adding an item
        onDiskMutationType = DocMutationType::Insert;
    }

    switch (onDiskMutationType) {
    case DocMutationType::Delete:
        if (newKey.isPrepared()) {
            cbCtx->onDiskPrepareDelta--;
        }
        break;
    case DocMutationType::Insert:
        if (newKey.isPrepared()) {
            cbCtx->onDiskPrepareDelta++;
        }
        break;
    case DocMutationType::Update:
        break;
    }
}

/**
 * Returns the logical size of the data within the given Doc - i.e. the
 * "useful" data ep-engine is writing to disk for this document.
 * Used for Write Amplification calculation.
 */
static size_t calcLogicalDataSize(const Doc* doc, const DocInfo& info) {
    // key len + revision metadata (expiry, flags, etc) + value len (if not
    // deleted).
    return info.id.size + info.rev_meta.size + (doc ? doc->data.size : 0);
}

couchstore_error_t CouchKVStore::saveDocs(Vbid vbid,
                                          const std::vector<Doc*>& docs,
                                          std::vector<DocInfo*>& docinfos,
                                          kvstats_ctx& kvctx) {
    couchstore_error_t errCode;
    DbHolder db(*this);
    errCode = openDB(vbid, db, COUCHSTORE_OPEN_FLAG_CREATE);
    if (errCode != COUCHSTORE_SUCCESS) {
        logger.warn(
                "CouchKVStore::saveDocs: openDB error:{}, {}, rev:{}, "
                "numdocs:{}",
                couchstore_strerror(errCode),
                vbid,
                db.getFileRev(),
                uint64_t(docs.size()));
        return errCode;
    } else {
        uint64_t maxDBSeqno = 0;

        // Count of logical bytes written (key + ep-engine meta + value),
        // used to calculated Write Amplification.
        size_t docsLogicalBytes = 0;

        // Only do a couchstore_save_documents if there are docs
        if (!docs.empty()) {
            for (size_t idx = 0; idx < docs.size(); idx++) {
                maxDBSeqno = std::max(maxDBSeqno, docinfos[idx]->db_seq);

                // Accumulate the size of the useful data in this docinfo.
                docsLogicalBytes +=
                        calcLogicalDataSize(docs[idx], *docinfos[idx]);
            }

            auto cs_begin = std::chrono::steady_clock::now();

            uint64_t flags = COMPRESS_DOC_BODIES | COUCHSTORE_SEQUENCE_AS_IS;
            errCode = couchstore_save_documents_and_callback(
                    db,
                    docs.data(),
                    docinfos.data(),
                    (unsigned)docs.size(),
                    flags,
                    &saveDocsCallback,
                    &kvctx);

            st.saveDocsHisto.add(
                    std::chrono::duration_cast<std::chrono::microseconds>(
                            std::chrono::steady_clock::now() - cs_begin));
            if (errCode != COUCHSTORE_SUCCESS) {
                logger.warn(
                        "CouchKVStore::saveDocs: couchstore_save_documents "
                        "error:{} [{}], {}, numdocs:{}",
                        couchstore_strerror(errCode),
                        couchkvstore_strerrno(db, errCode),
                        vbid,
                        uint64_t(docs.size()));
                return errCode;
            }
        }

        kvctx.commitData.collections.saveCollectionStats(
                std::bind(&CouchKVStore::saveCollectionStats,
                          this,
                          std::ref(*db),
                          std::placeholders::_1,
                          std::placeholders::_2));

        vbucket_state& state = kvctx.commitData.proposedVBState;
        state.onDiskPrepares += kvctx.onDiskPrepareDelta;
        pendingLocalReqsQ.emplace_back("_local/vbstate",
                                       makeJsonVBState(state));

        if (collectionsMeta.isReadyForCommit()) {
            updateCollectionsMeta(*db, kvctx.commitData.collections);
        }

        /// Update the local documents before we commit
        errCode = updateLocalDocuments(*db, pendingLocalReqsQ);
        if (errCode) {
            logger.warn(
                    "CouchKVStore::saveDocs: updateLocalDocuments size:{} "
                    "error:{} [{}]",
                    pendingLocalReqsQ.size(),
                    couchstore_strerror(errCode),
                    couchkvstore_strerrno(db, errCode));
        }
        pendingLocalReqsQ.clear();

        auto cs_begin = std::chrono::steady_clock::now();

        errCode = couchstore_commit(db);
        st.commitHisto.add(
                std::chrono::duration_cast<std::chrono::microseconds>(
                        std::chrono::steady_clock::now() - cs_begin));
        if (errCode) {
            logger.warn(
                    "CouchKVStore::saveDocs: couchstore_commit error:{} [{}]",
                    couchstore_strerror(errCode),
                    couchkvstore_strerrno(db, errCode));
            return errCode;
        }

        st.batchSize.add(docs.size());

        // If available, record the write amplification we did for this commit -
        // i.e. for each byte of user data (key+value+meta) how many overhead
        // bytes were written.
        auto* stats = couchstore_get_db_filestats(db);
        if (stats != nullptr && docsLogicalBytes) {
            const auto writeBytes = stats->getWriteBytes();
            uint64_t writeAmp = (writeBytes * 10) / docsLogicalBytes;
            st.flusherWriteAmplificationHisto.addValue(writeAmp);
        }

        // retrieve storage system stats for file fragmentation computation
        const auto info = cb::couchstore::getHeader(*db.getDb());
        cachedSpaceUsed[vbid.get()] = info.spaceUsed;
        cachedFileSize[vbid.get()] = info.fileSize;
        cachedDeleteCount[vbid.get()] = info.deletedCount;
        cachedDocCount[vbid.get()] = info.docCount;

        // Check seqno if we wrote documents
        if (!docs.empty() && maxDBSeqno != info.updateSeqNum) {
            logger.warn(
                    "CouchKVStore::saveDocs: Seqno in db header ({})"
                    " is not matched with what was persisted ({})"
                    " for {}",
                    info.updateSeqNum,
                    maxDBSeqno,
                    vbid);
        }
        state.highSeqno = info.updateSeqNum;
    }

    /* update stat */
    if(errCode == COUCHSTORE_SUCCESS) {
        st.docsCommitted = docs.size();
    }

    return errCode;
}

void CouchKVStore::commitCallback(PendingRequestQueue& committedReqs,
                                  kvstats_ctx& kvctx,
                                  couchstore_error_t errCode) {
    const auto flushSuccess = (errCode == COUCHSTORE_SUCCESS);
    for (auto& committed : committedReqs) {
        const auto docLogicalSize = calcLogicalDataSize(
                committed.getDbDoc(), *committed.getDbDocInfo());
        ++st.io_num_write;
        st.io_document_write_bytes += docLogicalSize;

        const auto& key = committed.getKey();
        if (committed.isDelete()) {
            FlushStateDeletion state;
            if (flushSuccess) {
                if (kvctx.keyWasOnDisk.find(key) != kvctx.keyWasOnDisk.end()) {
                    // Deletion is for an existing item on disk
                    state = FlushStateDeletion::Delete;
                } else {
                    // Deletion is for a non-existing item on disk
                    state = FlushStateDeletion::DocNotFound;
                }
                st.delTimeHisto.add(committed.getDelta());
            } else {
                state = FlushStateDeletion::Failed;
                ++st.numDelFailure;
            }

            transactionCtx->deleteCallback(committed.getItem(), state);
        } else {
            FlushStateMutation state;
            if (flushSuccess) {
                if (kvctx.keyWasOnDisk.find(key) != kvctx.keyWasOnDisk.end()) {
                    // Mutation is for an existing item on disk
                    state = FlushStateMutation::Update;
                } else {
                    // Mutation is for a non-existing item on disk
                    state = FlushStateMutation::Insert;
                }
                st.writeTimeHisto.add(committed.getDelta());
                st.writeSizeHisto.add(docLogicalSize);
            } else {
                state = FlushStateMutation::Failed;
                ++st.numSetFailure;
            }

            transactionCtx->setCallback(committed.getItem(), state);
        }
    }
}

std::tuple<CouchKVStore::ReadVBStateStatus, uint64_t, uint64_t>
CouchKVStore::processVbstateSnapshot(Vbid vb,
                                     vbucket_state_t state,
                                     int64_t version,
                                     uint64_t snapStart,
                                     uint64_t snapEnd,
                                     uint64_t highSeqno) {
    ReadVBStateStatus status = ReadVBStateStatus::Success;

    // All upgrade paths we now expect start and end
    if (!(highSeqno >= snapStart && highSeqno <= snapEnd)) {
        // very likely MB-34173, log this occurrence.
        // log the state, range and version
        logger.warn(
                "CouchKVStore::processVbstateSnapshot {} {} with invalid "
                "snapshot range. Found version:{}, highSeqno:{}, start:{}, "
                "end:{}",
                vb,
                VBucket::toString(state),
                version,
                highSeqno,
                snapStart,
                snapEnd);

        if (state == vbucket_state_active) {
            // Reset the snapshot range to match what the flusher would
            // normally set, that is start and end equal the high-seqno
            snapStart = snapEnd = highSeqno;
        } else {
            // Flag that the VB is corrupt, it needs rebuilding
            status = ReadVBStateStatus::CorruptSnapshot;
            snapStart = 0, snapEnd = 0;
        }
    }

    return {status, snapStart, snapEnd};
}

CouchKVStore::ReadVBStateResult CouchKVStore::readVBState(Db* db, Vbid vbId) {
    sized_buf id;
    LocalDoc *ldoc = nullptr;
    // High sequence number and purge sequence number are stored automatically
    // by couchstore.
    int64_t highSeqno = 0;
    uint64_t purgeSeqno = 0;
    snapshot_info_t snapshot{0, {0, 0}};
    const auto info = cb::couchstore::getHeader(*db);
    highSeqno = info.updateSeqNum;
    purgeSeqno = info.purgeSeqNum;

    vbucket_state vbState;

    id.buf = (char *)"_local/vbstate";
    id.size = sizeof("_local/vbstate") - 1;
    auto couchStoreStatus =
            couchstore_open_local_document(db, (void*)id.buf, id.size, &ldoc);

    if (couchStoreStatus == COUCHSTORE_ERROR_DOC_NOT_FOUND) {
        logger.warn(
                "CouchKVStore::readVBState: '_local/vbstate' not found "
                "for {}",
                vbId);

        // Read was successful, the state just didn't exist. Return success
        // and a default constructed vbucket_state
        return {ReadVBStateStatus::Success, {}};
    }

    if (couchStoreStatus != COUCHSTORE_SUCCESS) {
        logger.warn(
                "CouchKVStore::readVBState: couchstore_open_local_document"
                " error:{}, {}",
                couchstore_strerror(couchStoreStatus),
                vbId);
        return {ReadVBStateStatus::CouchstoreError, {}};
    }

    // Proceed to read/parse the vbstate
    const std::string statjson(ldoc->json.buf, ldoc->json.size);

    nlohmann::json json;
    try {
        json = nlohmann::json::parse(statjson);
    } catch (const nlohmann::json::exception& e) {
        couchstore_free_local_document(ldoc);
        logger.warn(
                "CouchKVStore::readVBState: Failed to "
                "parse the vbstat json doc for {}, json:{}, with "
                "reason:{}",
                vbId,
                statjson,
                e.what());
        return {ReadVBStateStatus::JsonInvalid, {}};
    }

    // Merge in the high_seqno & purge_seqno read previously from db info.
    json["high_seqno"] = std::to_string(highSeqno);
    json["purge_seqno"] = std::to_string(purgeSeqno);

    try {
        vbState = json;
    } catch (const nlohmann::json::exception& e) {
        couchstore_free_local_document(ldoc);
        logger.warn(
                "CouchKVStore::readVBState: Failed to "
                "convert the vbstat json doc for {} to vbState, json:{}, "
                "with "
                "reason:{}",
                vbId,
                json.dump(),
                e.what());
        return {ReadVBStateStatus::JsonInvalid, {}};
    }

    // MB-17517: If the maxCas on disk was invalid then don't use it -
    // instead rebuild from the items we load from disk (i.e. as per
    // an upgrade from an earlier version).
    if (vbState.maxCas == static_cast<uint64_t>(-1)) {
        logger.warn(
                "CouchKVStore::readVBState: Invalid max_cas "
                "({:#x}) read from '{}' for {}. Resetting "
                "max_cas to zero.",
                vbState.maxCas,
                id.buf,
                vbId);
        vbState.maxCas = 0;
    }

    ReadVBStateStatus status = ReadVBStateStatus::Success;
    std::tie(status, vbState.lastSnapStart, vbState.lastSnapEnd) =
            processVbstateSnapshot(vbId,
                                   vbState.transition.state,
                                   vbState.version,
                                   vbState.lastSnapStart,
                                   vbState.lastSnapEnd,
                                   uint64_t(highSeqno));

    couchstore_free_local_document(ldoc);

    return {status, vbState};
}

CouchKVStore::ReadVBStateResult CouchKVStore::readVBStateAndUpdateCache(
        Db* db, Vbid vbid) {
    auto res = readVBState(db, vbid);
    if (res.status == ReadVBStateStatus::Success) {
        // For the case where a local doc does not exist, readVBState actually
        // returns Success as the read was successful. It also returns a default
        // constructed vbucket_state. This vbucket_state will then be put in
        // cachedVBStates here. As the default constructed vbucket_state
        // defaults the vbucket_state_t to vbucket_state_dead this should behave
        // in the same way as a lack of a vbucket/vbucket_state.
        cachedVBStates[vbid.get()] = std::make_unique<vbucket_state>(res.state);
    }
    return res;
}

std::string CouchKVStore::makeJsonVBState(const vbucket_state& vbState) {
    nlohmann::json j = vbState;
    // Strip out the high_seqno and purge_seqno - they are automatically
    // tracked by couchstore so unnecessary (and potentially confusing) to
    // store in vbstate document.
    j.erase("high_seqno");
    j.erase("purge_seqno");
    return j.dump();
}

void CouchKVStore::saveCollectionStats(Db& db,
                                       CollectionID cid,
                                       Collections::VB::PersistedStats stats) {
    // Write out the stats in BE to a local doc named after the collection
    // Using set-notation cardinality - |cid| which helps keep the keys small
    pendingLocalReqsQ.emplace_back("|" + cid.to_string() + "|",
                                   stats.getLebEncodedStats());
}

void CouchKVStore::deleteCollectionStats(CollectionID cid) {
    pendingLocalReqsQ.emplace_back("|" + cid.to_string() + "|",
                                   CouchLocalDocRequest::IsDeleted{});
}

std::optional<Collections::VB::PersistedStats> CouchKVStore::getCollectionStats(
        const KVFileHandle& kvFileHandle, CollectionID collection) {
    std::string docName = "|" + collection.to_string() + "|";

    const auto& db = static_cast<const CouchKVFileHandle&>(kvFileHandle);
    sized_buf id;
    id.buf = const_cast<char*>(docName.c_str());
    id.size = docName.size();

    LocalDocHolder lDoc;
    auto errCode = couchstore_open_local_document(
            db.getDb(), (void*)id.buf, id.size, lDoc.getLocalDocAddress());

    if (errCode != COUCHSTORE_SUCCESS) {
        // Could be a deleted collection, so not found not an issue
        if (errCode != COUCHSTORE_ERROR_DOC_NOT_FOUND) {
            logger.warn(
                    "CouchKVStore::getCollectionStats cid:{}"
                    "couchstore_open_local_document error:{}",
                    collection.to_string(),
                    couchstore_strerror(errCode));
        }

        return {};
    }

    DbInfo info;
    errCode = couchstore_db_info(db.getDb(), &info);
    if (errCode) {
        logger.warn(
                "CouchKVStore::getCollectionStats cid:{}"
                "couchstore_db_info error:{}",
                collection.to_string(),
                couchstore_strerror(errCode));
    }

    return Collections::VB::PersistedStats(lDoc.getLocalDoc()->json.buf,
                                           lDoc.getLocalDoc()->json.size,
                                           info.space_used);
}

static int getMultiCallback(Db* db, DocInfo* docinfo, void* ctx) {
    if (docinfo == nullptr) {
        throw std::invalid_argument(
                "getMultiCallback: docinfo "
                "must be non-NULL");
    }
    if (ctx == nullptr) {
        throw std::invalid_argument(
                "getMultiCallback: ctx must "
                "be non-NULL");
    }

    auto *cbCtx = static_cast<GetMultiCbCtx *>(ctx);
    auto key = makeDiskDocKey(docinfo->id);
    KVStoreStats& st = cbCtx->cks.getKVStoreStat();

    auto qitr = cbCtx->fetches.find(key);
    if (qitr == cbCtx->fetches.end()) {
        // this could be a serious race condition in couchstore,
        // log a warning message and continue
        cbCtx->cks.getLogger().warn(
                "getMultiCallback: Couchstore returned invalid docinfo, no "
                "pending bgfetch has been issued for a key in {}, seqno:{}",
                cbCtx->vbId,
                docinfo->rev_seq);
        return 0;
    }

    vb_bgfetch_item_ctx_t& bg_itm_ctx = (*qitr).second;
    GetMetaOnly meta_only = bg_itm_ctx.isMetaOnly;

    couchstore_error_t errCode = cbCtx->cks.fetchDoc(
            db, docinfo, bg_itm_ctx.value, cbCtx->vbId, meta_only);
    if (errCode != COUCHSTORE_SUCCESS && (meta_only == GetMetaOnly::No)) {
        st.numGetFailure++;
    }

    bg_itm_ctx.value.setStatus(cbCtx->cks.couchErr2EngineErr(errCode));

    bool return_val_ownership_transferred = false;
    for (auto& fetch : bg_itm_ctx.bgfetched_list) {
        return_val_ownership_transferred = true;
        // populate return value for remaining fetch items with the
        // same seqid
        fetch->value = &bg_itm_ctx.value;
        st.readTimeHisto.add(
                std::chrono::duration_cast<std::chrono::microseconds>(
                        std::chrono::steady_clock::now() - fetch->initTime));
        if (errCode == COUCHSTORE_SUCCESS) {
            st.readSizeHisto.add(bg_itm_ctx.value.item->getKey().size() +
                                 bg_itm_ctx.value.item->getNBytes());
        }
    }
    if (!return_val_ownership_transferred) {
        cbCtx->cks.getLogger().warn(
                "getMultiCallback called with zero items in bgfetched_list, "
                "{}, seqno:{}",
                cbCtx->vbId,
                docinfo->rev_seq);
    }

    return 0;
}

void CouchKVStore::closeDatabaseHandle(Db *db) {
    couchstore_error_t ret = couchstore_close_file(db);
    if (ret != COUCHSTORE_SUCCESS) {
        logger.warn(
                "CouchKVStore::closeDatabaseHandle: couchstore_close_file "
                "error:{} [{}]",
                couchstore_strerror(ret),
                couchkvstore_strerrno(db, ret));
    }
    ret = couchstore_free_db(db);
    if (ret != COUCHSTORE_SUCCESS) {
        logger.warn(
                "CouchKVStore::closeDatabaseHandle: couchstore_free_db "
                "error:{} [{}]",
                couchstore_strerror(ret),
                couchkvstore_strerrno(nullptr, ret));
    }
    st.numClose++;
}

ENGINE_ERROR_CODE CouchKVStore::couchErr2EngineErr(couchstore_error_t errCode) {
    switch (errCode) {
    case COUCHSTORE_SUCCESS:
        return ENGINE_SUCCESS;
    case COUCHSTORE_ERROR_ALLOC_FAIL:
        return ENGINE_ENOMEM;
    case COUCHSTORE_ERROR_DOC_NOT_FOUND:
        return ENGINE_KEY_ENOENT;
    case COUCHSTORE_ERROR_NO_SUCH_FILE:
    case COUCHSTORE_ERROR_NO_HEADER:
    default:
        // same as the general error return code of
        // EPBucket::getInternal
        return ENGINE_TMPFAIL;
    }
}

size_t CouchKVStore::getNumPersistedDeletes(Vbid vbid) {
    size_t delCount = cachedDeleteCount[vbid.get()];
    if (delCount != (size_t) -1) {
        return delCount;
    }

    DbHolder db(*this);
    couchstore_error_t errCode = openDB(vbid, db, COUCHSTORE_OPEN_FLAG_RDONLY);
    if (errCode == COUCHSTORE_SUCCESS) {
        const auto info = cb::couchstore::getHeader(*db.getDb());
        cachedDeleteCount[vbid.get()] = info.deletedCount;
        return info.deletedCount;
    } else {
        // open failed - map couchstore error code to exception.
        std::errc ec;
        switch (errCode) {
            case COUCHSTORE_ERROR_OPEN_FILE:
                ec = std::errc::no_such_file_or_directory; break;
            default:
                ec = std::errc::io_error; break;
        }
        throw std::system_error(
                std::make_error_code(ec),
                "CouchKVStore::getNumPersistedDeletes:"
                "Failed to open database file for " +
                        vbid.to_string() +
                        " rev = " + std::to_string(db.getFileRev()) +
                        " with error:" + couchstore_strerror(errCode));
    }
    return 0;
}

DBFileInfo CouchKVStore::getDbFileInfo(Vbid vbid) {
    const auto info = getDbInfo(vbid);
    return DBFileInfo{info.fileSize, info.spaceUsed};
}

DBFileInfo CouchKVStore::getAggrDbFileInfo() {
    DBFileInfo kvsFileInfo;
    /**
     * Iterate over all the vbuckets to get the total.
     * If the vbucket is dead, then its value would
     * be zero.
     */
    for (uint16_t vbid = 0; vbid < cachedFileSize.size(); vbid++) {
        kvsFileInfo.fileSize += cachedFileSize[vbid].load();
        kvsFileInfo.spaceUsed += cachedSpaceUsed[vbid].load();
    }
    return kvsFileInfo;
}

size_t CouchKVStore::getItemCount(Vbid vbid) {
    if (!isReadOnly()) {
        return cachedDocCount.at(vbid.get());
    }
    return getDbInfo(vbid).docCount;
}

RollbackResult CouchKVStore::rollback(Vbid vbid,
                                      uint64_t rollbackSeqno,
                                      std::unique_ptr<RollbackCB> cb) {
    DbHolder db(*this);

    // Open the vbucket's file and determine the latestSeqno persisted.
    auto errCode = openDB(vbid, db, (uint64_t)COUCHSTORE_OPEN_FLAG_RDONLY);
    const auto dbFileName = getDBFileName(dbname, vbid, db.getFileRev());

    if (errCode != COUCHSTORE_SUCCESS) {
        logger.warn("CouchKVStore::rollback: openDB error:{}, name:{}",
                    couchstore_strerror(errCode),
                    dbFileName);
        return RollbackResult(false);
    }

    auto info = cb::couchstore::getHeader(*db.getDb());
    uint64_t latestSeqno = info.updateSeqNum;

    // Count how many updates are in the vbucket's file. We'll later compare
    // this with how many items must be discarded and hence decide if it is
    // better to discard everything and start from an empty vBucket.
    uint64_t totSeqCount = 0;
    errCode = couchstore_changes_count(db, 0, latestSeqno, &totSeqCount);
    if (errCode != COUCHSTORE_SUCCESS) {
        logger.warn(
                "CouchKVStore::rollback: "
                "couchstore_changes_count(0, {}) error:{} [{}], "
                "{}, rev:{}",
                latestSeqno,
                couchstore_strerror(errCode),
                cb_strerror(),
                vbid,
                db.getFileRev());
        return RollbackResult(false);
    }

    // Open the vBucket file again; and search for a header which is
    // before the requested rollback point - the Rollback Header.
    auto newdb = std::make_unique<CouchKVFileHandle>(*this);
    errCode = openDB(vbid, newdb->getDbHolder(), 0);
    if (errCode != COUCHSTORE_SUCCESS) {
        logger.warn("CouchKVStore::rollback: openDB#2 error:{}, name:{}",
                    couchstore_strerror(errCode),
                    dbFileName);
        return RollbackResult(false);
    }

    while (info.updateSeqNum > rollbackSeqno) {
        errCode = couchstore_rewind_db_header(newdb->getDbHolder());
        if (errCode != COUCHSTORE_SUCCESS) {
            // rewind_db_header cleans up (frees DB) on error; so
            // release db in DbHolder to prevent a double-free.
            newdb->getDbHolder().releaseDb();
            logger.warn(
                    "CouchKVStore::rollback: couchstore_rewind_db_header "
                    "error:{} [{}], {}, latestSeqno:{}, rollbackSeqno:{}",
                    couchstore_strerror(errCode),
                    cb_strerror(),
                    vbid,
                    latestSeqno,
                    rollbackSeqno);
            //Reset the vbucket and send the entire snapshot,
            //as a previous header wasn't found.
            return RollbackResult(false);
        }
        info = cb::couchstore::getHeader(*newdb->getDbHolder().getDb());
    }

    // Count how many updates we need to discard to rollback to the Rollback
    // Header. If this is too many; then prefer to discard everything (than
    // have to patch up a large amount of in-memory data).
    uint64_t rollbackSeqCount = 0;
    errCode = couchstore_changes_count(
            db, info.updateSeqNum, latestSeqno, &rollbackSeqCount);
    if (errCode != COUCHSTORE_SUCCESS) {
        logger.warn(
                "CouchKVStore::rollback: "
                "couchstore_changes_count#2({}, {}) "
                "error:{} [{}], {}, rev:{}",
                info.updateSeqNum,
                latestSeqno,
                couchstore_strerror(errCode),
                cb_strerror(),
                vbid,
                db.getFileRev());
        return RollbackResult(false);
    }

    // Allow rollbacks when we have fewer than 10 items even if the requested
    // rollback point is in the first half of our seqnos. This allows much
    // easier testing as we do not have to write x items before the majority of
    // tests to verify certain rollback behaviours.
    if (totSeqCount > 10 && (totSeqCount / 2) <= rollbackSeqCount) {
        //doresetVbucket flag set or rollback is greater than 50%,
        //reset the vbucket and send the entire snapshot
        return RollbackResult(false);
    }

    // We have decided to perform a rollback to the Rollback Header.
    // Iterate across the series of keys which have been updated /since/ the
    // Rollback Header; invoking a callback on each. This allows the caller to
    // then inspect the state of the given key in the Rollback Header, and
    // correct the in-memory view:
    // * If the key is not present in the Rollback header then delete it from
    //   the HashTable (if either didn't exist yet, or had previously been
    //   deleted in the Rollback header).
    // * If the key is present in the Rollback header then replace the in-memory
    // value with the value from the Rollback header.
    cb->setKVFileHandle(std::move(newdb));
    auto cl = std::make_unique<NoLookupCallback>();

    auto ctx = initBySeqnoScanContext(std::move(cb),
                                      std::move(cl),
                                      vbid,
                                      info.updateSeqNum + 1,
                                      DocumentFilter::ALL_ITEMS,
                                      ValueFilter::KEYS_ONLY,
                                      SnapshotSource::Head);
    if (!ctx) {
        return RollbackResult(false);
    }

    scan_error_t error = scan(*ctx);

    if (error != scan_success) {
        return RollbackResult(false);
    }

    // The RollbackCB owns the file handle and the ScanContext owns the callback
    const auto& rollbackCb =
            static_cast<const RollbackCB&>(ctx->getValueCallback());
    auto* handle = const_cast<CouchKVFileHandle*>(
            static_cast<const CouchKVFileHandle*>(
                    rollbackCb.getKVFileHandle()));
    if (readVBStateAndUpdateCache(handle->getDbHolder(), vbid).status !=
        ReadVBStateStatus::Success) {
        return RollbackResult(false);
    }
    cachedDeleteCount[vbid.get()] = info.deletedCount;
    cachedDocCount[vbid.get()] = info.docCount;

    // Append the rewinded header to the database file
    errCode = couchstore_commit(handle->getDbHolder());

    if (errCode != COUCHSTORE_SUCCESS) {
        return RollbackResult(false);
    }

    vbucket_state* vb_state = getVBucketState(vbid);
    return RollbackResult(true,
                          vb_state->highSeqno,
                          vb_state->lastSnapStart,
                          vb_state->lastSnapEnd);
}

int populateAllKeys(Db* db, DocInfo* docinfo, void* ctx) {
    auto* allKeysCtx = static_cast<AllKeysCtx*>(ctx);
    auto key = makeDiskDocKey(docinfo->id);
    allKeysCtx->cb->callback(key);
    return allKeysCtx->cb->getStatus() ? COUCHSTORE_ERROR_CANCEL
                                       : COUCHSTORE_SUCCESS;
}

ENGINE_ERROR_CODE
CouchKVStore::getAllKeys(
        Vbid vbid,
        const DiskDocKey& start_key,
        uint32_t count,
        std::shared_ptr<StatusCallback<const DiskDocKey&>> cb) {
    DbHolder db(*this);
    couchstore_error_t errCode = openDB(vbid, db, COUCHSTORE_OPEN_FLAG_RDONLY);
    if(errCode == COUCHSTORE_SUCCESS) {
        sized_buf ref = to_sized_buf(start_key);

        AllKeysCtx ctx(cb, count);
        errCode = couchstore_all_docs(db,
                                      &ref,
                                      COUCHSTORE_NO_DELETES,
                                      populateAllKeys,
                                      static_cast<void*>(&ctx));
        if (errCode == COUCHSTORE_SUCCESS ||
            errCode == COUCHSTORE_ERROR_CANCEL) {
            return ENGINE_SUCCESS;
        } else {
            logger.warn(
                    "CouchKVStore::getAllKeys: couchstore_all_docs "
                    "error:{} [{}] {}, rev:{}",
                    couchstore_strerror(errCode),
                    cb_strerror(),
                    vbid,
                    db.getFileRev());
        }
    } else {
        logger.warn("CouchKVStore::getAllKeys: openDB error:{}, {}, rev:{}",
                    couchstore_strerror(errCode),
                    vbid,
                    db.getFileRev());
    }
    return ENGINE_FAILED;
}

void CouchKVStore::unlinkCouchFile(Vbid vbucket, uint64_t fRev) {
    if (isReadOnly()) {
        throw std::logic_error("CouchKVStore::unlinkCouchFile: Not valid on a "
                "read-only object.");
    }

    const auto fname =
            cb::io::sanitizePath(dbname + "/" + std::to_string(vbucket.get()) +
                                 ".couch." + std::to_string(fRev));
    logger.debug("CouchKVStore::unlinkCouchFile: {}, revision:{}, fname:{}",
                 vbucket,
                 fRev,
                 fname);

    if (remove(fname.c_str()) == -1) {
        logger.warn(
                "CouchKVStore::unlinkCouchFile: remove error:{}, "
                "{}, rev:{}, fname:{}",
                errno,
                vbucket,
                fRev,
                fname);

        if (errno != ENOENT) {
            std::string file_str = fname;
            pendingFileDeletions.wlock()->push(file_str);
        }
    }
}

void CouchKVStore::removeCompactFile(const std::string& filename, Vbid vbid) {
    const auto compact_file =
            getDBFileName(filename, vbid, getDbRevision(vbid)) +
            ".compact";

    if (!isReadOnly()) {
        removeCompactFile(compact_file);
    } else {
        logger.warn(
                "CouchKVStore::removeCompactFile: A read-only instance of "
                "the underlying store was not allowed to delete a temporary"
                "file: {}",
                compact_file);
    }
}

void CouchKVStore::removeCompactFile(const std::string &filename) {
    if (isReadOnly()) {
        throw std::logic_error("CouchKVStore::removeCompactFile: Not valid on "
                "a read-only object.");
    }

    if (cb::io::isFile(filename)) {
        if (remove(filename.c_str()) == 0) {
            logger.warn(
                    "CouchKVStore::removeCompactFile: Removed compact "
                    "filename:{}",
                    filename);
        }
        else {
            logger.warn(
                    "CouchKVStore::removeCompactFile: remove error:{}, "
                    "filename:{}",
                    cb_strerror(),
                    filename);

            if (errno != ENOENT) {
                pendingFileDeletions.wlock()->push(filename);
            }
        }
    }
}

std::unique_ptr<KVFileHandle> CouchKVStore::makeFileHandle(Vbid vbid) {
    auto db = std::make_unique<CouchKVFileHandle>(*this);
    // openDB logs errors
    if (openDB(vbid, db->getDbHolder(), COUCHSTORE_OPEN_FLAG_RDONLY) !=
        COUCHSTORE_SUCCESS) {
        return {};
    }

    return std::move(db);
}

void CouchKVStore::prepareToCreateImpl(Vbid vbid) {
    if (!isReadOnly()) {
        (*dbFileRevMap->wlock())[vbid.get()]++;
    }
}

uint64_t CouchKVStore::prepareToDeleteImpl(Vbid vbid) {
    // Clear the stats so it looks empty (real deletion of the disk data occurs
    // later)
    cachedDocCount[vbid.get()] = 0;
    cachedDeleteCount[vbid.get()] = 0;
    cachedFileSize[vbid.get()] = 0;
    cachedSpaceUsed[vbid.get()] = 0;
    return getDbRevision(vbid);
}

CouchKVStore::LocalDocHolder CouchKVStore::readLocalDoc(Db& db,
                                                        std::string_view name) {
    sized_buf id;
    id.buf = const_cast<char*>(name.data());
    id.size = name.size();

    LocalDocHolder lDoc;
    auto errCode = couchstore_open_local_document(
            &db, (void*)id.buf, id.size, lDoc.getLocalDocAddress());
    if (errCode != COUCHSTORE_SUCCESS) {
        if (errCode == COUCHSTORE_ERROR_DOC_NOT_FOUND) {
            logger.debug("CouchKVStore::readLocalDoc({}): doc not found", name);
        } else {
            logger.warn(
                    "CouchKVStore::readLocalDoc({}): "
                    "couchstore_open_local_document error:{}",
                    name,
                    couchstore_strerror(errCode));
        }

        return {};
    }

    return lDoc;
}

Collections::KVStore::Manifest CouchKVStore::getCollectionsManifest(Vbid vbid) {
    DbHolder db(*this);

    couchstore_error_t errCode = openDB(vbid, db, COUCHSTORE_OPEN_FLAG_RDONLY);
    if (errCode != COUCHSTORE_SUCCESS) {
        // openDB would of logged any critical error
        return Collections::KVStore::Manifest{
                Collections::KVStore::Manifest::Default{}};
    }

    auto manifest = readLocalDoc(*db.getDb(), Collections::manifestName);
    auto collections =
            readLocalDoc(*db.getDb(), Collections::openCollectionsName);
    auto scopes = readLocalDoc(*db.getDb(), Collections::scopesName);
    auto dropped =
            readLocalDoc(*db.getDb(), Collections::droppedCollectionsName);

    cb::const_byte_buffer empty;
    return Collections::KVStore::decodeManifest(
            manifest.getLocalDoc() ? manifest.getBuffer() : empty,
            collections.getLocalDoc() ? collections.getBuffer() : empty,
            scopes.getLocalDoc() ? scopes.getBuffer() : empty,
            dropped.getLocalDoc() ? dropped.getBuffer() : empty);
}

std::vector<Collections::KVStore::DroppedCollection>
CouchKVStore::getDroppedCollections(Vbid vbid) {
    DbHolder db(*this);

    couchstore_error_t errCode = openDB(vbid, db, COUCHSTORE_OPEN_FLAG_RDONLY);
    if (errCode != COUCHSTORE_SUCCESS) {
        return {};
    }

    return getDroppedCollections(*db.getDb());
}

std::vector<Collections::KVStore::DroppedCollection>
CouchKVStore::getDroppedCollections(Db& db) {
    auto dropped = readLocalDoc(db, Collections::droppedCollectionsName);

    if (!dropped.getLocalDoc()) {
        return {};
    }

    return Collections::KVStore::decodeDroppedCollections(dropped.getBuffer());
}

void CouchKVStore::updateCollectionsMeta(
        Db& db, Collections::VB::Flush& collectionsFlush) {
    updateManifestUid();

    if (collectionsMeta.isOpenCollectionsChanged()) {
        updateOpenCollections(db);
    }

    if (collectionsMeta.isDroppedCollectionsChanged()) {
        updateDroppedCollections(db);
        collectionsFlush.setNeedsPurge();
    }

    if (collectionsMeta.isScopesChanged()) {
        updateScopes(db);
    }

    collectionsMeta.clear();
}

void CouchKVStore::updateManifestUid() {
    // write back, no read required
    pendingLocalReqsQ.emplace_back(Collections::manifestName,
                                   collectionsMeta.encodeManifestUid());
}

void CouchKVStore::updateOpenCollections(Db& db) {
    auto collections = readLocalDoc(db, Collections::openCollectionsName);
    cb::const_byte_buffer empty;

    pendingLocalReqsQ.emplace_back(
            Collections::openCollectionsName,
            collectionsMeta.encodeOpenCollections(
                    collections.getLocalDoc() ? collections.getBuffer()
                                              : empty));
}

void CouchKVStore::updateDroppedCollections(Db& db) {
    for (const auto& [cid, event] : collectionsMeta.getDroppedCollections()) {
        (void)event;
        // Delete the 'stats' document for the collection
        deleteCollectionStats(cid);
    }

    auto dropped = getDroppedCollections(db);
    pendingLocalReqsQ.emplace_back(
            Collections::droppedCollectionsName,
            collectionsMeta.encodeDroppedCollections(dropped));
}

void CouchKVStore::updateScopes(Db& db) {
    auto scopes = readLocalDoc(db, Collections::scopesName);
    cb::const_byte_buffer empty;
    pendingLocalReqsQ.emplace_back(
            Collections::scopesName,
            collectionsMeta.encodeOpenScopes(
                    scopes.getLocalDoc() ? scopes.getBuffer() : empty));
}

const KVStoreConfig& CouchKVStore::getConfig() const {
    return configuration;
}

vbucket_state CouchKVStore::readVBState(Vbid vbid) {
    DbHolder db(*this);
    const auto errorCode = openDB(vbid, db, COUCHSTORE_OPEN_FLAG_RDONLY);
    if (errorCode != COUCHSTORE_SUCCESS) {
        throw std::logic_error("CouchKVStore::readVBState: openDB for vbid:" +
                               to_string(vbid) + " failed with error " +
                               std::to_string(static_cast<int8_t>(errorCode)));
    }

    const auto res = readVBState(db, vbid);
    if (res.status != ReadVBStateStatus::Success) {
        throw std::logic_error(
                "CouchKVStore::readVBState: readVBState for vbid:" +
                to_string(vbid) + " failed with status " +
                std::to_string(static_cast<uint8_t>(res.status)));
    }

    return res.state;
}

couchstore_error_t CouchKVStore::updateLocalDocuments(
        Db& db, PendingLocalDocRequestQueue& queue) {
    if (queue.size() == 0) {
        return COUCHSTORE_SUCCESS;
    }

    // Build a vector of localdoc references from the pending updates
    std::vector<std::reference_wrapper<LocalDoc>> localDocuments;
    localDocuments.reserve(queue.size());

    for (auto& lDoc : queue) {
        localDocuments.emplace_back(lDoc.getLocalDoc());
    }

    auto errCode = cb::couchstore::saveLocalDocuments(db, localDocuments);

    if (errCode != COUCHSTORE_SUCCESS) {
        logger.warn(
                "CouchKVStore::updateLocalDocuments size:{} "
                "couchstore_save_local_documents "
                "error:{} [{}]",
                queue.size(),
                couchstore_strerror(errCode),
                couchkvstore_strerrno(&db, errCode));
    }
    return errCode;
}

couchstore_error_t CouchKVStore::updateLocalDocument(Db& db,
                                                     std::string_view name,
                                                     std::string_view value) {
    LocalDoc lDoc;
    lDoc.id.buf = const_cast<char*>(name.data());
    lDoc.id.size = name.size();
    lDoc.json.buf = const_cast<char*>(value.data());
    lDoc.json.size = value.size();
    lDoc.deleted = 0;
    couchstore_error_t errCode = couchstore_save_local_document(&db, &lDoc);
    if (errCode != COUCHSTORE_SUCCESS) {
        logger.warn(
                "CouchKVStore::updateLocalDocument "
                "couchstore_save_local_document name:{} "
                "error:{} [{}]",
                name,
                couchstore_strerror(errCode),
                couchkvstore_strerrno(&db, errCode));
    }

    return errCode;
}

CouchLocalDocRequest::CouchLocalDocRequest(std::string&& key,
                                           std::string&& value)
    : key(std::move(key)), value(std::move(value)) {
    setupKey();
    setupValue();
}

CouchLocalDocRequest::CouchLocalDocRequest(
        std::string&& key, const flatbuffers::DetachedBuffer& value)
    : key(std::move(key)),
      value(reinterpret_cast<const char*>(value.data()), value.size()) {
    setupKey();
    setupValue();
}

CouchLocalDocRequest::CouchLocalDocRequest(std::string&& key,
                                           CouchLocalDocRequest::IsDeleted)
    : key(std::move(key)) {
    setupKey();
    doc.deleted = 1;
}

void CouchLocalDocRequest::setupKey() {
    doc.id.buf = const_cast<char*>(key.data());
    doc.id.size = key.size();
}

void CouchLocalDocRequest::setupValue() {
    doc.json.buf = const_cast<char*>(value.data());
    doc.json.size = value.size();
}

LocalDoc& CouchLocalDocRequest::getLocalDoc() {
    return doc;
}

/* end of couch-kvstore.cc */<|MERGE_RESOLUTION|>--- conflicted
+++ resolved
@@ -1062,7 +1062,6 @@
     }
     hook_ctx->highCompletedSeqno = vbState->persistedCompletedSeqno;
 
-<<<<<<< HEAD
     // Remove the destination file (in the case there is a leftover somewhere
     // IF one exist compact would start writing into the file, but if the
     // new compaction creates a smaller file people using the file may pick
@@ -1101,6 +1100,17 @@
                 },
                 std::move(docinfo_hook),
                 def_iops,
+                [hook_ctx, this](Db& compacted) {
+                    // we don't try to delete the dropped collection document
+                    // as it'll come back in the next database header anyway
+                    PendingLocalDocRequestQueue localDocQueue;
+                    auto ret = maybePatchOnDiskPrepares(
+                            compacted, *hook_ctx, localDocQueue);
+                    if (ret == COUCHSTORE_SUCCESS) {
+                        updateLocalDocuments(compacted, localDocQueue);
+                    }
+                    return ret;
+                },
                 timestamp.count(),
                 delta.count());
     } else {
@@ -1112,26 +1122,37 @@
                     return time_purge_hook(&db, docInfo, value, hook_ctx);
                 },
                 std::move(docinfo_hook),
-                def_iops);
-    }
-=======
-    // Perform COMPACTION of vbucket.couch.rev into vbucket.couch.rev.compact
-    errCode = couchstore_compact_db_ex(compactdb,
-                                       compact_file.c_str(),
-                                       flags,
-                                       hook,
-                                       dhook,
-                                       hook_ctx,
-                                       def_iops,
-                                       [hook_ctx, this](Db& compacted) {
-                                           if (mb40415_regression_hook) {
-                                               return COUCHSTORE_ERROR_CANCEL;
-                                           }
-                                           return compactPrecommitCallback(
-                                                   compacted, *hook_ctx);
-                                       });
-
->>>>>>> a0345b38
+                def_iops,
+                [hook_ctx, this](Db& compacted) {
+                    if (mb40415_regression_hook) {
+                        return COUCHSTORE_ERROR_CANCEL;
+                    }
+
+                    PendingLocalDocRequestQueue localDocQueue;
+                    if (hook_ctx->eraserContext
+                                ->needToUpdateCollectionsMetadata()) {
+                        if (!hook_ctx->eraserContext->empty()) {
+                            std::stringstream ss;
+                            ss << "CouchKVStore::compactDB finalising dropped "
+                                  "collections, "
+                               << "container should be empty"
+                               << *hook_ctx->eraserContext << std::endl;
+                            throw std::logic_error(ss.str());
+                        }
+                        // Need to ensure the 'dropped' list on disk is now gone
+                        localDocQueue.emplace_back(
+                                Collections::droppedCollectionsName,
+                                CouchLocalDocRequest::IsDeleted{});
+                    }
+                    auto ret = maybePatchOnDiskPrepares(
+                            compacted, *hook_ctx, localDocQueue);
+                    if (ret == COUCHSTORE_SUCCESS) {
+                        updateLocalDocuments(compacted, localDocQueue);
+                    }
+
+                    return ret;
+                });
+    }
     if (errCode != COUCHSTORE_SUCCESS) {
         logger.warn(
                 "CouchKVStore::compactDB: cb::couchstore::compact() "
@@ -1160,16 +1181,10 @@
         return false;
     }
 
-<<<<<<< HEAD
-    // Open the newly compacted VBucket database file in write mode, we will be
-    // updating vbstate
+    // Open the newly compacted VBucket database to update the cached vbstate
     DbHolder targetDb(*this);
-    errCode = openSpecificDB(vbid, new_rev, targetDb, 0);
-=======
-    // Open the newly compacted VBucket database to update the cached vbstate
     errCode = openSpecificDB(
             vbid, new_rev, targetDb, COUCHSTORE_OPEN_FLAG_RDONLY);
->>>>>>> a0345b38
     if (errCode != COUCHSTORE_SUCCESS) {
         logger.warn(
                 "CouchKVStore::compactDB: openDB#2 error:{}, file:{}, "
@@ -1185,27 +1200,6 @@
         return false;
     }
 
-<<<<<<< HEAD
-    PendingLocalDocRequestQueue localDocQueue;
-    if (hook_ctx->eraserContext->needToUpdateCollectionsMetadata()) {
-        if (!hook_ctx->eraserContext->empty()) {
-            std::stringstream ss;
-            ss << "CouchKVStore::compactDB finalising dropped collections, "
-               << "container should be empty" << *hook_ctx->eraserContext
-               << std::endl;
-            throw std::logic_error(ss.str());
-        }
-        // Need to ensure the 'dropped' list on disk is now gone
-        localDocQueue.emplace_back(Collections::droppedCollectionsName,
-                                   CouchLocalDocRequest::IsDeleted{});
-=======
-    errCode = couchstore_db_info(targetDb.getDb(), &info);
-    if (errCode != COUCHSTORE_SUCCESS) {
-        logger.warn("CouchKVStore::compactDB: couchstore_db_info errCode:{}",
-                    couchstore_strerror(errCode));
->>>>>>> a0345b38
-    }
-
     auto info = cb::couchstore::getHeader(*targetDb.getDb());
     hook_ctx->stats.post = toFileInfo(info);
 
@@ -1220,22 +1214,6 @@
         cachedDeleteCount[vbid.get()] = info.deletedCount;
         cachedDocCount[vbid.get()] = info.docCount;
         state->onDiskPrepares -= hook_ctx->stats.preparesPurged;
-<<<<<<< HEAD
-        // Must sync the modified state back
-        localDocQueue.emplace_back("_local/vbstate", makeJsonVBState(*state));
-    }
-
-    if (!localDocQueue.empty()) {
-        updateLocalDocuments(*targetDb.getDb(), localDocQueue);
-        errCode = couchstore_commit(targetDb.getDb());
-        if (errCode != COUCHSTORE_SUCCESS) {
-            logger.warn(
-                    "CouchKVStore::compactDB: failed to commit vbstate "
-                    "errCode:{}",
-                    couchstore_strerror(errCode));
-        }
-=======
->>>>>>> a0345b38
     }
 
     logger.debug("INFO: created new couch db file, name:{} rev:{}",
@@ -1262,23 +1240,11 @@
     return true;
 }
 
-couchstore_error_t CouchKVStore::compactPrecommitCallback(Db& db,
-                                                          compaction_ctx& ctx) {
-    if (ctx.eraserContext->needToUpdateCollectionsMetadata()) {
-        if (!ctx.eraserContext->empty()) {
-            std::stringstream ss;
-            ss << "CouchKVStore::compactPrecommitCallback: finalising dropped "
-                  "collections, container should be empty"
-               << *ctx.eraserContext << std::endl;
-            throw std::logic_error(ss.str());
-        }
-        // Need to ensure the 'dropped' list on disk is now gone
-        auto err = deleteLocalDoc(db, Collections::droppedCollectionsName);
-        if (err != COUCHSTORE_SUCCESS) {
-            return err;
-        }
-    }
-
+couchstore_error_t CouchKVStore::maybePatchOnDiskPrepares(
+        Db& db,
+        compaction_ctx& ctx,
+        PendingLocalDocRequestQueue& localDocQueue) {
+    // Must sync the modified state back
     // we need to update the _local/vbstate to update the number of
     // on_disk_prepared to match whatever we purged
     if (ctx.stats.preparesPurged != 0) {
@@ -1315,21 +1281,8 @@
                                   ctx.stats.preparesPurged;
             json["on_disk_prepares"] = std::to_string(onDiskPrepares);
             const auto doc = json.dump();
-            LocalDoc newDoc{};
-            newDoc.id = id;
-            newDoc.json.buf = (char*)doc.data();
-            newDoc.json.size = doc.size();
-
-            err = couchstore_save_local_document(&db, &newDoc);
-            if (err != COUCHSTORE_SUCCESS) {
-                logger.warn(
-                        "CouchKVStore::compactPrecommitCallback: "
-                        "couchstore_save_local_document error: {}",
-                        couchstore_strerror(err));
-            }
-        }
-
-        return err;
+            localDocQueue.emplace_back("_local/vbstate", json.dump());
+        }
     }
 
     return COUCHSTORE_SUCCESS;
