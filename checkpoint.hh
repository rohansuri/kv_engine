/* -*- Mode: C++; tab-width: 4; c-basic-offset: 4; indent-tabs-mode: nil -*- */
#ifndef CHECKPOINT_HH
#define CHECKPOINT_HH 1

#include <assert.h>
#include <list>
#include <map>
#include <set>

#include "common.hh"
#include "atomic.hh"
#include "locks.hh"
#include "queueditem.hh"
#include "stats.hh"

#define MIN_CHECKPOINT_ITEMS 100
#define MAX_CHECKPOINT_ITEMS 500000
#define DEFAULT_CHECKPOINT_ITEMS 30000

#define MIN_CHECKPOINT_PERIOD 60 // 1 min.
#define MAX_CHECKPOINT_PERIOD 28800 // 8 hours.
#define DEFAULT_CHECKPOINT_PERIOD 3600 // 60 min.

#define DEFAULT_MAX_CHECKPOINTS 2
#define MAX_CHECKPOINTS_UPPER_BOUND 5

typedef enum {
    opened,
    closed
} checkpoint_state;

struct index_entry {
    std::list<queued_item>::iterator position;
    uint64_t mutation_id;
};

typedef unordered_map<std::string, index_entry> checkpoint_index;

class Checkpoint;
class CheckpointManager;
class CheckpointConfig;
class VBucket;

/**
 * A checkpoint cursor
 */
class CheckpointCursor {
    friend class CheckpointManager;
    friend class Checkpoint;
public:
    CheckpointCursor() { }

    CheckpointCursor(std::list<Checkpoint*>::iterator checkpoint,
                     std::list<queued_item>::iterator pos,
                     size_t os = 0, bool isClosedCheckpointOnly = false) :
        currentCheckpoint(checkpoint), currentPos(pos),
        offset(os), closedCheckpointOnly(isClosedCheckpointOnly) { }

private:
    std::list<Checkpoint*>::iterator currentCheckpoint;
    std::list<queued_item>::iterator currentPos;
    Atomic<size_t>                   offset;
    bool                             closedCheckpointOnly;
};

/**
 * Result from invoking queueDirty in the current open checkpoint.
 */
typedef enum {
    EXISTING_ITEM,     //!< The item was already in the checkpoint and pushed back to the tail.
    NEW_ITEM          //!< The item is newly added to the tail.
} queue_dirty_t;

/**
 * Representation of a checkpoint used in the unified queue for persistence and tap.
 */
class Checkpoint {
public:
    Checkpoint(EPStats &st, uint64_t id, checkpoint_state state = opened) :
        stats(st), checkpointId(id), creationTime(ep_real_time()),
        checkpointState(state), referenceCounter(0), numItems(0), memOverhead(0) {
        stats.memOverhead.incr(memorySize());
        assert(stats.memOverhead.get() < GIGANTOR);
    }

    ~Checkpoint() {
        stats.memOverhead.decr(memorySize());
        assert(stats.memOverhead.get() < GIGANTOR);
    }

    /**
     * Return the checkpoint Id
     */
    uint64_t getId() const {
        return checkpointId;
    }

    /**
     * Set the checkpoint Id
     * @param id the checkpoint Id to be set.
     */
    void setId(uint64_t id) {
        checkpointId = id;
    }

    /**
     * Return the creation timestamp of this checkpoint in sec.
     */
    rel_time_t getCreationTime() {
        return creationTime;
    }

    /**
     * Return the number of items belonging to this checkpoint.
     */
    size_t getNumItems() const {
        return numItems;
    }

    /**
     * Return the current state of this checkpoint.
     */
    checkpoint_state getState() const {
        return checkpointState;
    }

    /**
     * Set the current state of this checkpoint.
     * @param state the checkpoint's new state
     */
    void setState(checkpoint_state state);

    void popBackCheckpointEndItem();

    /**
     * Return the number of cursors that are currently walking through this checkpoint.
     */
    size_t getReferenceCounter() const {
        return referenceCounter;
    }

    /**
     * Increase the reference counter by 1.
     */
    void incrReferenceCounter() {
        ++referenceCounter;
    }

    /**
     * Decrease the reference counter by 1.
     */
    void decrReferenceCounter() {
        if (referenceCounter == 0) {
            return;
        }
        --referenceCounter;
    }

    /**
     * Queue an item to be written to persistent layer.
     * @param item the item to be persisted
     * @param checkpointManager the checkpoint manager to which this checkpoint belongs
     * @return a result indicating the status of the operation.
     */
    queue_dirty_t queueDirty(const queued_item &item, CheckpointManager *checkpointManager);


    std::list<queued_item>::iterator begin() {
        return toWrite.begin();
    }

    std::list<queued_item>::iterator end() {
        return toWrite.end();
    }

    uint64_t getCasForKey(const std::string &key);

    /**
     * Return the memory overhead of this checkpoint instance, except for the memory used by
     * all the items belonging to this checkpoint. The memory overhead of those items is
     * accounted separately in "ep_kv_size" stat.
     * @return memory overhead of this checkpoint instance.
     */
    size_t memorySize() {
        return sizeof(Checkpoint) + memOverhead;
    }

private:
    EPStats                       &stats;
    uint64_t                       checkpointId;
    rel_time_t                     creationTime;
    checkpoint_state               checkpointState;
    size_t                         referenceCounter;
    size_t                         numItems;
    // List is used for queueing mutations as vector incurs shift operations for deduplication.
    std::list<queued_item>         toWrite;
    checkpoint_index               keyIndex;
    size_t                         memOverhead;
};

/**
 * Representation of a checkpoint manager that maintains the list of checkpoints
 * for each vbucket.
 */
class CheckpointManager {
    friend class Checkpoint;
    friend class EventuallyPersistentEngine;
    friend class TapConsumer;
public:

    CheckpointManager(EPStats &st, uint16_t vbucket,
                      CheckpointConfig &config, uint64_t checkpointId = 1) :
        stats(st), checkpointConfig(config), vbucketId(vbucket), numItems(0),
        mutationCounter(0), doOnlineUpdate(false), doHotReload(false) {

        addNewCheckpoint(checkpointId);
        registerPersistenceCursor();
    }

    ~CheckpointManager();

    uint64_t getOpenCheckpointId_UNLOCKED();
    uint64_t getOpenCheckpointId() {
        LockHolder lh(queueLock);
        return getOpenCheckpointId_UNLOCKED();
    }

    uint64_t getLastClosedCheckpointId() {
        uint64_t id = getOpenCheckpointId();
        return id > 0 ? (id - 1) : 0;
    }

    void setOpenCheckpointId_UNLOCKED(uint64_t id);

    void setOpenCheckpointId(uint64_t id) {
        LockHolder lh(queueLock);
        setOpenCheckpointId_UNLOCKED(id);
    }

    /**
     * Remove closed unreferenced checkpoints and return them through the vector.
     * @param vbucket the vbucket that this checkpoint manager belongs to.
     * @param newOpenCheckpointCreated the flag indicating if the new open checkpoint was created
     * as a result of running this function.
     * @return the number of items that are purged from checkpoint
     */
    size_t removeClosedUnrefCheckpoints(const RCPtr<VBucket> &vbucket,
                                        bool &newOpenCheckpointCreated);

    /**
     * Register the new cursor for a given TAP connection
     * @param name the name of a given TAP connection
     * @param checkpointId the checkpoint Id to start with.
     * @param closedCheckpointOnly the flag indicating if a cursor is only for closed checkpoints.
     * @param alwaysFromBeginning the flag indicating if a cursor should be set to the beginning of
     * checkpoint to start with, even if the cursor is currently in that checkpoint.
     * @return true if the checkpoint to start with exists in the queue.
     */
    bool registerTAPCursor(const std::string &name, uint64_t checkpointId = 1,
                           bool closedCheckpointOnly = false, bool alwaysFromBeginning = false);

    /**
     * Remove the cursor for a given TAP connection.
     * @param name the name of a given TAP connection
     * @return true if the TAP cursor is removed successfully.
     */
    bool removeTAPCursor(const std::string &name);

    /**
     * Get the Id of the checkpoint where the given TAP connection's cursor is currently located.
     * If the cursor is not found, return 0 as a checkpoint Id.
     * @param name the name of a given TAP connection
     * @return the checkpoint Id for a given TAP connection's cursor.
     */
    uint64_t getCheckpointIdForTAPCursor(const std::string &name);

    size_t getNumOfTAPCursors();

    /**
     * Start onlineupdate - stop persisting mutation to disk
     * @return :
     *    PROTOCOL_BINARY_RESPONSE_SUCCESS if the online update mode is enabled
     *    PROTOCOL_BINARY_RESPONSE_NOT_SUPPORTED if server is in online update mode.
     */
    protocol_binary_response_status startOnlineUpdate();

    /**
     * Stop onlineupdate and continue persisting mutations
     * @return :
     *    PROTOCOL_BINARY_RESPONSE_SUCCESS if the online update process finishes.
     *    PROTOCOL_BINARY_RESPONSE_NOT_SUPPORTED if server is noT in online update mode
     */
    protocol_binary_response_status stopOnlineUpdate();

    /**
    *  Start hot reload process to create a hotreload event for taps and
    *  move persistenceCursor to skip all mutations during onlineupgrade period.
    *  @return :
    *     PROTOCOL_BINARY_RESPONSE_SUCCESS if successfully to start hot reload process
    *     PROTOCOL_BINARY_RESPONSE_NOT_SUPPORTED if the server is NOT in online update mode
    */
    protocol_binary_response_status beginHotReload();

    /**
    *  Finish hot reload process
    * @total total items that are reverted
    * @return
    *    PROTOCOL_BINARY_RESPONSE_SUCCESS - finish hot reload process
    */
    protocol_binary_response_status endHotReload(uint64_t total);

    /**
     * Queue an item to be written to persistent layer.
     * @param item the item to be persisted.
     * @param vbucket the vbucket that a new item is pushed into.
     * @return true if an item queued increases the size of persistence queue by 1.
     */
    bool queueDirty(const queued_item &item, const RCPtr<VBucket> &vbucket);

    /**
     * Return the next item to be sent to a given TAP connection
     * @param name the name of a given TAP connection
     * @param isLastMutationItem flag indicating if the item to be returned is the last mutation one
     * in the closed checkpoint.
     * @return the next item to be sent to a given TAP connection.
     */
    queued_item nextItem(const std::string &name, bool &isLastMutationItem);

    /**
     * Return the list of items, which needs to be persisted, to the flusher.
     * @param items the array that will contain the list of items to be persisted and
     * be pushed into the flusher's outgoing queue where the further IO optimization is performed.
     * @return the last closed checkpoint Id.
     */
    uint64_t getAllItemsForPersistence(std::vector<queued_item> &items);
    /**
     * Return the list of items, which needs to be updated from backgrond fetcher.
     * @param items the array that will contain the list of items to be fetched and
     * be updated to the hashtable.
     * @return the last closed checkpoint Id.
     */
    uint64_t getAllItemsForOnlineUpdate(std::vector<queued_item> &items);

    /**
     * Return the list of all the items to a given TAP cursor since its current position.
     * @param name the name of a given TAP connection.
     * @param items the array that will contain the list of items to be returned
     * to the TAP connection.
     * @return the last closed checkpoint Id.
     */
    uint64_t getAllItemsForTAPConnection(const std::string &name, std::vector<queued_item> &items);

    /**
     * Return the total number of items that belong to this checkpoint manager.
     */
    size_t getNumItems() {
        return numItems;
    }

    size_t getNumCheckpoints();

    /**
     * Return the total number of remaining items that should be visited by the persistence cursor.
     */
    size_t getNumItemsForPersistence_UNLOCKED() {
        size_t num_items = numItems;
        size_t offset = persistenceCursor.offset;
        return num_items > offset ? num_items - offset : 0;
    }

    size_t getNumItemsForPersistence() {
        LockHolder lh(queueLock);
        return getNumItemsForPersistence_UNLOCKED();
    }

    size_t getNumItemsForTAPConnection(const std::string &name);

    /**
     * Return true if a given key with its CAS value exists in the open or
     * closed referenced checkpoints. This function is invoked by the item pager to determine
     * if a given key's value can be evicted from memory hashtable.
     */
    bool isKeyResidentInCheckpoints(const std::string &key, uint64_t cas);

    /**
     * Clear all the checkpoints managed by this checkpoint manager.
     */
    void clear(vbucket_state_t vbState);

    bool isOnlineUpdate() { return doOnlineUpdate; }
    void setOnlineUpdate(bool olupdate) { doOnlineUpdate = olupdate; }

    bool isHotReload() { return doHotReload; }

    /**
     * If a given TAP cursor currently points to the checkpoint_end dummy item,
     * decrease its current position by 1. This function is mainly used for checkpoint
     * synchronization between the master and slave nodes.
     * @param name the name of a given TAP connection
     */
    void decrTapCursorFromCheckpointEnd(const std::string &name);

    bool hasNext(const std::string &name);

<<<<<<< HEAD
=======
    bool hasNextForPersistence();

    static void initializeCheckpointConfig(size_t checkpoint_period,
                                           size_t checkpoint_max_items,
                                           size_t max_checkpoints,
                                           bool allow_inconsistency = false);

    static void setCheckpointPeriod(size_t checkpoint_period) {
        if (!validateCheckpointPeriodParam(checkpoint_period)) {
            return;
        }
        checkpointPeriod = checkpoint_period;
    }

    static void setCheckpointMaxItems(size_t checkpoint_max_items) {
        if (!validateCheckpointMaxItemsParam(checkpoint_max_items)) {
            return;
        }
        checkpointMaxItems = checkpoint_max_items;
    }

    static void setMaxCheckpoints(size_t max_checkpoints) {
        if (!validateMaxCheckpointsParam(max_checkpoints)) {
            return;
        }
        maxCheckpoints = max_checkpoints;
    }

    static void allowInconsistentSlaveCheckpoint(bool allow_inconsistency) {
        inconsistentSlaveCheckpoint = allow_inconsistency;
    }

>>>>>>> 4bd26a32
private:

    void registerPersistenceCursor();

    /**
     * Create a new open checkpoint and add it to the checkpoint list.
     * The lock should be acquired before calling this function.
     * @param id the id of a checkpoint to be created.
     */
    bool addNewCheckpoint_UNLOCKED(uint64_t id);

    /**
     * Create a new open checkpoint and add it to the checkpoint list.
     * @param id the id of a checkpoint to be created.
     */
    bool addNewCheckpoint(uint64_t id);

    queued_item nextItemFromClosedCheckpoint(CheckpointCursor &cursor, bool &isLastMutationItem);

    queued_item nextItemFromOpenedCheckpoint(CheckpointCursor &cursor, bool &isLastMutationItem);

    uint64_t getAllItemsFromCurrentPosition(CheckpointCursor &cursor,
                                            uint64_t barrier,
                                            std::vector<queued_item> &items);

    bool moveCursorToNextCheckpoint(CheckpointCursor &cursor);

    /**
     * Check the current open checkpoint to see if we need to create the new open checkpoint.
     * @param forceCreation is to indicate if a new checkpoint is created due to online update or
     * high memory usage.
     * @param timeBound is to indicate if time bound should be considered in creating a new
     * checkpoint.
     * @return the previous open checkpoint Id if we create the new open checkpoint. Otherwise
     * return 0.
     */
    uint64_t checkOpenCheckpoint_UNLOCKED(bool forceCreation, bool timeBound);

    uint64_t checkOpenCheckpoint(bool forceCreation, bool timeBound) {
        LockHolder lh(queueLock);
        return checkOpenCheckpoint_UNLOCKED(forceCreation, timeBound);
    }

    bool closeOpenCheckpoint_UNLOCKED(uint64_t id);
    bool closeOpenCheckpoint(uint64_t id);

    /**
     * This method performs the following steps for creating a new checkpoint with a given ID i1:
     * 1) Check if the checkpoint manager contains any checkpoints with IDs >= i1.
     * 2) If exists, remove those checkpoints and then create a new checkpoint with a given ID
     *    and reposition all the cursors appropriately.
     * 3) Otherwise, simply create a new open checkpoint with a given ID.
     * This method is mainly for dealing with rollback events from a TAP producer.
     * @param id the id of a checkpoint to be created.
     * @param pCursorRepositioned the flag indicating if the persistence cursor is
     * repositioned to the beginning of the new checkpoint created.
     */
    bool checkAndAddNewCheckpoint(uint64_t id, bool &pCursorRepositioned);

    uint64_t nextMutationId() {
        return ++mutationCounter;
    }

    void decrPersistenceCursorOffset(size_t decr) {
        if (persistenceCursor.offset >= decr) {
            persistenceCursor.offset -= decr;
        } else {
            persistenceCursor.offset = 0;
            getLogger()->log(EXTENSION_LOG_WARNING, NULL,
                             "VBucket persistence cursor's offset is negative. Reset it to 0.");
        }
    }

    void decrPersistenceCursorPos_UNLOCKED() {
        if (persistenceCursor.currentPos != (*(persistenceCursor.currentCheckpoint))->begin()) {
            --(persistenceCursor.currentPos);
        }
    }

    bool isLastMutationItemInCheckpoint(CheckpointCursor &cursor);

    bool isCheckpointCreationForHighMemUsage(const RCPtr<VBucket> &vbucket);

    static queued_item createCheckpointItem(uint64_t id, uint16_t vbid,
                                            enum queue_operation checkpoint_op);


    EPStats                 &stats;
    CheckpointConfig        &checkpointConfig;
    Mutex                    queueLock;
    uint16_t                 vbucketId;
    Atomic<size_t>           numItems;
    uint64_t                 mutationCounter;
    std::list<Checkpoint*>   checkpointList;
    CheckpointCursor         persistenceCursor;
    CheckpointCursor         onlineUpdateCursor;
    std::map<const std::string, CheckpointCursor> tapCursors;

    Atomic<bool>              doOnlineUpdate;
    Atomic<bool>              doHotReload;
};

/**
 * A class containing the config parameters for checkpoint.
 */
class CheckpointConfig {
public:
    CheckpointConfig()
        : checkpointPeriod(DEFAULT_CHECKPOINT_PERIOD),
          checkpointMaxItems(DEFAULT_CHECKPOINT_ITEMS),
          maxCheckpoints(DEFAULT_MAX_CHECKPOINTS),
          inconsistentSlaveCheckpoint (false),
          itemNumBasedNewCheckpoint(false) { }

    CheckpointConfig(EventuallyPersistentEngine &e);

    rel_time_t getCheckpointPeriod() const {
        return checkpointPeriod;
    }

    size_t getCheckpointMaxItems() const {
        return checkpointMaxItems;
    }

    size_t getMaxCheckpoints() const {
        return maxCheckpoints;
    }

    bool isInconsistentSlaveCheckpoint() const {
        return inconsistentSlaveCheckpoint;
    }

    bool isItemNumBasedNewCheckpoint() const {
        return itemNumBasedNewCheckpoint;
    }

protected:
    friend class CheckpointConfigChangeListener;
    friend class EventuallyPersistentEngine;

    bool validateCheckpointMaxItemsParam(size_t checkpoint_max_items);
    bool validateCheckpointPeriodParam(size_t checkpoint_period);
    bool validateMaxCheckpointsParam(size_t max_checkpoints);

    void setCheckpointPeriod(size_t value);
    void setCheckpointMaxItems(size_t value);
    void setMaxCheckpoints(size_t value);

    void allowInconsistentSlaveCheckpoint(bool value) {
        inconsistentSlaveCheckpoint = value;
    }

    void allowItemNumBasedNewCheckpoint(bool value) {
        itemNumBasedNewCheckpoint = value;
    }

    static void addConfigChangeListener(EventuallyPersistentEngine &engine);

private:
    // Period of a checkpoint in terms of time in sec
    rel_time_t checkpointPeriod;
    // Number of max items allowed in each checkpoint
    size_t checkpointMaxItems;
    // Number of max checkpoints allowed
    size_t     maxCheckpoints;
    // Flag indicating if a downstream active vbucket is allowed to receive checkpoint start/end
    // messages from the master active vbucket.
    bool inconsistentSlaveCheckpoint;
    // Flag indicating if a new checkpoint is created once the number of items in the current
    // checkpoint is greater than the max number allowed.
    bool itemNumBasedNewCheckpoint;
};

#endif /* CHECKPOINT_HH */<|MERGE_RESOLUTION|>--- conflicted
+++ resolved
@@ -402,41 +402,8 @@
 
     bool hasNext(const std::string &name);
 
-<<<<<<< HEAD
-=======
     bool hasNextForPersistence();
 
-    static void initializeCheckpointConfig(size_t checkpoint_period,
-                                           size_t checkpoint_max_items,
-                                           size_t max_checkpoints,
-                                           bool allow_inconsistency = false);
-
-    static void setCheckpointPeriod(size_t checkpoint_period) {
-        if (!validateCheckpointPeriodParam(checkpoint_period)) {
-            return;
-        }
-        checkpointPeriod = checkpoint_period;
-    }
-
-    static void setCheckpointMaxItems(size_t checkpoint_max_items) {
-        if (!validateCheckpointMaxItemsParam(checkpoint_max_items)) {
-            return;
-        }
-        checkpointMaxItems = checkpoint_max_items;
-    }
-
-    static void setMaxCheckpoints(size_t max_checkpoints) {
-        if (!validateMaxCheckpointsParam(max_checkpoints)) {
-            return;
-        }
-        maxCheckpoints = max_checkpoints;
-    }
-
-    static void allowInconsistentSlaveCheckpoint(bool allow_inconsistency) {
-        inconsistentSlaveCheckpoint = allow_inconsistency;
-    }
-
->>>>>>> 4bd26a32
 private:
 
     void registerPersistenceCursor();
