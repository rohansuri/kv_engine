--- conflicted
+++ resolved
@@ -5218,49 +5218,83 @@
         ENGINE_ERROR_CODE exp_err_code;
     } dcp_params_t;
 
-    dcp_params_t params[] =
-    {   /* Do not expect rollback when start_seqno is 0 and vb_uuid match */
-        {0, uuid, 0, 0, 0, 0, ENGINE_SUCCESS},
-        /* Do not expect rollback when start_seqno is 0 and vb_uuid == 0 */
-        {0, 0x0, 0, 0, 0, 0, ENGINE_SUCCESS},
-        /* Expect rollback when start_seqno is 0 and vb_uuid mismatch */
-        {0, 0xBAD, 0, 0, 0, 0, ENGINE_ROLLBACK},
-        /* Don't expect rollback when you already have all items in the snapshot
-           (that is, start == snap_end) and upper >= snap_end */
-        {0, uuid, high_seqno, 0, high_seqno, 0, ENGINE_SUCCESS},
-        {0, uuid, high_seqno - 1, 0, high_seqno - 1, 0, ENGINE_SUCCESS},
-        /* Do not expect rollback when you have no items in the snapshot
-         (that is, start == snap_start) and upper >= snap_end */
-        {0, uuid, high_seqno - 10, high_seqno - 10, high_seqno, 0, ENGINE_SUCCESS},
-        {0, uuid, high_seqno - 10, high_seqno - 10, high_seqno - 1, 0,
-         ENGINE_SUCCESS},
-        /* Do not expect rollback when you are in middle of a snapshot (that is,
-           snap_start < start < snap_end) and upper >= snap_end */
-        {0, uuid, 10, 0, high_seqno, 0, ENGINE_SUCCESS},
-        {0, uuid, 10, 0, high_seqno - 1, 0, ENGINE_SUCCESS},
-        /* Expect rollback when you are in middle of a snapshot (that is,
-           snap_start < start < snap_end) and upper < snap_end. Rollback to
-           snap_start if snap_start < upper */
-        {0, uuid, 20, 10, high_seqno + 1, 10, ENGINE_ROLLBACK},
-        /* Expect rollback when upper < snap_start_seqno. Rollback to upper */
-        {0, uuid, high_seqno + 20, high_seqno + 10, high_seqno + 30, high_seqno,
-         ENGINE_ROLLBACK},
-        {0, uuid, high_seqno + 10, high_seqno + 10, high_seqno + 10, high_seqno,
-         ENGINE_ROLLBACK},
-        /* vb_uuid not found in failover table, rollback to zero */
-        {0, 0xBAD, 10, 0, high_seqno, 0, ENGINE_ROLLBACK},
-
-        /* start_seqno > vb_high_seqno and DCP_ADD_STREAM_FLAG_LATEST
-           set - expect rollback */
-        {DCP_ADD_STREAM_FLAG_LATEST, uuid, high_seqno + 1, high_seqno + 1,
-         high_seqno + 1, high_seqno, ENGINE_ROLLBACK},
-
-        /* start_seqno > vb_high_seqno and DCP_ADD_STREAM_FLAG_DISKONLY
-           set - expect rollback */
-        {DCP_ADD_STREAM_FLAG_DISKONLY, uuid, high_seqno + 1, high_seqno + 1,
-         high_seqno + 1, high_seqno, ENGINE_ROLLBACK},
-
-        /* Add new test case here */
+    dcp_params_t params[] = {
+            /* Do not expect rollback when start_seqno is 0 and vb_uuid match */
+            {0, uuid, 0, 0, 0, 0, ENGINE_SUCCESS},
+            /* Do not expect rollback when start_seqno is 0 and vb_uuid == 0 */
+            {0, 0x0, 0, 0, 0, 0, ENGINE_SUCCESS},
+            /* Expect rollback when start_seqno is 0 and vb_uuid mismatch */
+            {0, 0xBAD, 0, 0, 0, 0, ENGINE_ROLLBACK},
+            /* Don't expect rollback when you already have all items in the
+               snapshot
+               (that is, start == snap_end) and upper >= snap_end */
+            {0, uuid, high_seqno, 0, high_seqno, 0, ENGINE_SUCCESS},
+            {0, uuid, high_seqno - 1, 0, high_seqno - 1, 0, ENGINE_SUCCESS},
+            /* Do not expect rollback when you have no items in the snapshot
+             (that is, start == snap_start) and upper >= snap_end */
+            {0,
+             uuid,
+             high_seqno - 10,
+             high_seqno - 10,
+             high_seqno,
+             0,
+             ENGINE_SUCCESS},
+            {0,
+             uuid,
+             high_seqno - 10,
+             high_seqno - 10,
+             high_seqno - 1,
+             0,
+             ENGINE_SUCCESS},
+            /* Do not expect rollback when you are in middle of a snapshot (that
+               is,
+               snap_start < start < snap_end) and upper >= snap_end */
+            {0, uuid, 10, 0, high_seqno, 0, ENGINE_SUCCESS},
+            {0, uuid, 10, 0, high_seqno - 1, 0, ENGINE_SUCCESS},
+            /* Expect rollback when you are in middle of a snapshot (that is,
+               snap_start < start < snap_end) and upper < snap_end. Rollback to
+               snap_start if snap_start < upper */
+            {0, uuid, 20, 10, high_seqno + 1, 10, ENGINE_ROLLBACK},
+            /* Expect rollback when upper < snap_start_seqno. Rollback to upper
+               */
+            {0,
+             uuid,
+             high_seqno + 20,
+             high_seqno + 10,
+             high_seqno + 30,
+             high_seqno,
+             ENGINE_ROLLBACK},
+            {0,
+             uuid,
+             high_seqno + 10,
+             high_seqno + 10,
+             high_seqno + 10,
+             high_seqno,
+             ENGINE_ROLLBACK},
+            /* vb_uuid not found in failover table, rollback to zero */
+            {0, 0xBAD, 10, 0, high_seqno, 0, ENGINE_ROLLBACK},
+
+            /* start_seqno > vb_high_seqno and DCP_ADD_STREAM_FLAG_LATEST
+               set - expect rollback */
+            {DCP_ADD_STREAM_FLAG_LATEST,
+             uuid,
+             high_seqno + 1,
+             high_seqno + 1,
+             high_seqno + 1,
+             high_seqno,
+             ENGINE_ROLLBACK},
+
+            /* start_seqno > vb_high_seqno and DCP_ADD_STREAM_FLAG_DISKONLY
+               set - expect rollback */
+            {DCP_ADD_STREAM_FLAG_DISKONLY,
+             uuid,
+             high_seqno + 1,
+             high_seqno + 1,
+             high_seqno + 1,
+             high_seqno,
+             ENGINE_ROLLBACK},
+
+            /* Add new test case here */
     };
 
     for (const auto& testcase : params) {
@@ -5418,7 +5452,6 @@
     for (int i = 0; i < num_items; ++i) {
         std::string key("key_1_" + std::to_string(i));
         checkeq(ENGINE_SUCCESS,
-<<<<<<< HEAD
                 store(h,
                       h1,
                       nullptr,
@@ -5428,7 +5461,7 @@
                       nullptr,
                       0,
                       1),
-                "Failed store on vb 0");
+                "Failed store on vb 1");
 
         key = "key_2_" + std::to_string(i);
         checkeq(ENGINE_SUCCESS,
@@ -5441,19 +5474,7 @@
                       nullptr,
                       0,
                       2),
-                "Failed store on vb 1");
-=======
-                store(h, h1, nullptr, OPERATION_SET, key.c_str(), "data",
-                      &itm, 0, 1),
-                "Failed store on vb 1");
-        h1->release(h, nullptr, itm);
-        key = "key_2_" + std::to_string(i);
-        checkeq(ENGINE_SUCCESS,
-                store(h, h1, nullptr, OPERATION_SET, key.c_str(), "data",
-                      &itm, 0, 2),
                 "Failed store on vb 2");
-        h1->release(h, nullptr, itm);
->>>>>>> c61aed97
     }
 
     std::string name("unittest");
