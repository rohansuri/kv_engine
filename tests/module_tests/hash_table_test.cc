--- conflicted
+++ resolved
@@ -27,15 +27,12 @@
 
 #include "threadtests.h"
 
-<<<<<<< HEAD
 #include <gtest/gtest.h>
 
 #ifdef _MSC_VER
 #define alarm(a)
 #endif
 
-=======
->>>>>>> 8cbe913f
 time_t time_offset;
 
 extern "C" {
@@ -140,7 +137,6 @@
 // Actual tests below.
 // ----------------------------------------------------------------------
 
-<<<<<<< HEAD
 // Test fixture for HashTable tests.
 class HashTableTest : public ::testing::Test {
 protected:
@@ -153,11 +149,6 @@
 TEST_F(HashTableTest, Size) {
     HashTable h(global_stats, /*size*/0, /*locks*/1);
     ASSERT_EQ(0, count(h));
-=======
-static void testHashSize() {
-    HashTable h(global_stats, /*size*/0, /*locks*/1);
-    cb_assert(count(h) == 0);
->>>>>>> 8cbe913f
 
     std::string k = "testkey";
     store(h, k);
@@ -165,15 +156,9 @@
     EXPECT_EQ(1, count(h));
 }
 
-<<<<<<< HEAD
 TEST_F(HashTableTest, SizeTwo) {
     HashTable h(global_stats, /*size*/0, /*locks*/1);
     ASSERT_EQ(0, count(h));
-=======
-static void testHashSizeTwo() {
-    HashTable h(global_stats, /*size*/0, /*locks*/1);
-    cb_assert(count(h) == 0);
->>>>>>> 8cbe913f
 
     std::vector<std::string> keys = generateKeys(5);
     storeMany(h, keys);
@@ -183,11 +168,7 @@
     EXPECT_EQ(0, count(h));
 }
 
-<<<<<<< HEAD
 TEST_F(HashTableTest, ReverseDeletions) {
-=======
-static void testReverseDeletions() {
->>>>>>> 8cbe913f
     size_t initialSize = global_stats.currentSize.load();
     HashTable h(global_stats, 5, 1);
     ASSERT_EQ(0, count(h));
@@ -207,12 +188,7 @@
     EXPECT_EQ(initialSize, global_stats.currentSize.load());
 }
 
-<<<<<<< HEAD
 TEST_F(HashTableTest, ForwardDeletions) {
-    alarm(20);
-=======
-static void testForwardDeletions() {
->>>>>>> 8cbe913f
     size_t initialSize = global_stats.currentSize.load();
     HashTable h(global_stats, 5, 1);
     ASSERT_EQ(5, h.getSize());
@@ -327,11 +303,7 @@
 
     std::vector<std::string>  keys;
     HashTable                &ht;
-<<<<<<< HEAD
     std::atomic<size_t>       size;
-=======
-    AtomicValue<size_t>       size;
->>>>>>> 8cbe913f
 };
 
 TEST_F(HashTableTest, ConcurrentAccessResize) {
@@ -628,28 +600,5 @@
 
     global_stats.setMaxDataSize(64*1024*1024);
     HashTable::setDefaultNumBuckets(3);
-<<<<<<< HEAD
-
     return RUN_ALL_TESTS();
-=======
-    testHashSize();
-    testHashSizeTwo();
-    testReverseDeletions();
-    testForwardDeletions();
-    testFind();
-    testAdd();
-    testAddExpiry();
-    testDepthCounting();
-    testPoisonKey();
-    testResize();
-    testConcurrentAccessResize();
-    testAutoResize();
-    testSizeStats();
-    testSizeStatsFlush();
-    testSizeStatsSoftDel();
-    testSizeStatsSoftDelFlush();
-    testSizeStatsEject();
-    testSizeStatsEjectFlush();
-    exit(0);
->>>>>>> 8cbe913f
 }