--- conflicted
+++ resolved
@@ -1423,15 +1423,9 @@
         lh.unlock();
 
         std::list<std::string> tap_cursors = vb->checkpointManager.
-<<<<<<< HEAD
                                              getCursorNames();
-        // Delete the vbucket database file and recreate the empty file
-        scheduleVBDeletion(vb, NULL, 0, true);
-=======
-                                             getTAPCursorNames();
         // Delete and recreate the vbucket database file
         scheduleVBDeletion(vb, NULL, 0);
->>>>>>> e8eab294
         setVBucketState(vbid, vbstate, false);
 
         // Copy the all cursors from the old vbucket into the new vbucket
