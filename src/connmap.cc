/* -*- Mode: C++; tab-width: 4; c-basic-offset: 4; indent-tabs-mode: nil -*- */
/*
 *     Copyright 2010 Couchbase, Inc
 *
 *   Licensed under the Apache License, Version 2.0 (the "License");
 *   you may not use this file except in compliance with the License.
 *   You may obtain a copy of the License at
 *
 *       http://www.apache.org/licenses/LICENSE-2.0
 *
 *   Unless required by applicable law or agreed to in writing, software
 *   distributed under the License is distributed on an "AS IS" BASIS,
 *   WITHOUT WARRANTIES OR CONDITIONS OF ANY KIND, either express or implied.
 *   See the License for the specific language governing permissions and
 *   limitations under the License.
 */

#include "config.h"

#include <algorithm>
#include <limits>
#include <queue>
#include <set>
#include <string>
#include <vector>

#include "connmap.h"
#include "executorthread.h"
#include "tapconnection.h"
#include "dcp/backfill-manager.h"
#include "dcp/consumer.h"
#include "dcp/producer.h"

size_t ConnMap::vbConnLockNum = 32;
const double ConnNotifier::DEFAULT_MIN_STIME = 1.0;
const uint32_t DcpConnMap::dbFileMem = 10 * 1024;
const uint16_t DcpConnMap::numBackfillsThreshold = 4096;
const uint8_t DcpConnMap::numBackfillsMemThreshold = 1;

/**
 * NonIO task to free the resource of a tap connection.
 */
class ConnectionReaperCallback : public GlobalTask {
public:
    ConnectionReaperCallback(EventuallyPersistentEngine &e, ConnMap& cm,
                             connection_t &conn)
        : GlobalTask(&e, TaskId::ConnectionReaperCallback),
          connMap(cm), connection(conn) {
    }

    bool run(void) {
        TapProducer *tp = dynamic_cast<TapProducer*>(connection.get());
        if (tp) {
            tp->clearQueues();
            connMap.removeVBConnections(connection);
        }
        return false;
    }

    std::string getDescription() {
        return "Reaping tap or dcp connection: " + connection->getName();
    }

private:
    ConnMap &connMap;
    connection_t connection;
};

/**
 * A Callback task for Tap connection notifier
 */
class ConnNotifierCallback : public GlobalTask {
public:
    ConnNotifierCallback(EventuallyPersistentEngine *e, ConnNotifier *notifier)
    : GlobalTask(e, TaskId::ConnNotifierCallback),
      connNotifier(notifier) { }

    bool run(void) {
        return connNotifier->notifyConnections();
    }

    std::string getDescription() {
        if (connNotifier->getNotifierType() == TAP_CONN_NOTIFIER) {
            return std::string("TAP connection notifier");
        } else {
            return std::string("DCP connection notifier");
        }
    }

private:
    ConnNotifier *connNotifier;
};

void ConnNotifier::start() {
    bool inverse = false;
    pendingNotification.compare_exchange_strong(inverse, true);
    ExTask connotifyTask = new ConnNotifierCallback(&connMap.getEngine(), this);
    task = ExecutorPool::get()->schedule(connotifyTask, NONIO_TASK_IDX);
}

void ConnNotifier::stop() {
    bool inverse = true;
    pendingNotification.compare_exchange_strong(inverse, false);
    ExecutorPool::get()->cancel(task);
}

void ConnNotifier::notifyMutationEvent(void) {
    bool inverse = false;
    if (pendingNotification.compare_exchange_strong(inverse, true)) {
        ExecutorPool::get()->wake(task);
    }
}

void ConnNotifier::wake() {
    ExecutorPool::get()->wake(task);
}

bool ConnNotifier::notifyConnections() {
    bool inverse = true;
    pendingNotification.compare_exchange_strong(inverse, false);
    connMap.notifyAllPausedConnections();

    if (!pendingNotification.load()) {
        ExecutorPool::get()->snooze(task, DEFAULT_MIN_STIME);
        if (pendingNotification.load()) {
            // Check again if a new notification is arrived right before
            // calling snooze() above.
            ExecutorPool::get()->snooze(task, 0);
        }
    }

    return true;
}

/**
 * A task to manage connections.
 */
class ConnManager : public GlobalTask {
public:
    ConnManager(EventuallyPersistentEngine *e, ConnMap *cmap)
<<<<<<< HEAD
        : GlobalTask(e, Priority::TapConnMgrPriority, MIN_SLEEP_TIME, true),
=======
        : GlobalTask(e, TaskId::ConnManager, MIN_SLEEP_TIME, false),
>>>>>>> 6403bc0e
          engine(e), connmap(cmap) { }

    bool run(void) {
        connmap->manageConnections();
        snooze(MIN_SLEEP_TIME);
        return !engine->getEpStats().isShutdown ||
               !connmap->isAllEmpty() ||
               !connmap->isDeadConnectionsEmpty();
    }

    std::string getDescription() {
        return std::string("Connection Manager");
    }

private:
    EventuallyPersistentEngine *engine;
    ConnMap *connmap;
};

class ConnMapValueChangeListener : public ValueChangedListener {
public:
    ConnMapValueChangeListener(TapConnMap &tc)
        : connmap_(tc) {
    }

    virtual void sizeValueChanged(const std::string &key, size_t value) {
        if (key.compare("tap_noop_interval") == 0) {
            connmap_.setNoopInterval(value);
        }
    }

private:
    TapConnMap &connmap_;
};

ConnMap::ConnMap(EventuallyPersistentEngine &theEngine)
    :  engine(theEngine),
       connNotifier_(nullptr) {

    Configuration &config = engine.getConfiguration();
    vbConnLocks = new SpinLock[vbConnLockNum];
    size_t max_vbs = config.getMaxVbuckets();
    for (size_t i = 0; i < max_vbs; ++i) {
        vbConns.push_back(std::list<connection_t>());
    }
}

void ConnMap::initialize(conn_notifier_type ntype) {
    connNotifier_ = new ConnNotifier(ntype, *this);
    connNotifier_->start();
    ExTask connMgr = new ConnManager(&engine, this);
    ExecutorPool::get()->schedule(connMgr, NONIO_TASK_IDX);
}

ConnMap::~ConnMap() {
    delete [] vbConnLocks;
    if (connNotifier_) {
        connNotifier_->stop();
        delete connNotifier_;
    }
}

connection_t ConnMap::findByName(const std::string &name) {
    LockHolder lh(connsLock);
    return findByName_UNLOCKED(name);
}

connection_t ConnMap::findByName_UNLOCKED(const std::string&name) {
    connection_t rv(NULL);
    std::list<connection_t>::iterator iter;
    for (iter = all.begin(); iter != all.end(); ++iter) {
        if ((*iter)->getName() == name) {
            rv = *iter;
        }
    }
    return rv;
}

void ConnMap::notifyPausedConnection(connection_t conn, bool schedule) {
    if (engine.getEpStats().isShutdown) {
        return;
    }

    Notifiable* tp = dynamic_cast<Notifiable*>(conn.get());
    if (schedule) {
        if (tp && tp->isPaused() && conn->isReserved() &&
            tp->setNotificationScheduled(true)) {
            pendingNotifications.push(conn);
            connNotifier_->notifyMutationEvent(); // Wake up the connection notifier so that
                                                  // it can notify the event to a given
                                                  // paused connection.
        }
    } else {
        LockHolder rlh(releaseLock);
        if (tp && tp->isPaused() && conn->isReserved()) {
            engine.notifyIOComplete(conn->getCookie(), ENGINE_SUCCESS);
            tp->setNotifySent(true);
        }
    }
}

void ConnMap::notifyAllPausedConnections() {
    std::queue<connection_t> queue;
    pendingNotifications.getAll(queue);

    LockHolder rlh(releaseLock);
    while (!queue.empty()) {
        connection_t &conn = queue.front();
        Notifiable *tp = dynamic_cast<Notifiable*>(conn.get());
        if (tp) {
            tp->setNotificationScheduled(false);
            if (tp->isPaused() && conn->isReserved()) {
                engine.notifyIOComplete(conn->getCookie(), ENGINE_SUCCESS);
                tp->setNotifySent(true);
            }
        }
        queue.pop();
    }
}

bool ConnMap::notificationQueueEmpty() {
    return pendingNotifications.empty();
}

void ConnMap::updateVBConnections(connection_t &conn,
                                        const std::vector<uint16_t> &vbuckets)
{
    Producer *tp = dynamic_cast<Producer*>(conn.get());
    if (!tp) {
        return;
    }

    VBucketFilter new_filter(vbuckets);
    VBucketFilter diff = tp->getVBucketFilter().filter_diff(new_filter);
    const std::set<uint16_t> &vset = diff.getVBSet();

    for (std::set<uint16_t>::const_iterator it = vset.begin(); it != vset.end(); ++it) {
        size_t lock_num = (*it) % vbConnLockNum;
        SpinLockHolder lh (&vbConnLocks[lock_num]);
        // Remove the connection that is no longer for a given vbucket
        if (!tp->vbucketFilter.empty() && tp->vbucketFilter(*it)) {
            std::list<connection_t> &vb_conns = vbConns[*it];
            std::list<connection_t>::iterator itr = vb_conns.begin();
            for (; itr != vb_conns.end(); ++itr) {
                if (conn->getCookie() == (*itr)->getCookie()) {
                    vb_conns.erase(itr);
                    break;
                }
            }
        } else { // Add the connection to the vbucket replicator list.
            std::list<connection_t> &vb_conns = vbConns[*it];
            vb_conns.push_back(conn);
        }
    }
}

void ConnMap::removeVBConnections(connection_t &conn) {
    Producer *tp = dynamic_cast<Producer*>(conn.get());
    if (!tp) {
        return;
    }

    const std::set<uint16_t> &vset = tp->vbucketFilter.getVBSet();
    for (std::set<uint16_t>::const_iterator it = vset.begin(); it != vset.end(); ++it) {
        size_t lock_num = (*it) % vbConnLockNum;
        SpinLockHolder lh (&vbConnLocks[lock_num]);
        std::list<connection_t> &vb_conns = vbConns[*it];
        std::list<connection_t>::iterator itr = vb_conns.begin();
        for (; itr != vb_conns.end(); ++itr) {
            if (conn->getCookie() == (*itr)->getCookie()) {
                vb_conns.erase(itr);
                break;
            }
        }
    }
}

void ConnMap::addVBConnByVBId(connection_t &conn, int16_t vbid) {
    if (!conn.get()) {
        return;
    }

    size_t lock_num = vbid % vbConnLockNum;
    SpinLockHolder lh (&vbConnLocks[lock_num]);
    std::list<connection_t> &vb_conns = vbConns[vbid];
    vb_conns.push_back(conn);
}

void ConnMap::removeVBConnByVBId_UNLOCKED(connection_t &conn, int16_t vbid) {
    if (!conn.get()) {
        return;
    }

    std::list<connection_t> &vb_conns = vbConns[vbid];
    std::list<connection_t>::iterator itr = vb_conns.begin();
    for (; itr != vb_conns.end(); ++itr) {
        if (conn->getCookie() == (*itr)->getCookie()) {
            vb_conns.erase(itr);
            break;
        }
    }
}

void ConnMap::removeVBConnByVBId(connection_t &conn, int16_t vbid) {
    size_t lock_num = vbid % vbConnLockNum;
    SpinLockHolder lh (&vbConnLocks[lock_num]);
    removeVBConnByVBId_UNLOCKED(conn, vbid);
}


TapConnMap::TapConnMap(EventuallyPersistentEngine &e)
    : ConnMap(e), nextNoop_(0) {

    Configuration &config = engine.getConfiguration();
    noopInterval_ = config.getTapNoopInterval();
    config.addValueChangedListener("tap_noop_interval",
                                   new ConnMapValueChangeListener(*this));
}

TapConsumer *TapConnMap::newConsumer(const void* cookie)
{
    LockHolder lh(connsLock);
    TapConsumer *tc = new TapConsumer(engine, cookie, ConnHandler::getAnonName());
    connection_t tap(tc);
    LOG(EXTENSION_LOG_INFO, "%s created", tap->logHeader());
    all.push_back(tap);
    map_[cookie] = tap;
    return tc;
}

TapProducer *TapConnMap::newProducer(const void* cookie,
                                     const std::string &name,
                                     uint32_t flags,
                                     uint64_t backfillAge,
                                     int tapKeepAlive,
                                     const std::vector<uint16_t> &vbuckets,
                                     const std::map<uint16_t, uint64_t> &lastCheckpointIds)
{
    LockHolder lh(connsLock);
    TapProducer *producer(NULL);

    std::list<connection_t>::iterator iter;
    for (iter = all.begin(); iter != all.end(); ++iter) {
        producer = dynamic_cast<TapProducer*>((*iter).get());
        if (producer && producer->getName() == name) {
            producer->setExpiryTime((rel_time_t)-1);
            producer->reconnected();
            break;
        }
        else {
            producer = NULL;
        }
    }

    if (producer != NULL) {
        const void *old_cookie = producer->getCookie();
        if (old_cookie == NULL) {
            throw std::logic_error("TapConnMap::newProducer: current producer cookie is NULL");
        }
        map_.erase(old_cookie);

        if (tapKeepAlive == 0 || (producer->mayCompleteDumpOrTakeover() && producer->idle())) {
            LOG(EXTENSION_LOG_INFO,
                "%s keep alive timed out, should be nuked", producer->logHeader());
            producer->setName(ConnHandler::getAnonName());
            producer->setDisconnect(true);
            producer->setConnected(false);
            producer->setPaused(true);
            producer->setExpiryTime(ep_current_time() - 1);
            producer = NULL;
        }
        else {
            LOG(EXTENSION_LOG_INFO, "%s exists... grabbing the channel",
                producer->logHeader());
            // Create the dummy expired producer connection for the old connection cookie.
            // This dummy producer connection will be used for releasing the corresponding
            // memcached connection.

            // dliao: TODO no need to deal with tap or dcp separately here for the dummy?
            TapProducer *n = new TapProducer(engine,
                                             old_cookie,
                                             ConnHandler::getAnonName(),
                                             0);
            n->setDisconnect(true);
            n->setConnected(false);
            n->setPaused(true);
            n->setExpiryTime(ep_current_time() - 1);
            all.push_back(connection_t(n));
        }
    }

    bool reconnect = false;
    if (producer == NULL) {
        producer = new TapProducer(engine, cookie, name, flags);
        LOG(EXTENSION_LOG_INFO, "%s created", producer->logHeader());
        all.push_back(connection_t(producer));
    } else {
        producer->setCookie(cookie);
        producer->setReserved(true);
        producer->setConnected(true);
        producer->setDisconnect(false);
        reconnect = true;
    }
    producer->evaluateFlags();

    connection_t conn(producer);
    updateVBConnections(conn, vbuckets);

    producer->setFlagByteorderSupport((flags & TAP_CONNECT_TAP_FIX_FLAG_BYTEORDER) != 0);
    producer->setBackfillAge(backfillAge, reconnect);
    producer->setVBucketFilter(vbuckets);
    producer->registerCursor(lastCheckpointIds);

    if (reconnect) {
        producer->rollback();
    }

    map_[cookie] = conn;
    engine.storeEngineSpecific(cookie, producer);
    // Clear all previous session stats for this producer.
    clearPrevSessionStats(producer->getName());

    return producer;

}

void TapConnMap::manageConnections() {
    // To avoid connections to be stucked in a bogus state forever, we're going
    // to ping all connections that hasn't tried to walk the tap queue
    // for this amount of time..
    const int maxIdleTime = 5;

    bool addNoop = false;

    rel_time_t now = ep_current_time();
    if (now > nextNoop_ && noopInterval_ != (size_t)-1) {
        addNoop = true;
        nextNoop_ = now + noopInterval_;
    }

    std::list<connection_t> deadClients;

    LockHolder lh(connsLock);
    // We should pause unless we purged some connections or
    // all queues have items.
    getExpiredConnections_UNLOCKED(deadClients);

    // see if I have some channels that I have to signal..
    std::map<const void*, connection_t>::iterator iter;
    for (iter = map_.begin(); iter != map_.end(); ++iter) {
        TapProducer *tp = dynamic_cast<TapProducer*>(iter->second.get());
        if (tp != NULL) {
            if (tp->shouldDisconnect(now)) {
                LOG(EXTENSION_LOG_WARNING,
                    "%s Expired and ack windows is full. Disconnecting...",
                    tp->logHeader());
                tp->setDisconnect(true);
            } else if (addNoop) {
                tp->setTimeForNoop();
            }
        }
    }

    // Collect the list of connections that need to be signaled.
    std::list<connection_t> toNotify;
    for (iter = map_.begin(); iter != map_.end(); ++iter) {
        TapProducer *tp = dynamic_cast<TapProducer*>(iter->second.get());
        if (tp && (tp->isPaused() || tp->doDisconnect()) && !tp->isSuspended()
            && tp->isReserved()) {
            if (!tp->sentNotify() ||
                (tp->getLastWalkTime() + maxIdleTime < now)) {
                toNotify.push_back(iter->second);
            }
        }
    }

    lh.unlock();

    LockHolder rlh(releaseLock);
    std::list<connection_t>::iterator it;
    for (it = toNotify.begin(); it != toNotify.end(); ++it) {
        TapProducer *tp = dynamic_cast<TapProducer*>((*it).get());
        if (tp && tp->isReserved()) {
            engine.notifyIOComplete(tp->getCookie(), ENGINE_SUCCESS);
            tp->setNotifySent(true);
        }
    }

    // Delete all of the dead clients
    std::list<connection_t>::iterator ii;
    for (ii = deadClients.begin(); ii != deadClients.end(); ++ii) {
        LOG(EXTENSION_LOG_NOTICE, "Clean up \"%s\"", (*ii)->getName().c_str());
        (*ii)->releaseReference();
        TapProducer *tp = dynamic_cast<TapProducer*>((*ii).get());
        if (tp) {
            ExTask reapTask = new ConnectionReaperCallback(engine, *this, *ii);
            ExecutorPool::get()->schedule(reapTask, NONIO_TASK_IDX);
        }
    }
}

void TapConnMap::notifyVBConnections(uint16_t vbid)
{
    size_t lock_num = vbid % vbConnLockNum;
    SpinLockHolder lh(&vbConnLocks[lock_num]);

    std::list<connection_t> &conns = vbConns[vbid];
    std::list<connection_t>::iterator it = conns.begin();
    for (; it != conns.end(); ++it) {
        Notifiable *conn = dynamic_cast<Notifiable*>((*it).get());
        if (conn && conn->isPaused() && (*it)->isReserved() &&
            conn->setNotificationScheduled(true)) {
            pendingNotifications.push(*it);
            connNotifier_->notifyMutationEvent();
        }
    }
    lh.unlock();
}

void TapConnMap::incrBackfillRemaining(const std::string &name,
                                       size_t num_backfill_items) {
    LockHolder lh(connsLock);

    connection_t tc = findByName_UNLOCKED(name);
    if (tc.get()) {
        TapProducer *tp = dynamic_cast<TapProducer*>(tc.get());
        if (tp == nullptr) {
            throw std::logic_error(
                    "TapConnMap::incrBackfillRemaining: name (which is " + name +
                    ") refers to a connection_t which is not a TapProducer. "
                    "Connection logHeader is '" + tc.get()->logHeader() + "'");
        }
        tp->incrBackfillRemaining(num_backfill_items);
    }
}

ssize_t TapConnMap::backfillQueueDepth(const std::string &name) {
    ssize_t rv(-1);
    LockHolder lh(connsLock);

    connection_t tc = findByName_UNLOCKED(name);
    if (tc.get()) {
        TapProducer *tp = dynamic_cast<TapProducer*>(tc.get());
        if (tp == nullptr) {
            throw std::logic_error(
                    "TapConnMap::backfillQueueDepth: name (which is " + name +
                    ") refers to a connection_t which is not a TapProducer. "
                    "Connection logHeader is '" + tc.get()->logHeader() + "'");
        }
        rv = tp->getBackfillQueueSize();
    }

    return rv;
}

void TapConnMap::resetReplicaChain() {
    LockHolder lh(connsLock);
    rel_time_t now = ep_current_time();
    std::list<connection_t>::iterator it = all.begin();
    for (; it != all.end(); ++it) {
        connection_t &tc = *it;
        TapProducer *tp = dynamic_cast<TapProducer*>(tc.get());
        if (!(tp && (tp->isConnected() || tp->getExpiryTime() > now))) {
            continue;
        }
        LOG(EXTENSION_LOG_INFO, "%s Reset the replication chain",
            tp->logHeader());
        // Get the list of vbuckets that each TAP producer is replicating
        VBucketFilter vbfilter = tp->getVBucketFilter();
        std::vector<uint16_t> vblist (vbfilter.getVBSet().begin(), vbfilter.getVBSet().end());
        // TAP producer sends INITIAL_VBUCKET_STREAM messages to the destination to reset
        // replica vbuckets, and then backfills items to the destination.
        tp->scheduleBackfill(vblist);
        notifyPausedConnection(tp, true);
    }
}

bool TapConnMap::isBackfillCompleted(std::string &name) {
    LockHolder lh(connsLock);
    connection_t tc = findByName_UNLOCKED(name);
    if (tc.get()) {
        TapProducer *tp = dynamic_cast<TapProducer*>(tc.get());
        if (tp) {
            return tp->isBackfillCompleted();
        }
    }
    return false;
}

void TapConnMap::addFlushEvent() {
    LockHolder lh(connsLock);
    std::list<connection_t>::iterator iter;
    for (iter = all.begin(); iter != all.end(); iter++) {
        TapProducer *tp = dynamic_cast<TapProducer*>((*iter).get());
        if (tp && !tp->dumpQueue) {
            tp->flush();
        }
    }
}

void TapConnMap::scheduleBackfill(const std::set<uint16_t> &backfillVBuckets) {
    LockHolder lh(connsLock);
    rel_time_t now = ep_current_time();
    std::list<connection_t>::iterator it = all.begin();
    for (; it != all.end(); ++it) {
        connection_t &tc = *it;
        TapProducer *tp = dynamic_cast<TapProducer*>(tc.get());
        if (!(tp && (tp->isConnected() || tp->getExpiryTime() > now))) {
            continue;
        }

        std::vector<uint16_t> vblist;
        std::set<uint16_t>::const_iterator vb_it = backfillVBuckets.begin();
        for (; vb_it != backfillVBuckets.end(); ++vb_it) {
            if (tp->checkVBucketFilter(*vb_it)) {
                vblist.push_back(*vb_it);
            }
        }
        if (!vblist.empty()) {
            tp->scheduleBackfill(vblist);
            notifyPausedConnection(tp, true);
        }
    }
}

void TapConnMap::loadPrevSessionStats(const std::map<std::string, std::string> &session_stats) {
    LockHolder lh(connsLock);
    std::map<std::string, std::string>::const_iterator it =
        session_stats.find("ep_force_shutdown");

    if (it != session_stats.end()) {
        if (it->second.compare("true") == 0) {
            prevSessionStats.normalShutdown = false;
        }
    } else if (!session_stats.empty()) { // possible crash on the previous session.
        prevSessionStats.normalShutdown = false;
    }

    std::string tap_prefix("eq_tapq:");
    for (it = session_stats.begin(); it != session_stats.end(); ++it) {
        const std::string &stat_name = it->first;
        if (stat_name.substr(0, 8).compare(tap_prefix) == 0) {
            if (stat_name.find("backfill_completed") != std::string::npos ||
                stat_name.find("idle") != std::string::npos) {
                prevSessionStats.stats[stat_name] = it->second;
            }
        }
    }
}

bool TapConnMap::changeVBucketFilter(const std::string &name,
                                     const std::vector<uint16_t> &vbuckets,
                                     const std::map<uint16_t, uint64_t> &checkpoints) {
    bool rv = false;
    LockHolder lh(connsLock);
    connection_t tc = findByName_UNLOCKED(name);
    if (tc.get()) {
        TapProducer *tp = dynamic_cast<TapProducer*>(tc.get());
        if (tp && (tp->isConnected() || tp->getExpiryTime() > ep_current_time())) {
            LOG(EXTENSION_LOG_INFO, "%s Change the vbucket filter",
                tp->logHeader());
            updateVBConnections(tc, vbuckets);
            tp->setVBucketFilter(vbuckets, true);
            tp->registerCursor(checkpoints);
            rv = true;
            lh.unlock();
            notifyPausedConnection(tp, true);
        }
    }
    return rv;
}

bool TapConnMap::checkConnectivity(const std::string &name) {
    LockHolder lh(connsLock);
    rel_time_t now = ep_current_time();
    connection_t tc = findByName_UNLOCKED(name);
    if (tc.get()) {
        TapProducer *tp = dynamic_cast<TapProducer*>(tc.get());
        if (tp && (tp->isConnected() || tp->getExpiryTime() > now)) {
            return true;
        }
    }
    return false;
}

bool TapConnMap::closeConnectionByName(const std::string &name) {

    LockHolder lh(connsLock);
    return closeConnectionByName_UNLOCKED(name);
}

bool TapConnMap::mapped(connection_t &tc) {
    bool rv = false;
    std::map<const void*, connection_t>::iterator it;
    for (it = map_.begin(); it != map_.end(); ++it) {
        if (it->second.get() == tc.get()) {
            rv = true;
            break;
        }
    }
    return rv;
}

void TapConnMap::shutdownAllConnections() {
    LOG(EXTENSION_LOG_NOTICE, "Shutting down tap connections!");

    connNotifier_->stop();


    LockHolder lh(connsLock);
    std::vector<connection_t> toRelease(all.begin(), all.end());

    all.clear();
    map_.clear();

    lh.unlock();

    LockHolder rlh(releaseLock);
    for (auto &ii : toRelease) {
        LOG(EXTENSION_LOG_NOTICE, "Clean up \"%s\"", ii->getName().c_str());
        ii->releaseReference();
        TapProducer *tp = dynamic_cast<TapProducer*>(ii.get());
        if (tp) {
            tp->clearQueues();
        }
    }
}

void TapConnMap::disconnect(const void *cookie) {
    LockHolder lh(connsLock);

    Configuration& config = engine.getConfiguration();
    int tapKeepAlive = static_cast<int>(config.getTapKeepalive());
    std::map<const void*, connection_t>::iterator iter(map_.find(cookie));
    if (iter != map_.end()) {
        if (iter->second.get()) {
            rel_time_t now = ep_current_time();
            TapConsumer *tc = dynamic_cast<TapConsumer*>(iter->second.get());
            if (tc || iter->second->doDisconnect()) {
                iter->second->setExpiryTime(now - 1);
                LOG(EXTENSION_LOG_WARNING, "%s disconnected",
                    iter->second->logHeader());
            }
            else { // must be producer
                iter->second->setExpiryTime(now + tapKeepAlive);
                LOG(EXTENSION_LOG_WARNING,
                    "%s disconnected, keep alive for %d seconds",
                    iter->second->logHeader(), tapKeepAlive);
            }
            iter->second->setConnected(false);
        }
        else {
            LOG(EXTENSION_LOG_WARNING,
                "Found half-linked tap connection at: %p", cookie);
        }
        map_.erase(iter);
    }
}

bool TapConnMap::closeConnectionByName_UNLOCKED(const std::string &name) {
    bool rv = false;
    connection_t tc = findByName_UNLOCKED(name);
    if (tc.get()) {
        TapProducer *tp = dynamic_cast<TapProducer*>(tc.get());
        if (tp) {
            LOG(EXTENSION_LOG_WARNING, "%s Connection is closed by force",
                tp->logHeader());
            removeTapCursors_UNLOCKED(tp);

            tp->setExpiryTime(ep_current_time() - 1);
            tp->setName(ConnHandler::getAnonName());
            tp->setDisconnect(true);
            tp->setPaused(true);
            rv = true;
        }
    }
    return rv;
}

void TapConnMap::getExpiredConnections_UNLOCKED(std::list<connection_t> &deadClients) {
    rel_time_t now = ep_current_time();

    std::list<connection_t>::iterator iter;
    for (iter = all.begin(); iter != all.end();) {
        connection_t &tc = *iter;
        if (tc->isConnected()) {
            ++iter;
            continue;
        }

        TapProducer *tp = dynamic_cast<TapProducer*>(tc.get());

        bool is_dead = false;
        if (tc->getExpiryTime() <= now && !mapped(tc)) {
            if (tp) {
                if (!tp->isSuspended()) {
                    deadClients.push_back(tc);
                    removeTapCursors_UNLOCKED(tp);
                    iter = all.erase(iter);
                    is_dead = true;
                }
            } else {
                deadClients.push_back(tc);
                iter = all.erase(iter);
                is_dead = true;
            }
        }

        if (!is_dead) {
            ++iter;
        }
    }
}

void TapConnMap::removeTapCursors_UNLOCKED(TapProducer *tp) {
    // Remove all the checkpoint cursors belonging to the TAP connection.
    if (tp) {
        const VBucketMap &vbuckets = engine.getEpStore()->getVBuckets();
        // Remove all the cursors belonging to the TAP connection to be purged.
        for (VBucketMap::id_type vbid = 0; vbid < vbuckets.getSize(); ++vbid) {
            RCPtr<VBucket> vb = vbuckets.getBucket(vbid);
            if (!vb) {
                continue;
            }
            if (tp->vbucketFilter(vbid)) {
                LOG(EXTENSION_LOG_INFO,
                    "%s Remove the TAP cursor from vbucket %d",
                    tp->logHeader(), vbid);
                vb->checkpointManager.removeCursor(tp->getName());
            }
        }
    }
}

void CompleteBackfillTapOperation::perform(TapProducer *tc, void *) {
    tc->completeBackfill();
}

void CompleteDiskBackfillTapOperation::perform(TapProducer *tc, void *) {
    tc->completeDiskBackfill();
}

void ScheduleDiskBackfillTapOperation::perform(TapProducer *tc, void *) {
    tc->scheduleDiskBackfill();
}

void CompletedBGFetchTapOperation::perform(TapProducer *tc, Item *arg) {
    if (connToken != tc->getConnectionToken() && !tc->isReconnected()) {
        delete arg;
        return;
    }
    tc->completeBGFetchJob(arg, vbid, implicitEnqueue);
}

bool TAPSessionStats::wasReplicationCompleted(const std::string &name) const {
    bool rv = true;

    std::string backfill_stat(name + ":backfill_completed");
    std::map<std::string, std::string>::const_iterator it = stats.find(backfill_stat);
    if (it != stats.end() && (it->second == "false" || !normalShutdown)) {
        rv = false;
    }
    std::string idle_stat(name + ":idle");
    it = stats.find(idle_stat);
    if (it != stats.end() && (it->second == "false" || !normalShutdown)) {
        rv = false;
    }

    return rv;
}

void TAPSessionStats::clearStats(const std::string &name) {
    std::string backfill_stat(name + ":backfill_completed");
    stats.erase(backfill_stat);
    std::string idle_stat(name + ":idle");
    stats.erase(idle_stat);
}

DcpConnMap::DcpConnMap(EventuallyPersistentEngine &e)
    : ConnMap(e),
      aggrDcpConsumerBufferSize(0) {
    numActiveSnoozingBackfills = 0;
    updateMaxActiveSnoozingBackfills(engine.getEpStats().getMaxDataSize());
    minCompressionRatioForProducer.store(
                    engine.getConfiguration().getDcpMinCompressionRatio());

    // Note: these allocations are deleted by ~Configuration
    engine.getConfiguration().
        addValueChangedListener("dcp_consumer_process_buffered_messages_yield_limit",
                                new DcpConfigChangeListener(*this));
    engine.getConfiguration().
        addValueChangedListener("dcp_consumer_process_buffered_messages_batch_size",
                                new DcpConfigChangeListener(*this));
}

DcpConsumer *DcpConnMap::newConsumer(const void* cookie,
                                     const std::string &name)
{
    LockHolder lh(connsLock);

    std::string conn_name("eq_dcpq:");
    conn_name.append(name);

    const auto& iter = map_.find(cookie);
    if (iter != map_.end()) {
        iter->second->setDisconnect(true);
        LOG(EXTENSION_LOG_NOTICE,
            "Failed to create Dcp Consumer because connection "
            "(%p) already exists.", cookie);
        return nullptr;
    }

    /*
     *  If we request a connection of the same name then
     *  mark the existing connection as "want to disconnect".
     */
    for (const auto conn: all) {
        if (conn->getName() == conn_name) {
            conn->setDisconnect(true);
        }
    }

    DcpConsumer *dcp = new DcpConsumer(engine, cookie, conn_name);
    connection_t dc(dcp);
    LOG(EXTENSION_LOG_INFO, "%s Connection created", dc->logHeader());
    all.push_back(dc);
    map_[cookie] = dc;
    return dcp;

}

bool DcpConnMap::isPassiveStreamConnected_UNLOCKED(uint16_t vbucket) {
    std::list<connection_t>::iterator it;
    for(it = all.begin(); it != all.end(); it++) {
        DcpConsumer* dcpConsumer = dynamic_cast<DcpConsumer*>(it->get());
        if (dcpConsumer && dcpConsumer->isStreamPresent(vbucket)) {
                LOG(EXTENSION_LOG_DEBUG, "(vb %d) A DCP passive stream "
                    "is already exists for the vbucket in connection: %s",
                    vbucket, dcpConsumer->logHeader());
                return true;
        }
    }
    return false;
}

ENGINE_ERROR_CODE DcpConnMap::addPassiveStream(ConnHandler& conn,
                                               uint32_t opaque,
                                               uint16_t vbucket,
                                               uint32_t flags)
{
    LockHolder lh(connsLock);
    /* Check if a stream (passive) for the vbucket is already present */
    if (isPassiveStreamConnected_UNLOCKED(vbucket)) {
        LOG(EXTENSION_LOG_WARNING, "%s (vb %d) Failing to add passive stream, "
            "as one already exists for the vbucket!",
            conn.logHeader(), vbucket);
        return ENGINE_KEY_EEXISTS;
    }

    return conn.addStream(opaque, vbucket, flags);
}


DcpConnMap::DcpConfigChangeListener::DcpConfigChangeListener(DcpConnMap& connMap)
    : myConnMap(connMap){}

void DcpConnMap::DcpConfigChangeListener::sizeValueChanged(const std::string &key,
                                                           size_t value) {
    if (key == "dcp_consumer_process_buffered_messages_yield_limit") {
        myConnMap.consumerYieldConfigChanged(value);
    } else if (key == "dcp_consumer_process_buffered_messages_batch_size") {
        myConnMap.consumerBatchSizeConfigChanged(value);
    }
}

/*
 * Find all DcpConsumers and set the yield threshold
 */
void DcpConnMap::consumerYieldConfigChanged(size_t newValue) {
    LockHolder lh(connsLock);
    for (auto it : all) {
        DcpConsumer* dcpConsumer = dynamic_cast<DcpConsumer*>(it.get());
        if (dcpConsumer) {
            dcpConsumer->setProcessorYieldThreshold(newValue);
        }
    }
}

/*
 * Find all DcpConsumers and set the processor batchsize
 */
void DcpConnMap::consumerBatchSizeConfigChanged(size_t newValue) {
    LockHolder lh(connsLock);
    for (auto it : all) {
        DcpConsumer* dcpConsumer = dynamic_cast<DcpConsumer*>(it.get());
        if (dcpConsumer) {
            dcpConsumer->setProcessBufferedMessagesBatchSize(newValue);
        }
    }
}

DcpProducer *DcpConnMap::newProducer(const void* cookie,
                                     const std::string &name,
                                     bool notifyOnly)
{
    LockHolder lh(connsLock);

    std::string conn_name("eq_dcpq:");
    conn_name.append(name);

    const auto& iter = map_.find(cookie);
    if (iter != map_.end()) {
        iter->second->setDisconnect(true);
        LOG(EXTENSION_LOG_NOTICE,
            "Failed to create Dcp Producer because connection "
            "(%p) already exists.", cookie);
        return nullptr;
    }

    /*
     *  If we request a connection of the same name then
     *  mark the existing connection as "want to disconnect".
     */
    for (const auto conn: all) {
        if (conn->getName() == conn_name) {
            conn->setDisconnect(true);
        }
    }

    DcpProducer *dcp = new DcpProducer(engine, cookie, conn_name, notifyOnly);
    LOG(EXTENSION_LOG_INFO, "%s Connection created", dcp->logHeader());
    all.push_back(connection_t(dcp));
    map_[cookie] = dcp;

    return dcp;
}

void DcpConnMap::shutdownAllConnections() {
    LOG(EXTENSION_LOG_NOTICE, "Shutting down dcp connections!");

    connNotifier_->stop();

    {
        LockHolder lh(connsLock);
        closeAllStreams_UNLOCKED();
        cancelAllTasks_UNLOCKED();
    }
}

void DcpConnMap::vbucketStateChanged(uint16_t vbucket, vbucket_state_t state,
                                     bool closeInboundStreams) {
    LockHolder lh(connsLock);
    std::map<const void*, connection_t>::iterator itr = map_.begin();
    for (; itr != map_.end(); ++itr) {
        DcpProducer* producer = dynamic_cast<DcpProducer*> (itr->second.get());
        if (producer) {
            producer->vbucketStateChanged(vbucket, state);
        } else if (closeInboundStreams) {
            static_cast<DcpConsumer*>(itr->second.get())->vbucketStateChanged(
                                                                vbucket, state);
        }
    }
}

bool DcpConnMap::handleSlowStream(uint16_t vbid,
                                  const std::string &name) {
    size_t lock_num = vbid % vbConnLockNum;
    SpinLockHolder lh(&vbConnLocks[lock_num]);
    std::list<connection_t> &vb_conns = vbConns[vbid];

    std::list<connection_t>::iterator itr = vb_conns.begin();
    for (; itr != vb_conns.end(); ++itr) {
        DcpProducer* producer = static_cast<DcpProducer*> ((*itr).get());
        if (producer && producer->handleSlowStream(vbid, name)) {
            return true;
        }
    }
    return false;
}

void DcpConnMap::closeAllStreams_UNLOCKED() {
    std::map<const void*, connection_t>::iterator itr = map_.begin();
    for (; itr != map_.end(); ++itr) {
        DcpProducer* producer = dynamic_cast<DcpProducer*> (itr->second.get());
        if (producer) {
            producer->closeAllStreams();
            producer->clearCheckpointProcessorTaskQueues();
        } else {
            static_cast<DcpConsumer*>(itr->second.get())->closeAllStreams();
        }
    }
}

void DcpConnMap::cancelAllTasks_UNLOCKED() {
    std::map<const void*, connection_t>::iterator itr = map_.begin();
    for (; itr != map_.end(); ++itr) {
        DcpConsumer* consumer = dynamic_cast<DcpConsumer*> (itr->second.get());
        if (consumer) {
            consumer->cancelTask();
        }
    }
}

void DcpConnMap::disconnect(const void *cookie) {
    // Move the connection matching this cookie from the `all` and map_
    // data structures (under connsLock).
    connection_t conn;
    {
        LockHolder lh(connsLock);
        std::list<connection_t>::iterator iter;
        for (iter = all.begin(); iter != all.end(); ++iter) {
            if ((*iter)->getCookie() == cookie) {
                (*iter)->setDisconnect(true);
                all.erase(iter);
                break;
            }
        }
        std::map<const void*, connection_t>::iterator itr(map_.find(cookie));
        if (itr != map_.end()) {
            conn = itr->second;
            if (conn.get()) {
                LOG(EXTENSION_LOG_INFO, "%s Removing connection",
                    conn->logHeader());
                map_.erase(itr);
            }
        }
    }

    // Note we shutdown the stream *not* under the connsLock; this is
    // because as part of closing a DcpConsumer stream we need to
    // acquire PassiveStream::buffer.bufMutex; and that could deadlock
    // in EventuallyPersistentStore::setVBucketState, via
    // PassiveStream::processBufferedMessages.
    if (conn) {
        DcpProducer* producer = dynamic_cast<DcpProducer*> (conn.get());
        if (producer) {
            producer->closeAllStreams();
            producer->clearCheckpointProcessorTaskQueues();
        } else {
            // Cancel consumer's processer task before closing all streams
            static_cast<DcpConsumer*>(conn.get())->cancelTask();
            static_cast<DcpConsumer*>(conn.get())->closeAllStreams();
        }
    }

    // Finished disconnecting the stream; add it to the
    // deadConnections list.
    if (conn) {
        LockHolder lh(connsLock);
        deadConnections.push_back(conn);
    }
}

void DcpConnMap::manageConnections() {
    std::list<connection_t> release;

    LockHolder lh(connsLock);
    while (!deadConnections.empty()) {
        connection_t conn = deadConnections.front();
        release.push_back(conn);
        deadConnections.pop_front();
    }

    const int maxIdleTime = 5;
    rel_time_t now = ep_current_time();

    // Collect the list of connections that need to be signaled.
    std::list<connection_t> toNotify;
    std::map<const void*, connection_t>::iterator iter;
    for (iter = map_.begin(); iter != map_.end(); ++iter) {
        connection_t conn = iter->second;
        Notifiable *tp = dynamic_cast<Notifiable*>(conn.get());
        if (tp && (tp->isPaused() || conn->doDisconnect()) &&
            conn->isReserved()) {
            if (!tp->sentNotify() ||
                (conn->getLastWalkTime() + maxIdleTime < now)) {
                toNotify.push_back(iter->second);
            }
        }
    }

    lh.unlock();

    LockHolder rlh(releaseLock);
    std::list<connection_t>::iterator it;
    for (it = toNotify.begin(); it != toNotify.end(); ++it) {
        Notifiable *tp =
            static_cast<Notifiable*>(static_cast<Producer*>((*it).get()));
        if (tp && (*it)->isReserved()) {
            engine.notifyIOComplete((*it)->getCookie(), ENGINE_SUCCESS);
            tp->setNotifySent(true);
        }
    }

    while (!release.empty()) {
        connection_t conn = release.front();
        conn->releaseReference();
        release.pop_front();
        removeVBConnections(conn);
    }
}

void DcpConnMap::removeVBConnections(connection_t &conn) {
    Producer *tp = dynamic_cast<Producer*>(conn.get());
    if (!tp) {
        return;
    }

    DcpProducer *prod = static_cast<DcpProducer*>(tp);
    for (const auto vbid: prod->getVBVector()) {
        size_t lock_num = vbid % vbConnLockNum;
        SpinLockHolder lh (&vbConnLocks[lock_num]);
        std::list<connection_t> &vb_conns = vbConns[vbid];
        std::list<connection_t>::iterator itr = vb_conns.begin();
        for (; itr != vb_conns.end(); ++itr) {
            if (conn->getCookie() == (*itr)->getCookie()) {
                vb_conns.erase(itr);
                break;
            }
        }
    }
}

void DcpConnMap::notifyVBConnections(uint16_t vbid, uint64_t bySeqno) {
    size_t lock_num = vbid % vbConnLockNum;
    SpinLockHolder lh(&vbConnLocks[lock_num]);

    std::list<connection_t> &conns = vbConns[vbid];
    std::list<connection_t>::iterator it = conns.begin();
    for (; it != conns.end(); ++it) {
        DcpProducer *conn = static_cast<DcpProducer*>((*it).get());
        conn->notifySeqnoAvailable(vbid, bySeqno);
    }
}

void DcpConnMap::notifyBackfillManagerTasks() {
    LockHolder lh(connsLock);
    std::map<const void*, connection_t>::iterator itr = map_.begin();
    for (; itr != map_.end(); ++itr) {
        DcpProducer* producer = dynamic_cast<DcpProducer*> (itr->second.get());
        if (producer) {
            producer->notifyBackfillManager();
        }
    }
}

bool DcpConnMap::canAddBackfillToActiveQ()
{
    SpinLockHolder lh(&numBackfillsLock);
    if (numActiveSnoozingBackfills < maxActiveSnoozingBackfills) {
        ++numActiveSnoozingBackfills;
        return true;
    }
    return false;
}

void DcpConnMap::decrNumActiveSnoozingBackfills()
{
    SpinLockHolder lh(&numBackfillsLock);
    if (numActiveSnoozingBackfills > 0) {
        --numActiveSnoozingBackfills;
    } else {
        LOG(EXTENSION_LOG_WARNING, "ActiveSnoozingBackfills already zero!!!");
    }
}

void DcpConnMap::updateMaxActiveSnoozingBackfills(size_t maxDataSize)
{
    double numBackfillsMemThresholdPercent =
                         static_cast<double>(numBackfillsMemThreshold)/100;
    size_t max = maxDataSize * numBackfillsMemThresholdPercent / dbFileMem;
    /* We must have atleast one active/snoozing backfill */
    SpinLockHolder lh(&numBackfillsLock);
    maxActiveSnoozingBackfills =
        std::max(static_cast<size_t>(1),
                 std::min(max, static_cast<size_t>(numBackfillsThreshold)));
    LOG(EXTENSION_LOG_DEBUG, "Max active snoozing backfills set to %d",
        maxActiveSnoozingBackfills);
}

void DcpConnMap::addStats(ADD_STAT add_stat, const void *c)
{
    LockHolder lh(connsLock);
    add_casted_stat("ep_dcp_dead_conn_count", deadConnections.size(), add_stat,
                    c);
}

void DcpConnMap::updateMinCompressionRatioForProducers(float value) {
    minCompressionRatioForProducer.store(value);
}

float DcpConnMap::getMinCompressionRatio() {
    return minCompressionRatioForProducer.load();
}<|MERGE_RESOLUTION|>--- conflicted
+++ resolved
@@ -138,11 +138,7 @@
 class ConnManager : public GlobalTask {
 public:
     ConnManager(EventuallyPersistentEngine *e, ConnMap *cmap)
-<<<<<<< HEAD
-        : GlobalTask(e, Priority::TapConnMgrPriority, MIN_SLEEP_TIME, true),
-=======
-        : GlobalTask(e, TaskId::ConnManager, MIN_SLEEP_TIME, false),
->>>>>>> 6403bc0e
+        : GlobalTask(e, TaskId::ConnManager, MIN_SLEEP_TIME, true),
           engine(e), connmap(cmap) { }
 
     bool run(void) {
