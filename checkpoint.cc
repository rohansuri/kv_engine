--- conflicted
+++ resolved
@@ -135,8 +135,6 @@
     return rv;
 }
 
-<<<<<<< HEAD
-=======
 size_t Checkpoint::mergePrevCheckpoint(Checkpoint *pPrevCheckpoint) {
     size_t numNewItems = 0;
     size_t newEntryMemOverhead = 0;
@@ -163,7 +161,7 @@
             ++numNewItems;
         }
     }
-    indexMemOverhead += newEntryMemOverhead;
+    memOverhead += newEntryMemOverhead;
     stats.memOverhead.incr(newEntryMemOverhead);
     assert(stats.memOverhead.get() < GIGANTOR);
     return numNewItems;
@@ -178,14 +176,6 @@
     return mid;
 }
 
-
-Atomic<rel_time_t> CheckpointManager::checkpointPeriod = DEFAULT_CHECKPOINT_PERIOD;
-Atomic<size_t> CheckpointManager::checkpointMaxItems = DEFAULT_CHECKPOINT_ITEMS;
-Atomic<size_t> CheckpointManager::maxCheckpoints = DEFAULT_MAX_CHECKPOINTS;
-bool CheckpointManager::inconsistentSlaveCheckpoint = false;
-bool CheckpointManager::keepClosedCheckpoints = false;
-
->>>>>>> 3539559f
 CheckpointManager::~CheckpointManager() {
     LockHolder lh(queueLock);
     std::list<Checkpoint*>::iterator it = checkpointList.begin();
@@ -590,9 +580,10 @@
     // If any cursor on a replica vbucket or downstream active vbucket receiving checkpoints from
     // the upstream master is very slow and causes more closed checkpoints in memory,
     // collapse those closed checkpoints into a single one to reduce the memory overhead.
-    if (!keepClosedCheckpoints &&
+    if (!checkpointConfig.canKeepClosedCheckpoints() &&
         (vbucket->getState() == vbucket_state_replica ||
-         (vbucket->getState() == vbucket_state_active && inconsistentSlaveCheckpoint))) {
+         (vbucket->getState() == vbucket_state_active &&
+          checkpointConfig.isInconsistentSlaveCheckpoint()))) {
         collapseClosedCheckpoints(unrefCheckpointList);
     }
     lh.unlock();
@@ -633,9 +624,6 @@
     }
 }
 
-<<<<<<< HEAD
-bool CheckpointManager::queueDirty(const queued_item &qi, const RCPtr<VBucket> &vbucket) {
-=======
 void CheckpointManager::collapseClosedCheckpoints(std::list<Checkpoint*> &collapsedChks) {
     // If there are one open checkpoint and more than one closed checkpoint, collapse those
     // closed checkpoints into one checkpoint to reduce the memory overhead.
@@ -703,8 +691,7 @@
     }
 }
 
-bool CheckpointManager::queueDirty(const queued_item &item, const RCPtr<VBucket> &vbucket) {
->>>>>>> 3539559f
+bool CheckpointManager::queueDirty(const queued_item &qi, const RCPtr<VBucket> &vbucket) {
     LockHolder lh(queueLock);
     if (vbucket->getState() != vbucket_state_active &&
         checkpointList.back()->getState() == closed) {
