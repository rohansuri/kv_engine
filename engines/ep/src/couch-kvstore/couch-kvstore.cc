--- conflicted
+++ resolved
@@ -3341,11 +3341,10 @@
             {reinterpret_cast<const char*>(buf.data()), buf.size()});
 }
 
-<<<<<<< HEAD
 const KVStoreConfig& CouchKVStore::getConfig() const {
     return configuration;
 }
-=======
+
 vbucket_state CouchKVStore::readVBState(Vbid vbid) {
     DbHolder db(*this);
     const auto errorCode = openDB(vbid, db, COUCHSTORE_OPEN_FLAG_RDONLY);
@@ -3366,5 +3365,4 @@
     return res.state;
 }
 
-/* end of couch-kvstore.cc */
->>>>>>> ab794a10
+/* end of couch-kvstore.cc */