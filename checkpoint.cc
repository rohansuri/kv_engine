--- conflicted
+++ resolved
@@ -29,6 +29,8 @@
             config.allowItemNumBasedNewCheckpoint(value);
         } else if (key.compare("keep_closed_chks") == 0) {
             config.allowKeepClosedCheckpoints(value);
+        } else if (key.compare("chk_meta_items_only") == 0) {
+            config.allowMetaItemsOnly(value);
         }
     }
 
@@ -592,13 +594,8 @@
             if (checkpointConfig.canKeepClosedCheckpoints() &&
                 (checkpointList.size() - numCheckpointsRemoved) <=
                  checkpointConfig.getMaxCheckpoints()) {
-<<<<<<< HEAD
                 // Collect unreferenced closed checkpoints until the number of checkpoints is
                 // equal to the number of max checkpoints allowed.
-=======
-                // Collect unreferenced closed checkpoints until the number of checkpoints is equal
-                // to the number of max checkpoints allowed.
->>>>>>> bd2840cf
                 ++it;
                 break;
             }
@@ -1181,7 +1178,6 @@
     return hasMore;
 }
 
-<<<<<<< HEAD
 void CheckpointConfig::addConfigChangeListener(EventuallyPersistentEngine &engine) {
     Configuration &configuration = engine.getConfiguration();
     configuration.addValueChangedListener("chk_period",
@@ -1196,6 +1192,8 @@
                               new CheckpointConfigChangeListener(engine.getCheckpointConfig()));
     configuration.addValueChangedListener("keep_closed_chks",
                               new CheckpointConfigChangeListener(engine.getCheckpointConfig()));
+    configuration.addValueChangedListener("chk_meta_items_only",
+                              new CheckpointConfigChangeListener(engine.getCheckpointConfig()));
 }
 
 CheckpointConfig::CheckpointConfig(EventuallyPersistentEngine &e) {
@@ -1206,16 +1204,7 @@
     inconsistentSlaveCheckpoint = config.isInconsistentSlaveChk();
     itemNumBasedNewCheckpoint = config.isItemNumBasedNewChk();
     keepClosedCheckpoints = config.isKeepClosedChks();
-=======
-queued_item CheckpointManager::createCheckpointItem(uint64_t id,
-                                                    uint16_t vbid,
-                                                    enum queue_operation checkpoint_op) {
-    assert(checkpoint_op == queue_op_checkpoint_start || checkpoint_op == queue_op_checkpoint_end);
-    uint64_t cid = htonll(id);
-    RCPtr<Blob> vblob(Blob::New((const char*)&cid, sizeof(cid)));
-    queued_item qi(new QueuedItem("", vblob, vbid, checkpoint_op));
-    return qi;
->>>>>>> bd2840cf
+    metaItemsOnly = config.isChkMetaItemsOnly();
 }
 
 bool CheckpointConfig::validateCheckpointMaxItemsParam(size_t checkpoint_max_items) {
