/* -*- Mode: C++; tab-width: 4; c-basic-offset: 4; indent-tabs-mode: nil -*- */
/*
 *     Copyright 2019 Couchbase, Inc
 *
 *   Licensed under the Apache License, Version 2.0 (the "License");
 *   you may not use this file except in compliance with the License.
 *   You may obtain a copy of the License at
 *
 *       http://www.apache.org/licenses/LICENSE-2.0
 *
 *   Unless required by applicable law or agreed to in writing, software
 *   distributed under the License is distributed on an "AS IS" BASIS,
 *   WITHOUT WARRANTIES OR CONDITIONS OF ANY KIND, either express or implied.
 *   See the License for the specific language governing permissions and
 *   limitations under the License.
 */

#include "dcp_durability_stream_test.h"
#include <engines/ep/tests/mock/mock_dcp.h>

#include "../../src/dcp/backfill-manager.h"
#include "checkpoint.h"
#include "checkpoint_utils.h"
#include "collections/vbucket_manifest_handles.h"
#include "dcp/response.h"
#include "dcp_utils.h"
#include "durability/active_durability_monitor.h"
#include "durability/durability_monitor.h"
#include "durability/passive_durability_monitor.h"
#include "kv_bucket.h"
#include "kvstore.h"
#include "test_helpers.h"
#include "vbucket_state.h"
#include "vbucket_utils.h"

#include "../mock/mock_checkpoint_manager.h"
#include "../mock/mock_dcp_consumer.h"
#include "../mock/mock_dcp_producer.h"
#include "../mock/mock_replicationthrottle.h"
#include "../mock/mock_stream.h"
#include "../mock/mock_synchronous_ep_engine.h"

void DurabilityActiveStreamTest::SetUp() {
    SingleThreadedActiveStreamTest::SetUp();
    setUp(false /*startCheckpointProcessorTask*/);
}

void DurabilityActiveStreamTest::TearDown() {
    SingleThreadedActiveStreamTest::TearDown();
}

void DurabilityActiveStreamTest::setUp(bool startCheckpointProcessorTask) {
    setVBucketStateAndRunPersistTask(
            vbid,
            vbucket_state_active,
            {{"topology", nlohmann::json::array({{active, replica}})}});

    // Enable SyncReplication and flow-control (Producer BufferLog)
    setupProducer({{"enable_sync_writes", "true"},
                   {"connection_buffer_size", "52428800"},
                   {"consumer_name", "test_consumer"}},
                  startCheckpointProcessorTask);
    ASSERT_TRUE(stream->public_supportSyncReplication());
}

void DurabilityActiveStreamTest::testSendDcpPrepare() {
    auto vb = engine->getVBucket(vbid);
    auto& ckptMgr = *vb->checkpointManager;
    // Get rid of set_vb_state and any other queue_op we are not interested in
    ckptMgr.clear(*vb, 0 /*seqno*/);

    const auto key = makeStoredDocKey("key");
    const std::string value = "value";
    auto item = makePendingItem(
            key,
            value,
            cb::durability::Requirements(cb::durability::Level::Majority,
                                         cb::durability::Timeout(1)));
    VBQueueItemCtx ctx;
    ctx.durability =
            DurabilityItemCtx{item->getDurabilityReqs(), nullptr /*cookie*/};
    {
        auto cHandle = vb->lockCollections(item->getKey());
        EXPECT_EQ(ENGINE_SYNC_WRITE_PENDING,
                  vb->set(*item, cookie, *engine, {}, cHandle));
    }
    vb->notifyActiveDMOfLocalSyncWrite();

    // We don't account Prepares in VB stats
    EXPECT_EQ(0, vb->getNumItems());
    // We do in HT stats
    EXPECT_EQ(1, vb->ht.getNumItems());

    auto prepareSeqno = 1;
    uint64_t cas;
    {
        const auto sv = vb->ht.findForWrite(key);
        ASSERT_TRUE(sv.storedValue);
        ASSERT_EQ(CommittedState::Pending, sv.storedValue->getCommitted());
        ASSERT_EQ(prepareSeqno, sv.storedValue->getBySeqno());
        cas = sv.storedValue->getCas();
    }

    const auto& ckptList =
            CheckpointManagerTestIntrospector::public_getCheckpointList(
                    ckptMgr);
    // 1 checkpoint
    ASSERT_EQ(1, ckptList.size());
    const auto* ckpt = ckptList.front().get();
    ASSERT_EQ(checkpoint_state::CHECKPOINT_OPEN, ckpt->getState());
    // empty-item
    auto it = ckpt->begin();
    ASSERT_EQ(queue_op::empty, (*it)->getOperation());
    // 1 metaitem (checkpoint-start)
    it++;
    ASSERT_EQ(1, ckpt->getNumMetaItems());
    EXPECT_EQ(queue_op::checkpoint_start, (*it)->getOperation());
    // 1 non-metaitem is pending and contains the expected value
    it++;
    ASSERT_EQ(1, ckpt->getNumItems());
    EXPECT_EQ(queue_op::pending_sync_write, (*it)->getOperation());
    EXPECT_EQ(key, (*it)->getKey());
    EXPECT_EQ(value, (*it)->getValue()->to_s());

    // We must have ckpt-start + Prepare
    auto outstandingItemsResult = stream->public_getOutstandingItems(*vb);
    ASSERT_EQ(2, outstandingItemsResult.items.size());
    ASSERT_EQ(queue_op::checkpoint_start,
              outstandingItemsResult.items.at(0)->getOperation());
    ASSERT_EQ(queue_op::pending_sync_write,
              outstandingItemsResult.items.at(1)->getOperation());
    // Stream::readyQ still empty
    ASSERT_EQ(0, stream->public_readyQSize());
    // Push items into the Stream::readyQ
    stream->public_processItems(outstandingItemsResult);

    // No message processed, BufferLog empty
    ASSERT_EQ(0, producer->getBytesOutstanding());

    // readyQ must contain a SnapshotMarker (+ a Prepare)
    ASSERT_EQ(2, stream->public_readyQSize());
    auto resp = stream->public_nextQueuedItem();
    ASSERT_TRUE(resp);
    EXPECT_EQ(DcpResponse::Event::SnapshotMarker, resp->getEvent());
    // Only a prepare exists, so maxVisible remains 0
    EXPECT_EQ(
            0,
            dynamic_cast<SnapshotMarker&>(*resp).getMaxVisibleSeqno().value_or(
                    ~0));

    // Simulate the Replica ack'ing the SnapshotMarker's bytes
    auto bytesOutstanding = producer->getBytesOutstanding();
    ASSERT_GT(bytesOutstanding, 0);
    producer->ackBytesOutstanding(bytesOutstanding);
    ASSERT_EQ(0, producer->getBytesOutstanding());

    // readyQ must contain a DCP_PREPARE
    ASSERT_EQ(1, stream->public_readyQSize());
    resp = stream->public_nextQueuedItem();
    ASSERT_TRUE(resp);
    EXPECT_EQ(DcpResponse::Event::Prepare, resp->getEvent());
    EXPECT_EQ(prepareSeqno, *resp->getBySeqno());
    auto& prepare = static_cast<MutationResponse&>(*resp);
    EXPECT_EQ(key, prepare.getItem()->getKey());
    EXPECT_EQ(value, prepare.getItem()->getValue()->to_s());
    EXPECT_EQ(cas, prepare.getItem()->getCas());

    // The expected size of a DCP_PREPARE is 57 + key-size + value-size.
    // Note that the base-size=57 is similar to the one of a DCP_MUTATION
    // (55), + 1 for delete-flag, + 3 for durability-requirements, - 2 for
    // missing optional-extra-length.
    bytesOutstanding =
            57 + key.makeDocKeyWithoutCollectionID().size() + value.size();
    ASSERT_EQ(bytesOutstanding, producer->getBytesOutstanding());
    // Simulate the Replica ack'ing the Prepare's bytes
    producer->ackBytesOutstanding(bytesOutstanding);
    ASSERT_EQ(0, producer->getBytesOutstanding());

    // readyQ empty now
    ASSERT_EQ(0, stream->public_readyQSize());
    resp = stream->public_nextQueuedItem();
    ASSERT_FALSE(resp);
}

TEST_P(DurabilityActiveStreamTest, SendDcpPrepare) {
    testSendDcpPrepare();
}

void DurabilityActiveStreamTest::testSendCompleteSyncWrite(Resolution res) {
    // First, we need to enqueue a Prepare.
    testSendDcpPrepare();
    auto vb = engine->getVBucket(vbid);
    const auto key = makeStoredDocKey("key");
    const uint64_t prepareSeqno = 1;
    {
        ASSERT_FALSE(vb->ht.findForRead(key).storedValue);
        const auto sv = vb->ht.findForWrite(key);
        ASSERT_TRUE(sv.storedValue);
        ASSERT_EQ(CommittedState::Pending, sv.storedValue->getCommitted());
        ASSERT_EQ(prepareSeqno, sv.storedValue->getBySeqno());
    }

    // Now we proceed with testing the Commit/Abort of that Prepare
    auto& ckptMgr = *vb->checkpointManager;

    // The seqno of the Committed/Aborted item
    const auto completedSeqno = prepareSeqno + 1;

    switch (res) {
    case Resolution::Commit: {
        // FirstChain on Active has been set to {active, replica}. Given that
        // active has already implicitly ack'ed (as we have queued a Level
        // Majority Prepare), simulating a SeqnoAck received from replica
        // satisfies Durability Requirements and triggers Commit. So, the
        // following indirectly calls VBucket::commit
        simulateStreamSeqnoAck(replica, prepareSeqno);
        // Note: At FE we have an exact item count only at persistence.
        auto evictionType = std::get<1>(GetParam());
        if (evictionType == "value_only" || !persistent()) {
            EXPECT_EQ(1, vb->getNumItems());
        } else {
            EXPECT_EQ(0, vb->getNumItems());
        }
        ASSERT_TRUE(vb->ht.findForWrite(key).storedValue);
        const auto sv = vb->ht.findForRead(key);
        ASSERT_TRUE(sv.storedValue);
        ASSERT_EQ(CommittedState::CommittedViaPrepare,
                  sv.storedValue->getCommitted());
        ASSERT_EQ(completedSeqno, sv.storedValue->getBySeqno());
        break;
    }
    case Resolution::Abort:
        // Simulate timeout, indirectly calls VBucket::abort
        vb->processDurabilityTimeout(std::chrono::steady_clock::now() +
                                     std::chrono::milliseconds(1000));
        EXPECT_EQ(0, vb->getNumItems());
        break;
    }
    vb->processResolvedSyncWrites();

    // Verify state of the checkpoint(s).
    const auto& ckptList =
            CheckpointManagerTestIntrospector::public_getCheckpointList(
                    ckptMgr);
    if (res == Resolution::Abort) {
        // Note: We avoid de-duplication of durability-items (Prepare/Abort)
        // by:
        // (1) closing the open checkpoint (the one that contains the Prepare)
        // (2) creating a new open checkpoint
        // (3) queueing the Commit/Abort in the new open checkpoint
        // So we must have 2 checkpoints now.
        ASSERT_EQ(2, ckptList.size());
    }

    const auto* ckpt = ckptList.back().get();
    EXPECT_EQ(checkpoint_state::CHECKPOINT_OPEN, ckpt->getState());
    // empty-item
    auto it = ckpt->begin();
    EXPECT_EQ(queue_op::empty, (*it)->getOperation());
    // 1 metaitem (checkpoint-start)
    it++;
    ASSERT_EQ(1, ckpt->getNumMetaItems());
    EXPECT_EQ(queue_op::checkpoint_start, (*it)->getOperation());
    it++;

    switch (res) {
    case Resolution::Commit:
        // For Commit, Prepare is in the same checkpoint.
        ASSERT_EQ(2, ckpt->getNumItems());
        EXPECT_EQ(queue_op::pending_sync_write, (*it)->getOperation());
        it++;
        EXPECT_EQ(queue_op::commit_sync_write, (*it)->getOperation());
        EXPECT_TRUE((*it)->getValue()) << "Commit should carry a value";
        break;
    case Resolution::Abort:
        // For Abort, the prepare is in the previous checkpoint.
        ASSERT_EQ(1, ckpt->getNumItems());
        EXPECT_EQ(queue_op::abort_sync_write, (*it)->getOperation());
        EXPECT_FALSE((*it)->getValue()) << "Abort should carry no value";
        break;
    }

    // Fetch items via DCP stream.
    auto outstandingItemsResult = stream->public_getOutstandingItems(*vb);
    uint64_t expectedVisibleSeqno = 0;
    switch (res) {
    case Resolution::Commit:
        expectedVisibleSeqno = 2;
        ASSERT_EQ(1, outstandingItemsResult.items.size())
                << "Expected 1 item (Commit)";
        EXPECT_EQ(queue_op::commit_sync_write,
                  outstandingItemsResult.items.at(0)->getOperation());
        break;
    case Resolution::Abort:
        ASSERT_EQ(2, outstandingItemsResult.items.size())
                << "Expected 2 items (CkptStart, Abort)";
        EXPECT_EQ(queue_op::checkpoint_start,
                  outstandingItemsResult.items.at(0)->getOperation());
        EXPECT_EQ(queue_op::abort_sync_write,
                  outstandingItemsResult.items.at(1)->getOperation());
        break;
    }

    // readyQ still empty
    ASSERT_EQ(0, stream->public_readyQSize());

    // Push items into readyQ
    stream->public_processItems(outstandingItemsResult);

    // No message processed, BufferLog empty
    ASSERT_EQ(0, producer->getBytesOutstanding());

    // readyQ must contain SnapshotMarker
    ASSERT_EQ(2, stream->public_readyQSize());
    auto resp = stream->public_nextQueuedItem();
    ASSERT_TRUE(resp);
    EXPECT_EQ(DcpResponse::Event::SnapshotMarker, resp->getEvent());
    auto marker = dynamic_cast<SnapshotMarker&>(*resp);
    EXPECT_EQ(expectedVisibleSeqno, marker.getMaxVisibleSeqno().value_or(~0));
    EXPECT_FALSE(marker.getHighCompletedSeqno().has_value());
    EXPECT_EQ(2, marker.getEndSeqno());

    // Simulate the Replica ack'ing the SnapshotMarker's bytes
    auto bytesOutstanding = producer->getBytesOutstanding();
    ASSERT_GT(bytesOutstanding, 0);
    producer->ackBytesOutstanding(bytesOutstanding);
    ASSERT_EQ(0, producer->getBytesOutstanding());

    // readyQ must contain DCP_COMMIT/DCP_ABORT
    resp = stream->public_nextQueuedItem();
    ASSERT_TRUE(resp);
    switch (res) {
    case Resolution::Commit: {
        EXPECT_EQ(DcpResponse::Event::Commit, resp->getEvent());
        const auto& commit = dynamic_cast<CommitSyncWrite&>(*resp);
        EXPECT_EQ(key, commit.getKey());
        EXPECT_EQ(completedSeqno, *commit.getBySeqno());
        break;
    }
    case Resolution::Abort: {
        EXPECT_EQ(DcpResponse::Event::Abort, resp->getEvent());
        const auto& abort = dynamic_cast<AbortSyncWrite&>(*resp);
        EXPECT_EQ(key, abort.getKey());
        EXPECT_EQ(prepareSeqno, abort.getPreparedSeqno());
        EXPECT_EQ(completedSeqno, abort.getAbortSeqno());
        break;
    }
    }

    // The expected size of a DCP_COMMT / DCP_ABORT is:
    // + 24 (header)
    // + 8  (prepare seqno)
    // + 8 (Commit/Abort seqno)
    // + key size
    EXPECT_EQ(24 + 8 + 8 + key.size(), producer->getBytesOutstanding());

    // readyQ empty now
    EXPECT_EQ(0, stream->public_readyQSize());
    resp = stream->public_popFromReadyQ();
    EXPECT_FALSE(resp);
}

ENGINE_ERROR_CODE DurabilityActiveStreamTest::simulateStreamSeqnoAck(
        const std::string& consumerName, uint64_t preparedSeqno) {
    auto result = stream->seqnoAck(consumerName, preparedSeqno);
    if (result == ENGINE_SUCCESS) {
        engine->getVBucket(vbid)->processResolvedSyncWrites();
    }
    return result;
}

/*
 * This test checks that the ActiveStream::readyQ contains the right DCP
 * messages during the journey of a Committed sync-write.
 */
TEST_P(DurabilityActiveStreamTest, SendDcpCommit) {
    testSendCompleteSyncWrite(Resolution::Commit);
}

/*
 * This test checks that the ActiveStream::readyQ contains the right DCP
 * messages during the journey of an Aborted sync-write.
 */
TEST_P(DurabilityActiveStreamTest, SendDcpAbort) {
    testSendCompleteSyncWrite(Resolution::Abort);
}

TEST_P(DurabilityActiveStreamTest, BackfillDurabilityLevel) {
    startCheckpointTask();
    auto vb = engine->getVBucket(vbid);
    auto& ckptMgr = *vb->checkpointManager;
    // Get rid of set_vb_state and any other queue_op we are not interested in
    ckptMgr.clear(*vb, 0 /*seqno*/);

    const auto key = makeStoredDocKey("key");
    const auto& value = "value";
    auto item = makePendingItem(
            key,
            value,
            cb::durability::Requirements(cb::durability::Level::Majority,
                                         cb::durability::Timeout(1)));
    VBQueueItemCtx ctx;
    ctx.durability =
            DurabilityItemCtx{item->getDurabilityReqs(), nullptr /*cookie*/};

    EXPECT_EQ(MutationStatus::WasClean, public_processSet(*vb, *item, ctx));

    // We don't account Prepares in VB stats
    EXPECT_EQ(0, vb->getNumItems());

    // Required at for transitioning to backfill at EPBucket
    flushVBucketToDiskIfPersistent(vbid, 1 /*num expected flushed*/);

    stream.reset();
    removeCheckpoint(*vb, 1);

    recreateStream(*vb);
    ASSERT_TRUE(stream->isBackfilling());

    // Run the backfill we scheduled when we transitioned to the backfilling
    // state
    auto& bfm = producer->getBFM();
    bfm.backfill(); // create
    bfm.backfill(); // scan

    const auto& readyQ = stream->public_readyQ();
    EXPECT_EQ(2, readyQ.size());

    auto resp = stream->public_popFromReadyQ();
    EXPECT_EQ(DcpResponse::Event::SnapshotMarker, resp->getEvent());
    auto marker = dynamic_cast<SnapshotMarker&>(*resp);
    EXPECT_TRUE(marker.getFlags() & MARKER_FLAG_DISK);
    EXPECT_EQ(0, marker.getMaxVisibleSeqno().value_or(~0));

    EXPECT_EQ(0, *marker.getHighCompletedSeqno());
    EXPECT_EQ(0, marker.getStartSeqno());
    EXPECT_EQ(1, marker.getEndSeqno());

    resp = stream->public_popFromReadyQ();
    ASSERT_TRUE(resp);
    EXPECT_EQ(DcpResponse::Event::Prepare, resp->getEvent());
    const auto& prep = static_cast<MutationResponse&>(*resp);
    const auto respItem = prep.getItem();
    EXPECT_EQ(cb::durability::Level::Majority,
              respItem->getDurabilityReqs().getLevel());
    EXPECT_TRUE(respItem->getDurabilityReqs().getTimeout().isInfinite());
}

TEST_P(DurabilityActiveStreamTest, AbortWithBackfillPrepare) {
    producer->createCheckpointProcessorTask();
    producer->scheduleCheckpointProcessorTask();

    // Drop our stream early, we want to remove checkpoints from the checkpoint
    // manager
    stream.reset();
    auto vb = engine->getVBucket(vbid);

    auto& ckptMgr = *vb->checkpointManager;

    // Get rid of set_vb_state and any other queue_op we are not interested in
    ckptMgr.clear(*vb, 0 /*seqno*/);

    const auto key = makeStoredDocKey("key");
    const auto& value = "value";
    auto item = makePendingItem(
            key,
            value,
            cb::durability::Requirements(cb::durability::Level::Majority,
                                         cb::durability::Timeout(1)));
    VBQueueItemCtx ctx;
    ctx.durability =
            DurabilityItemCtx{item->getDurabilityReqs(), nullptr /*cookie*/};
    EXPECT_EQ(MutationStatus::WasClean, public_processSet(*vb, *item, ctx));
    auto prepareSeqno = vb->getHighSeqno();

    EXPECT_EQ(ENGINE_SUCCESS,
              vb->abort(key,
                        prepareSeqno,
                        {} /*abortSeqno*/,
                        vb->lockCollections(key)));

    flushVBucketToDiskIfPersistent(vbid, 1);

    // Remove our first checkpoint to backfill the prepare
    bool newCkpt;
    ckptMgr.removeClosedUnrefCheckpoints(*vb, newCkpt, 2 /*limit*/);

    // Should not create a checkpoint
    ASSERT_FALSE(newCkpt);

    // Test that we actually dropped the checkpoint by number of items
    ASSERT_EQ(2, ckptMgr.getNumItems());

    // Create our new stream to plant our checkpoint cursor at the abort
    stream = std::make_shared<MockActiveStream>(
            engine.get(), producer, 0 /*flags*/, 0 /*opaque*/, *vb);

    stream->setActive();
    stream->transitionStateToBackfilling();
    ASSERT_TRUE(stream->isBackfilling());

    auto& bfm = producer->getBFM();
    bfm.backfill();
    bfm.backfill();
    const auto& readyQ = stream->public_readyQ();

    // Just 2 items, SnapshotMarker and Mutation. Prepare has been de-duped by
    // Abort
    ASSERT_EQ(2, readyQ.size());

    // First item is a snapshot marker
    auto resp = stream->public_popFromReadyQ();
    EXPECT_EQ(DcpResponse::Event::SnapshotMarker, resp->getEvent());
    auto marker = dynamic_cast<SnapshotMarker&>(*resp);
    EXPECT_TRUE(marker.getFlags() & MARKER_FLAG_DISK);
    EXPECT_EQ(0, marker.getMaxVisibleSeqno().value_or(~0));
    if (persistent()) {
        EXPECT_EQ(1, *marker.getHighCompletedSeqno());
    } else {
        // Ephemeral HCS is taken from the ADM, and is not expected to be used.
        // The value will not change when abort/commit are called directly.
        EXPECT_EQ(0, *marker.getHighCompletedSeqno());
    }
    EXPECT_EQ(0, marker.getStartSeqno());
    EXPECT_EQ(2, marker.getEndSeqno());

    // We don't receive the prepare, just the abort as it de-dupes the
    // prepare.
    resp = stream->public_popFromReadyQ();
    EXPECT_EQ(DcpResponse::Event::Abort, resp->getEvent());

    producer->cancelCheckpointCreatorTask();
}

TEST_P(DurabilityActiveStreamTest, BackfillAbort) {
    producer->createCheckpointProcessorTask();
    producer->scheduleCheckpointProcessorTask();

    auto vb = engine->getVBucket(vbid);

    auto& ckptMgr = *vb->checkpointManager;

    // Get rid of set_vb_state and any other queue_op we are not interested in
    ckptMgr.clear(*vb, 0 /*seqno*/);

    const auto key = makeStoredDocKey("key");
    const auto& value = "value";
    auto item = makePendingItem(
            key,
            value,
            cb::durability::Requirements(cb::durability::Level::Majority,
                                         cb::durability::Timeout(1)));
    VBQueueItemCtx ctx;
    ctx.durability =
            DurabilityItemCtx{item->getDurabilityReqs(), nullptr /*cookie*/};
    EXPECT_EQ(MutationStatus::WasClean, public_processSet(*vb, *item, ctx));
    EXPECT_EQ(ENGINE_SUCCESS,
              vb->abort(key,
                        vb->getHighSeqno(),
                        {} /*abortSeqno*/,
                        vb->lockCollections(key)));

    flushVBucketToDiskIfPersistent(vbid, 1);

    stream.reset();
    removeCheckpoint(*vb, 2);

    recreateStream(*vb);
    ASSERT_TRUE(stream->isBackfilling());

    auto& bfm = producer->getBFM();
    bfm.backfill();
    bfm.backfill();
    const auto& readyQ = stream->public_readyQ();
    EXPECT_EQ(2, readyQ.size());

    auto resp = stream->public_popFromReadyQ();
    EXPECT_EQ(DcpResponse::Event::SnapshotMarker, resp->getEvent());
    auto marker = dynamic_cast<SnapshotMarker&>(*resp);
    EXPECT_TRUE(marker.getFlags() & MARKER_FLAG_DISK);
    EXPECT_EQ(0, marker.getMaxVisibleSeqno().value_or(~0));
    if (persistent()) {
        EXPECT_EQ(1, *marker.getHighCompletedSeqno());
    } else {
        // Ephemeral HCS is taken from the ADM, and is not expected to be used.
        // The value will not change when abort/commit are called directly.
        EXPECT_EQ(0, *marker.getHighCompletedSeqno());
    }
    EXPECT_EQ(0, marker.getStartSeqno());
    EXPECT_EQ(2, marker.getEndSeqno());

    resp = stream->public_popFromReadyQ();
    ASSERT_TRUE(resp);
    EXPECT_EQ(DcpResponse::Event::Abort, resp->getEvent());
    const auto& abrt = static_cast<AbortSyncWrite&>(*resp);
    ASSERT_TRUE(abrt.getBySeqno());
    EXPECT_EQ(2, *abrt.getBySeqno());
    EXPECT_EQ(1, abrt.getPreparedSeqno());

    producer->cancelCheckpointCreatorTask();
}

// MB-37103: Check that a backfill where the High Completed Seqno is zero
// correctly populates the snapshot marker.
TEST_P(DurabilityActiveStreamTest, BackfillHCSZero) {
    auto vb = engine->getVBucket(vbid);
    auto& ckptMgr = *vb->checkpointManager;
    // Get rid of set_vb_state and any other queue_op we are not interested in
    ckptMgr.clear(*vb, 0 /*seqno*/);

    auto item = makeCommittedItem(makeStoredDocKey("key"), "value");
    VBQueueItemCtx ctx;
    EXPECT_EQ(MutationStatus::WasClean, public_processSet(*vb, *item, ctx));

    // Required at for transitioning to backfill at EPBucket
    flushVBucketToDiskIfPersistent(vbid, 1 /*num expected flushed*/);

    // remove the stream and the checkpoint to force a backfill
    stream.reset();
    removeCheckpoint(*vb, 1);
    recreateStream(*vb);

    ASSERT_TRUE(stream->isBackfilling());

    // Run the backfill we scheduled when we transitioned to the backfilling
    // state
    auto& bfm = producer->getBFM();
    bfm.backfill(); // create
    bfm.backfill(); // scan

    const auto& readyQ = stream->public_readyQ();
    EXPECT_EQ(2, readyQ.size()) << "Expected SnapshotMarker and Mutation";

    // First item should be a snapshot marker, with HCS==0.
    auto resp = stream->public_popFromReadyQ();
    ASSERT_TRUE(resp);
    EXPECT_EQ(DcpResponse::Event::SnapshotMarker, resp->getEvent());
    const auto& marker = static_cast<SnapshotMarker&>(*resp);
    ASSERT_TRUE(marker.getHighCompletedSeqno().has_value());
    EXPECT_EQ(0, *marker.getHighCompletedSeqno());
}

TEST_P(DurabilityActiveStreamTest, RemoveUnknownSeqnoAckAtDestruction) {
    testSendDcpPrepare();
    flushVBucketToDiskIfPersistent(vbid, 1);

    // We don't include prepares in the numItems stat (should not exist in here)
    auto vb = engine->getVBucket(vbid);
    EXPECT_EQ(0, vb->getNumItems());

    // Our topology gives replica name as "replica" an our producer/stream has
    // name "test_producer". Simulate a seqno ack by calling the vBucket level
    // function.
    ASSERT_NE(producer->getConsumerName(), replica);
    simulateStreamSeqnoAck(producer->getConsumerName(), 1);

    // An unknown seqno ack should not have committed the item
    EXPECT_EQ(0, vb->getNumItems());

    // Disconnect the ActiveStream
    stream->setDead(cb::mcbp::DcpStreamEndStatus::Disconnected);

    // Attempt to ack the seqno again. The stream is dead so we should not
    // process the ack although we return SUCCESS to avoid tearing down any
    // connections. We verify that the seqno ack does not exist in the map
    // by performing the topology change that would commit the prepare if it
    // did.
    EXPECT_EQ(ENGINE_SUCCESS,
              simulateStreamSeqnoAck(producer->getConsumerName(), 1));

    // If the seqno ack still existed in the queuedSeqnoAcks map then it would
    // result in a commit on topology change
    setVBucketStateAndRunPersistTask(
            vbid,
            vbucket_state_active,
            {{"topology",
              nlohmann::json::array(
                      {{"active", "replica1", producer->getConsumerName()}})}});

    EXPECT_EQ(0, vb->getNumItems());
}

TEST_P(DurabilityActiveStreamTest, RemoveCorrectQueuedAckAtStreamSetDead) {
    testSendDcpPrepare();
    flushVBucketToDiskIfPersistent(vbid, 1);

    // We don't include prepares in the numItems stat (should not exist in here)
    auto vb = engine->getVBucket(vbid);
    EXPECT_EQ(0, vb->getNumItems());

    // Our topology gives replica name as "replica" an our producer/stream has
    // name "test_producer". Simulate a seqno ack by calling the vBucket level
    // function.
    simulateStreamSeqnoAck(producer->getConsumerName(), 1);

    // Disconnect the ActiveStream. Should remove the queued seqno ack
    stream->setDead(cb::mcbp::DcpStreamEndStatus::Disconnected);

    // remove the stream and the checkpoint to force a backfill
    stream.reset();
    removeCheckpoint(*vb, 1);

    stream = std::make_shared<MockActiveStream>(
            engine.get(), producer, 0 /*flags*/, 0 /*opaque*/, *vb);
    producer->createCheckpointProcessorTask();
    producer->scheduleCheckpointProcessorTask();
    stream->setActive();

    // Process items to ensure that lastSentSeqno is GE the seqno that we will
    // ack
    stream->transitionStateToBackfilling();
    ASSERT_TRUE(stream->isBackfilling());

    auto& bfm = producer->getBFM();
    bfm.backfill();
    bfm.backfill();
    EXPECT_EQ(2, stream->public_readyQSize());
    stream->consumeBackfillItems(2);

    // Should not throw a monotonic exception as the ack should have been
    // removed by setDead.
    simulateStreamSeqnoAck(producer->getConsumerName(), 1);

    producer->cancelCheckpointCreatorTask();
}

void DurabilityActiveStreamTest::setUpSendSetInsteadOfCommitTest() {
    auto vb = engine->getVBucket(vbid);

    const auto key = makeStoredDocKey("key");
    const auto& value = "value";
    auto item = makePendingItem(
            key,
            value,
            cb::durability::Requirements(cb::durability::Level::Majority,
                                         cb::durability::Timeout(1)));
    VBQueueItemCtx ctx;
    ctx.durability =
            DurabilityItemCtx{item->getDurabilityReqs(), nullptr /*cookie*/};

    // Seqno 1 - First prepare (the consumer streams this)
    EXPECT_EQ(MutationStatus::WasClean, public_processSet(*vb, *item, ctx));
    flushVBucketToDiskIfPersistent(vbid, 1);

    // Seqno 2 - Followed by a commit (the consumer does not get this)
    vb->commit(key, vb->getHighSeqno(), {}, vb->lockCollections(key));
    flushVBucketToDiskIfPersistent(vbid, 1);

    auto mutationResult =
            persistent() ? MutationStatus::WasClean : MutationStatus::WasDirty;
    // Seqno 3 - A prepare that is deduped
    EXPECT_EQ(mutationResult, public_processSet(*vb, *item, ctx));
    flushVBucketToDiskIfPersistent(vbid, 1);

    // Seqno 4 - A commit that the consumer would receive when reconnecting with
    // seqno 1
    vb->commit(key, vb->getHighSeqno(), {}, vb->lockCollections(key));
    flushVBucketToDiskIfPersistent(vbid, 1);

    // Create a new checkpoint here to ensure that we always remove the correct
    // number of items from the checkpoints that we remove at the end of this
    // function.
    vb->checkpointManager->createNewCheckpoint();

    // Seqno 5 - A prepare to dedupe the prepare at seqno 3.
    EXPECT_EQ(mutationResult, public_processSet(*vb, *item, ctx));
    flushVBucketToDiskIfPersistent(vbid, 1);

    EXPECT_EQ(2, vb->ht.getNumItems());

    // Drop the stream cursor so that we can drop the closed checkpoints
    EXPECT_TRUE(stream->handleSlowStream());
    auto& mockCkptMgr =
            *(static_cast<MockCheckpointManager*>(vb->checkpointManager.get()));
    auto expectedCursors = persistent() ? 1 : 0;
    ASSERT_EQ(expectedCursors, mockCkptMgr.getNumOfCursors());

    // Need to close the previously existing checkpoints so that we can backfill
    // from disk
    bool newCkpt = false;
    auto size =
            mockCkptMgr.removeClosedUnrefCheckpoints(*vb, newCkpt, 5 /*limit*/);
    ASSERT_FALSE(newCkpt);
    ASSERT_EQ(4, size);
}

TEST_P(DurabilityActiveStreamTest, SendSetInsteadOfCommitForReconnectWindow) {
    setUpSendSetInsteadOfCommitTest();

    auto vb = engine->getVBucket(vbid);
    const auto key = makeStoredDocKey("key");

    // Disconnect and resume from our prepare
    stream = std::make_shared<MockActiveStream>(engine.get(),
                                                producer,
                                                0 /*flags*/,
                                                0 /*opaque*/,
                                                *vb,
                                                1 /*st_seqno*/,
                                                ~0 /*en_seqno*/,
                                                0x0 /*vb_uuid*/,
                                                1 /*snap_start_seqno*/,
                                                ~1 /*snap_end_seqno*/);

    stream->transitionStateToBackfilling();
    ASSERT_TRUE(stream->isBackfilling());
    auto& bfm = producer->getBFM();
    bfm.backfill();
    // First backfill only sends the SnapshotMarker so repeat
    bfm.backfill();

    // Stream::readyQ must contain SnapshotMarker
    ASSERT_EQ(3, stream->public_readyQSize());
    auto resp = stream->public_popFromReadyQ();
    ASSERT_TRUE(resp);
    EXPECT_EQ(DcpResponse::Event::SnapshotMarker, resp->getEvent());
    auto marker = dynamic_cast<SnapshotMarker&>(*resp);
    EXPECT_TRUE(marker.getFlags() & MARKER_FLAG_DISK);
    EXPECT_EQ(4, marker.getMaxVisibleSeqno().value_or(~0));
    if (persistent()) {
        EXPECT_EQ(3, *marker.getHighCompletedSeqno());
    } else {
        // Ephemeral HCS is taken from the ADM, and is not expected to be used.
        // The value will not change when abort/commit are called directly.
        EXPECT_EQ(0, *marker.getHighCompletedSeqno());
    }
    EXPECT_EQ(1, marker.getStartSeqno());
    EXPECT_EQ(5, marker.getEndSeqno());

    // Followed by a mutation instead of a commit
    resp = stream->public_popFromReadyQ();
    ASSERT_TRUE(resp);
    ASSERT_EQ(DcpResponse::Event::Mutation, resp->getEvent());
    const auto& set = static_cast<MutationResponse&>(*resp);
    EXPECT_EQ(key, set.getItem()->getKey());
    EXPECT_EQ(4, set.getItem()->getBySeqno());

    // Followed by a prepare
    resp = stream->public_popFromReadyQ();
    ASSERT_TRUE(resp);
    ASSERT_EQ(DcpResponse::Event::Prepare, resp->getEvent());
    const auto& prepare = static_cast<MutationResponse&>(*resp);
    EXPECT_EQ(key, prepare.getItem()->getKey());
    EXPECT_TRUE(prepare.getItem()->isPending());
    EXPECT_EQ(5, prepare.getItem()->getBySeqno());
}

TEST_P(DurabilityActiveStreamTest, SendSetInsteadOfCommitForNewVB) {
    setUpSendSetInsteadOfCommitTest();

    auto vb = engine->getVBucket(vbid);
    const auto key = makeStoredDocKey("key");

    // Disconnect and resume from our prepare
    stream = std::make_shared<MockActiveStream>(
            engine.get(), producer, 0 /*flags*/, 0 /*opaque*/, *vb);

    stream->transitionStateToBackfilling();
    ASSERT_TRUE(stream->isBackfilling());
    auto& bfm = producer->getBFM();
    bfm.backfill();
    // First backfill only sends the SnapshotMarker so repeat
    bfm.backfill();

    // Stream::readyQ must contain SnapshotMarker
    ASSERT_EQ(3, stream->public_readyQSize());
    auto resp = stream->public_popFromReadyQ();
    ASSERT_TRUE(resp);
    EXPECT_EQ(DcpResponse::Event::SnapshotMarker, resp->getEvent());
    auto marker = dynamic_cast<SnapshotMarker&>(*resp);
    EXPECT_TRUE(marker.getFlags() & MARKER_FLAG_DISK);
    EXPECT_EQ(4, marker.getMaxVisibleSeqno().value_or(~0));
    if (persistent()) {
        EXPECT_EQ(3, marker.getHighCompletedSeqno().value_or(~0));
    } else {
        // Ephemeral HCS is taken from the ADM, and is not expected to be used.
        // The value will not change when abort/commit are called directly.
        EXPECT_EQ(0, *marker.getHighCompletedSeqno());
    }
    EXPECT_EQ(0, marker.getStartSeqno());
    EXPECT_EQ(5, marker.getEndSeqno());

    // Followed by a mutation instead of a commit
    resp = stream->public_popFromReadyQ();
    ASSERT_TRUE(resp);
    ASSERT_EQ(DcpResponse::Event::Mutation, resp->getEvent());
    const auto& set = static_cast<MutationResponse&>(*resp);
    EXPECT_EQ(key, set.getItem()->getKey());
    EXPECT_EQ(4, set.getItem()->getBySeqno());

    // Followed by a prepare
    resp = stream->public_popFromReadyQ();
    ASSERT_TRUE(resp);
    ASSERT_EQ(DcpResponse::Event::Prepare, resp->getEvent());
    const auto& prepare = static_cast<MutationResponse&>(*resp);
    EXPECT_EQ(key, prepare.getItem()->getKey());
    EXPECT_TRUE(prepare.getItem()->isPending());
    EXPECT_EQ(5, prepare.getItem()->getBySeqno());
}

/**
 * This test checks that we can deal with a seqno ack from a replica going
 * "backwards" when it shuts down and warms back up. This can happen when a
 * replica acks a Majority level prepare that has not yet been persisted before
 * it shuts down. When it warms up, it will ack the persisted HPS.
 */
TEST_P(DurabilityActiveStreamTest,
       ActiveDealsWithNonMonotonicSeqnoAckOnReconnect) {
    auto vb = engine->getVBucket(vbid);
    const auto key = makeStoredDocKey("key");
    const std::string value = "value";
    { // Locking scope for collections handle
        auto item = makePendingItem(
                key,
                value,
                cb::durability::Requirements(cb::durability::Level::Majority,
                                             cb::durability::Timeout(1)));
        VBQueueItemCtx ctx;
        ctx.durability = DurabilityItemCtx{item->getDurabilityReqs(),
                                           nullptr /*cookie*/};
        auto cHandle = vb->lockCollections(item->getKey());
        EXPECT_EQ(ENGINE_SYNC_WRITE_PENDING,
                  vb->set(*item, cookie, *engine, {}, cHandle));
    }
    vb->notifyActiveDMOfLocalSyncWrite();

    auto items = stream->getOutstandingItems(*vb);
    stream->public_processItems(items);
    stream->consumeBackfillItems(1);
    stream->public_nextQueuedItem();

    EXPECT_EQ(ENGINE_SUCCESS, simulateStreamSeqnoAck(replica, 1));
    EXPECT_EQ(1, vb->getHighPreparedSeqno());
    EXPECT_EQ(1, vb->getHighCompletedSeqno());

    { // Locking scope for collections handle
        auto item = makePendingItem(
                key,
                value,
                cb::durability::Requirements(cb::durability::Level::Majority,
                                             cb::durability::Timeout(1)));
        VBQueueItemCtx ctx;
        ctx.durability = DurabilityItemCtx{item->getDurabilityReqs(),
                                           nullptr /*cookie*/};
        auto cHandle = vb->lockCollections(item->getKey());
        EXPECT_EQ(ENGINE_SYNC_WRITE_PENDING,
                  vb->set(*item, cookie, *engine, {}, cHandle));
    }
    vb->notifyActiveDMOfLocalSyncWrite();

    items = stream->getOutstandingItems(*vb);
    stream->public_processItems(items);
    stream->consumeBackfillItems(3);
    stream->public_nextQueuedItem();

    EXPECT_EQ(ENGINE_SUCCESS, simulateStreamSeqnoAck(replica, 3));
    EXPECT_EQ(3, vb->getHighPreparedSeqno());
    EXPECT_EQ(3, vb->getHighCompletedSeqno());

    // remove the stream and the checkpoint to force a backfill
    stream.reset();
    flushVBucketToDiskIfPersistent(vbid, 2);
    removeCheckpoint(*vb, 4);

    stream = std::make_shared<MockActiveStream>(
            engine.get(), producer, 0 /*flags*/, 0 /*opaque*/, *vb);
    producer->createCheckpointProcessorTask();
    producer->scheduleCheckpointProcessorTask();
    stream->setActive();

    // Process items to ensure that lastSentSeqno is GE the seqno that we will
    // ack
    stream->transitionStateToBackfilling();
    ASSERT_TRUE(stream->isBackfilling());

    auto& bfm = producer->getBFM();
    bfm.backfill();
    bfm.backfill();
    EXPECT_EQ(3, stream->public_readyQSize());

    auto resp = stream->public_nextQueuedItem();
    ASSERT_TRUE(resp);
    auto marker = dynamic_cast<SnapshotMarker&>(*resp);
    EXPECT_EQ(4, marker.getMaxVisibleSeqno().value_or(~0));
    EXPECT_EQ(3, marker.getHighCompletedSeqno().value_or(~0));
    EXPECT_EQ(4, marker.getEndSeqno());

    stream->consumeBackfillItems(2);

    EXPECT_EQ(ENGINE_SUCCESS, simulateStreamSeqnoAck(replica, 1));

    producer->cancelCheckpointCreatorTask();
}

TEST_P(DurabilityActiveStreamTest, DiskSnapshotSendsHCSWithSyncRepSupport) {
    auto vb = engine->getVBucket(vbid);
    auto& ckptMgr = *vb->checkpointManager;
    // Get rid of set_vb_state and any other queue_op we are not interested in
    ckptMgr.clear(*vb, 0 /*seqno*/);

    const auto key = makeStoredDocKey("key");
    const std::string value = "value";
    auto item = makePendingItem(key, value);

    auto ctx = VBQueueItemCtx();
    ctx.durability = DurabilityItemCtx{item->getDurabilityReqs()};

    EXPECT_EQ(MutationStatus::WasClean, public_processSet(*vb, *item, ctx));
    vb->notifyActiveDMOfLocalSyncWrite();
    flushVBucketToDiskIfPersistent(vbid, 1);

    vb->seqnoAcknowledged(folly::SharedMutex::ReadHolder(vb->getStateLock()),
                          replica,
                          1 /*prepareSeqno*/);
    vb->processResolvedSyncWrites();

    flushVBucketToDiskIfPersistent(vbid, 1);
    stream.reset();
    removeCheckpoint(*vb, 2);
    recreateStream(*vb);

    producer->createCheckpointProcessorTask();
    producer->scheduleCheckpointProcessorTask();

    stream->transitionStateToBackfilling();
    ASSERT_TRUE(stream->isBackfilling());

    // Run the backfill we scheduled when we transitioned to the backfilling
    // state.
    auto& bfm = producer->getBFM();
    bfm.backfill();
    bfm.backfill();

    // No message processed, BufferLog empty
    ASSERT_EQ(0, producer->getBytesOutstanding());

    // readyQ must contain a SnapshotMarker
    ASSERT_EQ(3, stream->public_readyQSize());
    auto resp = stream->public_nextQueuedItem();
    ASSERT_TRUE(resp);
    EXPECT_EQ(DcpResponse::Event::SnapshotMarker, resp->getEvent());

    auto& marker = dynamic_cast<SnapshotMarker&>(*resp);
    EXPECT_TRUE(marker.getFlags() & MARKER_FLAG_CHK);
    ASSERT_TRUE(marker.getFlags() & MARKER_FLAG_DISK);
    ASSERT_TRUE(marker.getHighCompletedSeqno());
    EXPECT_EQ(1, *marker.getHighCompletedSeqno());
    EXPECT_EQ(2, marker.getMaxVisibleSeqno().value_or(~0));
    EXPECT_EQ(2, marker.getEndSeqno());

    producer->cancelCheckpointCreatorTask();
}

void DurabilityPassiveStreamTest::SetUp() {
    enableSyncReplication = true;
    SingleThreadedPassiveStreamTest::SetUp();
    ASSERT_TRUE(consumer->isSyncReplicationEnabled());
}

void DurabilityPassiveStreamTest::TearDown() {
    SingleThreadedPassiveStreamTest::TearDown();
}

TEST_P(DurabilityPassiveStreamTest, SendSeqnoAckOnStreamAcceptance) {
    // 1) Put something in the vBucket as we won't send a seqno ack if there are
    // no items
    testReceiveDcpPrepare();

    consumer->closeAllStreams();
    uint32_t opaque = 0;
    consumer->addStream(opaque, vbid, 0 /*flags*/);
    stream = static_cast<MockPassiveStream*>(
            (consumer->getVbucketStream(vbid)).get());
    stream->acceptStream(cb::mcbp::Status::Success, opaque);

    EXPECT_EQ(3, stream->public_readyQ().size());
    auto resp = stream->public_popFromReadyQ();
    EXPECT_EQ(DcpResponse::Event::StreamReq, resp->getEvent());
    resp = stream->public_popFromReadyQ();
    EXPECT_EQ(DcpResponse::Event::AddStream, resp->getEvent());
    resp = stream->public_popFromReadyQ();
    EXPECT_EQ(DcpResponse::Event::SeqnoAcknowledgement, resp->getEvent());
    const auto& ack = static_cast<SeqnoAcknowledgement&>(*resp);
    EXPECT_EQ(1, ack.getPreparedSeqno());
}

/**
 * This test demonstrates what happens to the acked seqno on the replica when
 * we shutdown and restart having previously acked a seqno that is not flushed.
 * This can cause the acked seqno to go "backwards".
 */
TEST_P(DurabilityPassiveStreamPersistentTest,
       ReplicaSeqnoAckNonMonotonicIfBounced) {
    // 1) Receive 2 majority prepares but only flush 1
    auto key = makeStoredDocKey("key");
    makeAndReceiveDcpPrepare(key, 0 /*cas*/, 1 /*seqno*/);

    // Flush only the first prepare so when we warmup later we won't have the
    // second
    flushVBucketToDiskIfPersistent(vbid, 1);

    key = makeStoredDocKey("key2");
    makeAndReceiveDcpPrepare(key, 0 /*cas*/, 2 /*seqno*/);

    // 2) Check that we have acked twice, once for each prepare, as each is in
    // it's own snapshot
    ASSERT_EQ(2, stream->public_readyQ().size());
    auto resp = stream->public_popFromReadyQ();
    EXPECT_EQ(DcpResponse::Event::SeqnoAcknowledgement, resp->getEvent());
    auto ack = static_cast<SeqnoAcknowledgement&>(*resp);
    EXPECT_EQ(1, ack.getPreparedSeqno());
    resp = stream->public_popFromReadyQ();
    EXPECT_EQ(DcpResponse::Event::SeqnoAcknowledgement, resp->getEvent());
    ack = static_cast<SeqnoAcknowledgement&>(*resp);
    EXPECT_EQ(2, ack.getPreparedSeqno());

    // 3) Shutdown and warmup again
    consumer->closeAllStreams();
    consumer.reset();
    resetEngineAndWarmup();

    // 4) Test that the stream now sends a seqno ack of 1 when we reconnect
    uint32_t opaque = 0;
    // Recreate the consumer
    consumer =
            std::make_shared<MockDcpConsumer>(*engine, cookie, "test_consumer");
    consumer->enableSyncReplication();
    consumer->addStream(opaque, vbid, 0 /*flags*/);
    stream = static_cast<MockPassiveStream*>(
            (consumer->getVbucketStream(vbid)).get());
    stream->acceptStream(cb::mcbp::Status::Success, opaque);

    ASSERT_EQ(3, stream->public_readyQ().size());
    resp = stream->public_popFromReadyQ();
    EXPECT_EQ(DcpResponse::Event::StreamReq, resp->getEvent());
    resp = stream->public_popFromReadyQ();
    EXPECT_EQ(DcpResponse::Event::AddStream, resp->getEvent());
    resp = stream->public_popFromReadyQ();
    EXPECT_EQ(DcpResponse::Event::SeqnoAcknowledgement, resp->getEvent());
    ack = static_cast<SeqnoAcknowledgement&>(*resp);
    EXPECT_EQ(1, ack.getPreparedSeqno());
}

void DurabilityPassiveStreamPersistentTest::testDiskSnapshotHCSPersisted() {
    testReceiveMutationOrDeletionInsteadOfCommitWhenStreamingFromDisk(
            2 /*snapStart*/, 4 /*snapEnd*/, DocumentState::Alive);

    flushVBucketToDiskIfPersistent(vbid, 2);
    {
        auto vb = store->getVBucket(vbid);
        EXPECT_EQ(2, vb->getHighCompletedSeqno());
    }

    // Reset and warmup to check persistence
    consumer->closeAllStreams();
    consumer.reset();
    resetEngineAndWarmup();

    // Recreate the consumer so that our normal test TearDown will work
    setupConsumerAndPassiveStream();
    {
        auto vb = store->getVBucket(vbid);
        EXPECT_EQ(2, vb->getHighCompletedSeqno());
        EXPECT_EQ(4, vb->getHighSeqno());
    }
}

TEST_P(DurabilityPassiveStreamPersistentTest, DiskSnapshotHCSPersisted) {
    testDiskSnapshotHCSPersisted();
}

uint64_t DurabilityPassiveStreamPersistentTest::getPersistedHCS() {
    KVStore* rwUnderlying = store->getRWUnderlying(vbid);
    const auto* persistedVbState = rwUnderlying->getVBucketState(vbid);
    return persistedVbState->persistedCompletedSeqno;
}

TEST_P(DurabilityPassiveStreamPersistentTest,
       DiskSnapshotHCSNotPersistedBeforeSnapEnd) {
    // Test to ensure the highCompletedSeqno sent as part of a disk snapshot
    // is not persisted by the replica until the entire snapshot is flushed
    // to disk.

    // Send a disk snapshot marker with a HCS of 4
    SnapshotMarker marker(0 /*opaque*/,
                          vbid,
                          1 /*snapStart*/,
                          5 /*snapEnd*/,
                          dcp_marker_flag_t::MARKER_FLAG_DISK | MARKER_FLAG_CHK,
                          4 /*HCS*/,
                          {} /*maxVisibleSeqno*/,
                          {}, // timestamp
                          {} /*streamId*/);
    stream->processMarker(&marker);

    // nothing has been completed yet
    ASSERT_EQ(0, getPersistedHCS());

    const auto key = makeStoredDocKey("key");
    const std::string value = "value";

    using namespace cb::durability;
    auto prepare = makePendingItem(
            key, value, Requirements(Level::Majority, Timeout::Infinity()));
    prepare->setBySeqno(1);
    prepare->setCas(999);

    // Receive prepare at seqno 1
    EXPECT_EQ(ENGINE_SUCCESS,
              stream->messageReceived(std::make_unique<MutationConsumerMessage>(
                      prepare,
                      stream->getOpaque(),
                      IncludeValue::Yes,
                      IncludeXattrs::Yes,
                      IncludeDeleteTime::No,
                      IncludeDeletedUserXattrs::Yes,
                      DocKeyEncodesCollectionId::No,
                      nullptr,
                      cb::mcbp::DcpStreamId{})));

    flushVBucketToDiskIfPersistent(vbid, 1);

    // the HCS should not have advanced yet as we have not completed the disk
    // snapshot. NB: The HCS was received with the snapshot marker, but the
    // replica should not persist that value to disk yet.
    EXPECT_EQ(0, getPersistedHCS());

    // Receive mutation at seqno 2 which completes the prepare
    auto mutation = makeCommittedItem(key, value);
    mutation->setBySeqno(2);
    mutation->setCas(999);

    EXPECT_EQ(ENGINE_SUCCESS,
              stream->messageReceived(std::make_unique<MutationConsumerMessage>(
                      mutation,
                      stream->getOpaque(),
                      IncludeValue::Yes,
                      IncludeXattrs::Yes,
                      IncludeDeleteTime::No,
                      IncludeDeletedUserXattrs::Yes,
                      DocKeyEncodesCollectionId::No,
                      nullptr,
                      cb::mcbp::DcpStreamId{})));

    flushVBucketToDiskIfPersistent(vbid, 1);

    // mutation does not advance the HCS
    EXPECT_EQ(0, getPersistedHCS());

    // receive an abort (seqno 4) for a deduped prepare (seqno 3)
    EXPECT_EQ(ENGINE_SUCCESS,
              stream->messageReceived(std::make_unique<AbortSyncWrite>(
                      stream->getOpaque(),
                      vbid,
                      makeStoredDocKey("abortKey"),
                      3 /*prepare*/,
                      4 /*abort*/)));
    flushVBucketToDiskIfPersistent(vbid, 1);
    EXPECT_EQ(0, getPersistedHCS());

    auto unrelated = makeCommittedItem(makeStoredDocKey("unrelatedKey"), value);
    unrelated->setBySeqno(5);
    unrelated->setCas(999);

    // Receive unrelated committed item at seqno 5
    EXPECT_EQ(ENGINE_SUCCESS,
              stream->messageReceived(std::make_unique<MutationConsumerMessage>(
                      unrelated,
                      stream->getOpaque(),
                      IncludeValue::Yes,
                      IncludeXattrs::Yes,
                      IncludeDeleteTime::No,
                      IncludeDeletedUserXattrs::Yes,
                      DocKeyEncodesCollectionId::No,
                      nullptr,
                      cb::mcbp::DcpStreamId{})));

    flushVBucketToDiskIfPersistent(vbid, 1);

    // We should flush the HCS when we flush the last item in the snapshot
    EXPECT_EQ(4, getPersistedHCS());
}

TEST_P(DurabilityPassiveStreamPersistentTest,
       DiskSnapshotHCSIgnoredIfWeaklyMonotonic) {
    testDiskSnapshotHCSPersisted();

    EXPECT_EQ(2, getPersistedHCS());
    SnapshotMarker marker(0 /*opaque*/,
                          vbid,
                          6 /*snapStart*/,
                          7 /*snapEnd*/,
                          dcp_marker_flag_t::MARKER_FLAG_DISK | MARKER_FLAG_CHK,
                          2 /*HCS*/,
                          {} /*maxVisibleSeqno*/,
                          {}, // timestamp
                          {} /*streamId*/);
    stream->processMarker(&marker);

    auto key = makeStoredDocKey("unrelated");
    auto item = makeCommittedItem(key, "unrelated");
    item->setBySeqno(7);

    // Send the logical commit
    EXPECT_EQ(ENGINE_SUCCESS,
              stream->messageReceived(std::make_unique<MutationConsumerMessage>(
                      std::move(item),
                      0 /*opaque*/,
                      IncludeValue::Yes,
                      IncludeXattrs::Yes,
                      IncludeDeleteTime::No,
                      IncludeDeletedUserXattrs::Yes,
                      DocKeyEncodesCollectionId::No,
                      nullptr,
                      cb::mcbp::DcpStreamId{})));

    // We don't flush any items but we will run the flusher which will advance
    // use out of the checkpoint. Should not throw any pre-condition due to
    // monotonicity.
    flushVBucketToDiskIfPersistent(vbid, 1);
}

// MB-37103: Receiving a disk snapshot marker with a HCS of zero should be
// correctly accepted - HCS==0 is valid, for example when no SyncWrites have
// occurred on this vBucket.
TEST_P(DurabilityPassiveStreamPersistentTest, DiskSnapshotHCSZeroAccepted) {
    // Emulate a snapshot marker of a single (non-Sync) mutation.
    SnapshotMarker marker(0 /*opaque*/,
                          vbid,
                          1 /*snapStart*/,
                          1 /*snapEnd*/,
                          dcp_marker_flag_t::MARKER_FLAG_DISK | MARKER_FLAG_CHK,
                          0 /*HCS*/,
                          {} /*maxVisibleSeqno*/,
                          {}, // timestamp
                          {} /*streamId*/);
    stream->processMarker(&marker);

    auto item = makeCommittedItem(makeStoredDocKey("key"), "unrelated");
    item->setBySeqno(1);

    // Send the mutation
    EXPECT_EQ(ENGINE_SUCCESS,
              stream->messageReceived(std::make_unique<MutationConsumerMessage>(
                      std::move(item),
                      0 /*opaque*/,
                      IncludeValue::Yes,
                      IncludeXattrs::Yes,
                      IncludeDeleteTime::No,
                      IncludeDeletedUserXattrs::Yes,
                      DocKeyEncodesCollectionId::No,
                      nullptr,
                      cb::mcbp::DcpStreamId{})));

    // Test: check we can successfully flush to disk with HCS=0.
    flushVBucketToDiskIfPersistent(vbid, 1);
}

TEST_P(DurabilityPassiveStreamTest,
       NoSeqnoAckOnStreamAcceptanceIfNotSupported) {
    consumer->disableSyncReplication();

    // 1) Put something in the vBucket as we won't send a seqno ack if there are
    // no items
    testReceiveDcpPrepare();

    consumer->closeAllStreams();
    uint32_t opaque = 0;
    consumer->addStream(opaque, vbid, 0 /*flags*/);
    stream = static_cast<MockPassiveStream*>(
            (consumer->getVbucketStream(vbid)).get());
    stream->acceptStream(cb::mcbp::Status::Success, opaque);

    ASSERT_EQ(2, stream->public_readyQ().size());
    auto resp = stream->public_popFromReadyQ();
    EXPECT_EQ(DcpResponse::Event::StreamReq, resp->getEvent());
    resp = stream->public_popFromReadyQ();
    EXPECT_EQ(DcpResponse::Event::AddStream, resp->getEvent());
    resp = stream->public_popFromReadyQ();
    EXPECT_FALSE(resp);
}

void DurabilityPassiveStreamTest::
        testReceiveMutationOrDeletionInsteadOfCommitWhenStreamingFromDisk(
                uint64_t snapStart,
                uint64_t snapEnd,
                DocumentState docState,
                bool clearCM) {
    auto vb = store->getVBucket(vbid);
    ASSERT_TRUE(vb);
    auto& ckptMgr = *vb->checkpointManager;
    if (clearCM) {
        // Clear everything in CM, start from one single empty open checkpoint
        ckptMgr.clear(*vb, 0 /*seqno*/);
    }
    uint32_t opaque = 1;

    SnapshotMarker marker(opaque,
                          vbid,
                          snapStart,
                          snapEnd,
                          dcp_marker_flag_t::MARKER_FLAG_DISK | MARKER_FLAG_CHK,
                          snapStart /*HCS*/,
                          {} /*maxVisibleSeqno*/,
                          {}, // timestamp
                          {} /*streamId*/);
    stream->processMarker(&marker);

    auto key = makeStoredDocKey("key");
    using namespace cb::durability;
    auto item = makePendingItem(
            key, "value", Requirements(Level::Majority, Timeout::Infinity()));
    item->setBySeqno(snapStart);
    item->setCas(999);

    // Send the prepare
    EXPECT_EQ(ENGINE_SUCCESS,
              stream->messageReceived(std::make_unique<MutationConsumerMessage>(
                      item,
                      opaque,
                      IncludeValue::Yes,
                      IncludeXattrs::Yes,
                      IncludeDeleteTime::No,
                      IncludeDeletedUserXattrs::Yes,
                      DocKeyEncodesCollectionId::No,
                      nullptr,
                      cb::mcbp::DcpStreamId{})));

    item = makeCommittedItem(key, "committed");
    item->setBySeqno(snapEnd);

    if (docState == DocumentState::Deleted) {
        item->setDeleted(DeleteSource::Explicit);
        item->replaceValue({});
    }

    // Send the logical commit
    EXPECT_EQ(ENGINE_SUCCESS,
              stream->messageReceived(std::make_unique<MutationConsumerMessage>(
                      std::move(item),
                      opaque,
                      IncludeValue::Yes,
                      IncludeXattrs::Yes,
                      IncludeDeleteTime::No,
                      IncludeDeletedUserXattrs::Yes,
                      DocKeyEncodesCollectionId::No,
                      nullptr,
                      cb::mcbp::DcpStreamId{})));

    // Test the HashTable state
    {
        // findForUpdate will return both pending and committed perspectives
        auto res = vb->ht.findForUpdate(key);
        ASSERT_TRUE(res.committed);
        EXPECT_EQ(snapEnd, res.committed->getBySeqno());
        if (docState == DocumentState::Alive) {
            EXPECT_TRUE(res.committed->getValue());
        }
        if (persistent()) {
            EXPECT_FALSE(res.pending);
        } else {
            ASSERT_TRUE(res.pending);
            EXPECT_EQ(snapStart, res.pending->getBySeqno());
            EXPECT_EQ(CommittedState::PrepareCommitted,
                      res.pending->getCommitted());
        }
    }

    // Test the checkpoint manager state
    const auto& ckptList =
            CheckpointManagerTestIntrospector::public_getCheckpointList(
                    ckptMgr);

    const auto* ckpt = ckptList.back().get();
    EXPECT_EQ(checkpoint_state::CHECKPOINT_OPEN, ckpt->getState());
    // empty-item
    auto it = ckpt->begin();
    EXPECT_EQ(queue_op::empty, (*it)->getOperation());
    // 1 metaitem (checkpoint-start)
    it++;
    ASSERT_EQ(1, ckpt->getNumMetaItems());
    EXPECT_EQ(queue_op::checkpoint_start, (*it)->getOperation());
    it++;

    ASSERT_EQ(2, ckpt->getNumItems());
    EXPECT_EQ(queue_op::pending_sync_write, (*it)->getOperation());
    it++;

    // The logical commit is a mutation in the checkpoint manager, not a commit.
    EXPECT_EQ(queue_op::mutation, (*it)->getOperation());
}

TEST_P(DurabilityPassiveStreamTest,
       ReceiveMutationInsteadOfCommitWhenStreamingFromDisk) {
    testReceiveMutationOrDeletionInsteadOfCommitWhenStreamingFromDisk(
            2 /*snapStart*/, 4 /*snapEnd*/, DocumentState::Alive);
}

void DurabilityPassiveStreamTest::
        receiveMutationOrDeletionInsteadOfCommitWhenStreamingFromDiskMutationFirst(
                DocumentState docState) {
    uint32_t opaque = 1;
    SnapshotMarker marker(opaque,
                          vbid,
                          1 /*snapStart*/,
                          3 /*snapEnd*/,
                          dcp_marker_flag_t::MARKER_FLAG_DISK,
                          0 /*HCS*/,
                          {} /*maxVisibleSeqno*/,
                          {}, // timestamp
                          {} /*streamId*/);
    stream->processMarker(&marker);

    auto key = makeStoredDocKey("key");
    auto item = makeCommittedItem(key, "mutation");
    item->setBySeqno(1);

    EXPECT_EQ(ENGINE_SUCCESS,
              stream->messageReceived(std::make_unique<MutationConsumerMessage>(
                      std::move(item),
                      opaque,
                      IncludeValue::Yes,
                      IncludeXattrs::Yes,
                      IncludeDeleteTime::No,
                      IncludeDeletedUserXattrs::Yes,
                      DocKeyEncodesCollectionId::No,
                      nullptr,
                      cb::mcbp::DcpStreamId{})));
    testReceiveMutationOrDeletionInsteadOfCommitWhenStreamingFromDisk(
            2 /*snapStart*/, 4 /*snapEnd*/, docState);
}

TEST_P(DurabilityPassiveStreamTest,
       ReceiveMutationInsteadOfCommitOnTopOfMutation) {
    receiveMutationOrDeletionInsteadOfCommitWhenStreamingFromDiskMutationFirst(
            DocumentState::Alive);
}

TEST_P(DurabilityPassiveStreamTest,
       ReceiveDeletionInsteadOfCommitOnTopOfMutation) {
    receiveMutationOrDeletionInsteadOfCommitWhenStreamingFromDiskMutationFirst(
            DocumentState::Deleted);
}

void DurabilityPassiveStreamTest::
        testReceiveMutationOrDeletionInsteadOfCommitForReconnectWindowWithPrepareLast(
                DocumentState docState) {
    // 1) Receive DCP Prepare
    auto key = makeStoredDocKey("key");
    uint64_t prepareSeqno = 1;
    uint64_t cas = 0;
    makeAndReceiveDcpPrepare(key, cas, prepareSeqno);

    // 2) Fake disconnect and reconnect, importantly, this sets up the valid
    // window for ignoring DCPAborts.
    consumer->closeAllStreams();
    uint32_t opaque = 0;
    consumer->addStream(opaque, vbid, 0 /*flags*/);
    stream = static_cast<MockPassiveStream*>(
            (consumer->getVbucketStream(vbid)).get());
    stream->acceptStream(cb::mcbp::Status::Success, opaque);

    // 3) Receive overwriting set instead of commit
    uint64_t streamStartSeqno = 4;
    SnapshotMarker marker(opaque,
                          vbid,
                          streamStartSeqno /*snapStart*/,
                          streamStartSeqno /*snapEnd*/,
                          dcp_marker_flag_t::MARKER_FLAG_DISK,
                          {} /*HCS*/,
                          {} /*maxVisibleSeqno*/,
                          {}, // timestamp
                          {} /*streamId*/);
    stream->processMarker(&marker);

    const std::string value = "overwritingValue";
    auto item = makeCommittedItem(key, value);
    item->setBySeqno(streamStartSeqno);

    if (docState == DocumentState::Deleted) {
        item->setDeleted(DeleteSource::Explicit);
        item->replaceValue({});
    }

    EXPECT_EQ(ENGINE_SUCCESS,
              stream->messageReceived(std::make_unique<MutationConsumerMessage>(
                      std::move(item),
                      opaque,
                      IncludeValue::Yes,
                      IncludeXattrs::Yes,
                      IncludeDeleteTime::No,
                      IncludeDeletedUserXattrs::Yes,
                      DocKeyEncodesCollectionId::No,
                      nullptr,
                      cb::mcbp::DcpStreamId{})));

    // 4) Verify doc state
    auto vb = store->getVBucket(vbid);
    ASSERT_TRUE(vb);

    // tell the DM that this snapshot was persisted
    vb->setPersistenceSeqno(streamStartSeqno);
    vb->notifyPersistenceToDurabilityMonitor();

    {
        // findForUpdate will return both pending and committed perspectives
        auto res = vb->ht.findForUpdate(key);
        if (persistent()) {
            EXPECT_FALSE(res.pending);
        } else {
            ASSERT_TRUE(res.pending);
            EXPECT_EQ(1, res.pending->getBySeqno());
            EXPECT_EQ(CommittedState::PrepareCommitted,
                      res.pending->getCommitted());
        }
        ASSERT_TRUE(res.committed);
        EXPECT_EQ(4, res.committed->getBySeqno());
        EXPECT_EQ(CommittedState::CommittedViaMutation,
                  res.committed->getCommitted());
        if (docState == DocumentState::Alive) {
            ASSERT_TRUE(res.committed->getValue());
            EXPECT_EQ(value, res.committed->getValue()->to_s());
        }
    }

    // Should have removed all sync writes
    EXPECT_EQ(0, vb->getDurabilityMonitor().getNumTracked());

    // We should now be able to do a sync write to a different key
    key = makeStoredDocKey("newkey");
    makeAndReceiveDcpPrepare(key, cas, 10);
    prepareSeqno = vb->getHighSeqno();
    marker = SnapshotMarker(
            opaque,
            vbid,
            streamStartSeqno + 2 /*snapStart*/,
            streamStartSeqno + 2 /*snapEnd*/,
            dcp_marker_flag_t::MARKER_FLAG_MEMORY | MARKER_FLAG_CHK,
            {} /*HCS*/,
            {} /*maxVisibleSeqno*/,
            {}, // timestamp
            {} /*streamId*/);
    stream->processMarker(&marker);
    EXPECT_EQ(ENGINE_SUCCESS,
              vb->commit(key, prepareSeqno, {}, vb->lockCollections(key)));
    EXPECT_EQ(0, vb->getDurabilityMonitor().getNumTracked());
}

TEST_P(DurabilityPassiveStreamTest,
       ReceiveMutationInsteadOfCommitForReconnectWindowWithPrepareLast) {
    testReceiveMutationOrDeletionInsteadOfCommitForReconnectWindowWithPrepareLast(
            DocumentState::Alive);
}

TEST_P(DurabilityPassiveStreamTest,
       ReceiveAbortOnTopOfCommittedDueToDedupedPrepare) {
    uint32_t opaque = 0;
    SnapshotMarker marker(
            opaque,
            vbid,
            1 /*snapStart*/,
            1 /*snapEnd*/,
            dcp_marker_flag_t::MARKER_FLAG_MEMORY | MARKER_FLAG_CHK,
            {} /*HCS*/,
            {} /*maxVisibleSeqno*/,
            {}, // timestamp
            {} /*streamId*/);
    stream->processMarker(&marker);

    auto key = makeStoredDocKey("key");
    const std::string value = "overwritingValue";
    auto item = makeCommittedItem(key, value);
    item->setBySeqno(1);
    ASSERT_EQ(ENGINE_SUCCESS,
              stream->messageReceived(std::make_unique<MutationConsumerMessage>(
                      std::move(item),
                      opaque,
                      IncludeValue::Yes,
                      IncludeXattrs::Yes,
                      IncludeDeleteTime::No,
                      IncludeDeletedUserXattrs::Yes,
                      DocKeyEncodesCollectionId::No,
                      nullptr,
                      cb::mcbp::DcpStreamId{})));

    marker = SnapshotMarker(opaque,
                            vbid,
                            1 /*snapStart*/,
                            ~1 /*snapEnd*/,
                            dcp_marker_flag_t::MARKER_FLAG_DISK,
                            {} /*HCS*/,
                            {} /*maxVisibleSeqno*/,
                            {}, // timestamp
                            {} /*streamId*/);
    stream->processMarker(&marker);

    EXPECT_EQ(
            ENGINE_SUCCESS,
            stream->messageReceived(std::make_unique<AbortSyncWrite>(
                    opaque, vbid, key, 3 /*prepareSeqno*/, 4 /*abortSeqno*/)));
}

TEST_P(DurabilityPassiveStreamTest, SeqnoAckAtSnapshotEndReceived) {
    // The consumer receives mutations {s:1, s:2, s:3}, with only s:2 durable
    // with Level:Majority. We have to check that we do send a SeqnoAck, but
    // only when the Replica receives the snapshot-end mutation.

    // The consumer receives the snapshot-marker
    uint32_t opaque = 0;
    const uint64_t snapEnd = 3;
    SnapshotMarker snapshotMarker(opaque,
                                  vbid,
                                  1 /*snapStart*/,
                                  snapEnd,
                                  dcp_marker_flag_t::MARKER_FLAG_MEMORY,
                                  {} /*HCS*/,
                                  {} /*maxVisibleSeqno*/,
                                  {}, // timestamp
                                  {});
    stream->processMarker(&snapshotMarker);
    const auto& readyQ = stream->public_readyQ();
    EXPECT_EQ(0, readyQ.size());

    const std::string value("value");

    ASSERT_EQ(ENGINE_SUCCESS,
              stream->messageReceived(makeMutationConsumerMessage(
                      1 /*seqno*/, vbid, value, opaque)));
    EXPECT_EQ(0, readyQ.size());

    using namespace cb::durability;
    const uint64_t swSeqno = 2;
    ASSERT_EQ(ENGINE_SUCCESS,
              stream->messageReceived(makeMutationConsumerMessage(
                      swSeqno,
                      vbid,
                      value,
                      opaque,
                      Requirements(Level::Majority, Timeout::Infinity()))));
    // readyQ still empty, we have not received the snap-end mutation yet
    EXPECT_EQ(0, readyQ.size());

    // snapshot-end
    ASSERT_EQ(ENGINE_SUCCESS,
              stream->messageReceived(makeMutationConsumerMessage(
                      snapEnd, vbid, value, opaque)));
    // Verify that we have the expected SeqnoAck in readyQ now
    ASSERT_EQ(1, readyQ.size());
    ASSERT_EQ(DcpResponse::Event::SeqnoAcknowledgement,
              readyQ.front()->getEvent());
    const auto* seqnoAck =
            static_cast<const SeqnoAcknowledgement*>(readyQ.front().get());
    EXPECT_EQ(swSeqno, seqnoAck->getPreparedSeqno());
}

TEST_P(DurabilityPassiveStreamPersistentTest, SeqnoAckAtPersistedSnapEnd) {
    // The consumer receives mutations {s:1, s:2, s:3} in the snapshot:[1, 4],
    // with only s:2 durable with Level:PersistToMajority.
    // We have to check that we do send a SeqnoAck for s:2, but only after:
    // (1) the snapshot-end mutation (s:4) is received
    // (2) the complete snapshot is persisted

    // The consumer receives the snapshot-marker [1, 4]
    uint32_t opaque = 0;
    SnapshotMarker snapshotMarker(opaque,
                                  vbid,
                                  1 /*snapStart*/,
                                  4 /*snapEnd*/,
                                  dcp_marker_flag_t::MARKER_FLAG_MEMORY,
                                  {} /*HCS*/,
                                  {} /*maxVisibleSeqno*/,
                                  {}, // timestamp
                                  {});
    stream->processMarker(&snapshotMarker);
    const auto& readyQ = stream->public_readyQ();
    EXPECT_EQ(0, readyQ.size());

    const std::string value("value");

    ASSERT_EQ(ENGINE_SUCCESS,
              stream->messageReceived(makeMutationConsumerMessage(
                      1 /*seqno*/, vbid, value, opaque)));
    EXPECT_EQ(0, readyQ.size());

    const int64_t swSeqno = 2;
    using namespace cb::durability;
    ASSERT_EQ(ENGINE_SUCCESS,
              stream->messageReceived(makeMutationConsumerMessage(
                      swSeqno,
                      vbid,
                      value,
                      opaque,
                      Requirements(Level::PersistToMajority,
                                   Timeout::Infinity()))));
    // No SeqnoAck, HPS has not moved as Level:PersistToMajority requires to be
    // persisted for being locally-satisfied
    EXPECT_EQ(0, readyQ.size());

    // Flush (in the middle of the snapshot, which can happen at replica)
    flushVBucketToDiskIfPersistent(vbid, 2 /*expectedNumFlushed*/);
    // No SeqnoAck, HPS has not moved as Level:PersistToMajority Prepare has
    // been persisted but at any Level we require that the complete snapshot is
    // received before moving the HPS into the snapshot.
    EXPECT_EQ(0, readyQ.size());

    // Non-durable s:3 received
    ASSERT_EQ(ENGINE_SUCCESS,
              stream->messageReceived(makeMutationConsumerMessage(
                      3 /*seqno*/, vbid, value, opaque)));
    // No ack yet, we have not yet received the complete snapshot
    EXPECT_EQ(0, readyQ.size());

    // Non-durable s:4 (snapshot-end) received
    ASSERT_EQ(ENGINE_SUCCESS,
              stream->messageReceived(makeMutationConsumerMessage(
                      4 /*seqno*/, vbid, value, opaque)));
    // No ack yet, we have received the snap-end mutation but we have not yet
    // persisted the complete snapshot
    EXPECT_EQ(0, readyQ.size());

    // Flush, complete snapshot persisted after this call
    flushVBucketToDiskIfPersistent(vbid, 2 /*expectedNumFlushed*/);

    // HPS must have moved to the (already) persisted s:2 and we must have a
    // SeqnoAck with payload HPS in readyQ.
    // Note that s:3 and s:4 (which is a non-sync write) don't affect HPS, which
    // is set to the last locally-satisfied Prepare.
    ASSERT_EQ(1, readyQ.size());
    ASSERT_EQ(DcpResponse::Event::SeqnoAcknowledgement,
              readyQ.front()->getEvent());
    const auto* seqnoAck =
            static_cast<const SeqnoAcknowledgement*>(readyQ.front().get());
    EXPECT_EQ(swSeqno, seqnoAck->getPreparedSeqno());
}

/**
 * The test simulates a Replica receiving:
 *
 * snapshot-marker [1, 10] -> no-ack
 * s:1 non-durable -> no ack
 * s:2 Level:Majority -> no ack
 * s:3 non-durable -> no ack
 * s:4 Level:MajorityAndPersistOnMaster -> no ack
 * s:5 non-durable -> no ack
 * s:6 Level:PersistToMajority (durability-fence) -> no ack
 * s:7 Level-Majority -> no ack
 * s:8 Level:MajorityAndPersistOnMaster -> no ack
 * s:9 non-durable -> no ack
 * s:9 non-durable -> no ack
 * s:10 non-durable (snapshot-end) -> ack (HPS=4)
 *
 * Last step: flusher persists all -> ack (HPS=8)
 */
TEST_P(DurabilityPassiveStreamPersistentTest, DurabilityFence) {
    const auto& readyQ = stream->public_readyQ();
    auto checkSeqnoAckInReadyQ = [this, &readyQ](int64_t seqno) -> void {
        ASSERT_EQ(1, readyQ.size());
        ASSERT_EQ(DcpResponse::Event::SeqnoAcknowledgement,
                  readyQ.front()->getEvent());
        const auto& seqnoAck =
                static_cast<const SeqnoAcknowledgement&>(*readyQ.front());
        EXPECT_EQ(seqno, seqnoAck.getPreparedSeqno());
        // Clear readyQ
        ASSERT_TRUE(stream->public_popFromReadyQ());
        ASSERT_FALSE(readyQ.size());
    };

    // snapshot-marker [1, 10] -> no-ack
    uint32_t opaque = 0;
    SnapshotMarker snapshotMarker(opaque,
                                  vbid,
                                  1 /*snapStart*/,
                                  10 /*snapEnd*/,
                                  dcp_marker_flag_t::MARKER_FLAG_MEMORY,
                                  {} /*HCS*/,
                                  {} /*maxVisibleSeqno*/,
                                  {}, // timestamp
                                  {});
    stream->processMarker(&snapshotMarker);
    EXPECT_EQ(0, readyQ.size());

    // s:1 non-durable -> no ack
    const std::string value("value");
    ASSERT_EQ(ENGINE_SUCCESS,
              stream->messageReceived(makeMutationConsumerMessage(
                      1 /*seqno*/, vbid, value, opaque)));
    EXPECT_EQ(0, readyQ.size());

    // s:2 Level:Majority -> no ack
    using namespace cb::durability;
    ASSERT_EQ(ENGINE_SUCCESS,
              stream->messageReceived(makeMutationConsumerMessage(
                      2 /*seqno*/,
                      vbid,
                      value,
                      opaque,
                      Requirements(Level::Majority, Timeout::Infinity()))));
    EXPECT_EQ(0, readyQ.size());

    // s:3 non-durable -> no ack
    ASSERT_EQ(ENGINE_SUCCESS,
              stream->messageReceived(makeMutationConsumerMessage(
                      3 /*seqno*/, vbid, value, opaque)));
    EXPECT_EQ(0, readyQ.size());

    // s:4 Level:MajorityAndPersistOnMaster -> no ack
    ASSERT_EQ(ENGINE_SUCCESS,
              stream->messageReceived(makeMutationConsumerMessage(
                      4 /*seqno*/,
                      vbid,
                      value,
                      opaque,
                      Requirements(Level::MajorityAndPersistOnMaster,
                                   Timeout::Infinity()))));
    EXPECT_EQ(0, readyQ.size());

    // s:5 non-durable -> no ack
    ASSERT_EQ(ENGINE_SUCCESS,
              stream->messageReceived(makeMutationConsumerMessage(
                      5 /*seqno*/, vbid, value, opaque)));
    EXPECT_EQ(0, readyQ.size());

    // s:6 Level:PersistToMajority -> no ack (durability-fence)
    ASSERT_EQ(ENGINE_SUCCESS,
              stream->messageReceived(makeMutationConsumerMessage(
                      6 /*seqno*/,
                      vbid,
                      value,
                      opaque,
                      Requirements(Level::PersistToMajority,
                                   Timeout::Infinity()))));
    EXPECT_EQ(0, readyQ.size());

    // s:7 Level-Majority -> no ack
    ASSERT_EQ(ENGINE_SUCCESS,
              stream->messageReceived(makeMutationConsumerMessage(
                      7 /*seqno*/,
                      vbid,
                      value,
                      opaque,
                      Requirements(Level::Majority, Timeout::Infinity()))));
    EXPECT_EQ(0, readyQ.size());

    // s:8 Level:MajorityAndPersistOnMaster -> no ack
    ASSERT_EQ(ENGINE_SUCCESS,
              stream->messageReceived(makeMutationConsumerMessage(
                      8 /*seqno*/,
                      vbid,
                      value,
                      opaque,
                      Requirements(Level::MajorityAndPersistOnMaster,
                                   Timeout::Infinity()))));
    EXPECT_EQ(0, readyQ.size());

    // s:9 non-durable -> no ack
    ASSERT_EQ(ENGINE_SUCCESS,
              stream->messageReceived(makeMutationConsumerMessage(
                      9 /*seqno*/, vbid, value, opaque)));
    EXPECT_EQ(0, readyQ.size());

    // s:10 non-durable (snapshot-end) -> ack (HPS=4, durability-fence at 6)
    ASSERT_EQ(ENGINE_SUCCESS,
              stream->messageReceived(
                      makeMutationConsumerMessage(10, vbid, value, opaque)));
    checkSeqnoAckInReadyQ(4 /*HPS*/);

    // Flusher persists all -> ack (HPS=8)
    flushVBucketToDiskIfPersistent(vbid, 10 /*expectedNumFlushed*/);
    checkSeqnoAckInReadyQ(8 /*HPS*/);
}

queued_item DurabilityPassiveStreamTest::makeAndReceiveDcpPrepare(
        const StoredDocKey& key,
        uint64_t cas,
        uint64_t seqno,
        cb::durability::Level level,
        uint64_t snapshotMarkerFlags,
        std::optional<uint64_t> hcs) {
    using namespace cb::durability;

    // The consumer receives snapshot-marker [seqno, seqno]
    uint32_t opaque = 0;
<<<<<<< HEAD
    SnapshotMarker marker(opaque,
                          vbid,
                          seqno,
                          seqno,
                          snapshotMarkerFlags,
                          hcs /*HCS*/,
                          {} /*maxVisibleSeqno*/,
                          {}, // timestamp
                          {} /*streamId*/);
    stream->processMarker(&marker);
=======
    makeAndProcessSnapshotMarker(opaque, seqno, snapshotMarkerFlags, hcs);
>>>>>>> b1dea0bf

    queued_item qi = makePendingItem(
            key, "value", Requirements(level, Timeout::Infinity()));
    qi->setBySeqno(seqno);
    qi->setCas(cas);

    EXPECT_EQ(ENGINE_SUCCESS,
              stream->messageReceived(std::make_unique<MutationConsumerMessage>(
                      qi,
                      opaque,
                      IncludeValue::Yes,
                      IncludeXattrs::Yes,
                      IncludeDeleteTime::No,
                      IncludeDeletedUserXattrs::Yes,
                      DocKeyEncodesCollectionId::No,
                      nullptr,
                      cb::mcbp::DcpStreamId{})));
    return qi;
}
void DurabilityPassiveStreamTest::makeAndProcessSnapshotMarker(
        uint32_t opaque,
        uint64_t seqno,
        uint64_t snapshotMarkerFlags,
        const boost::optional<uint64_t>& hcs) {
    SnapshotMarker marker(opaque,
                          vbid,
                          seqno,
                          seqno,
                          snapshotMarkerFlags,
                          hcs /*HCS*/,
                          {} /*maxVisibleSeqno*/,
                          {} /*streamId*/);
    stream->processMarker(&marker);
}

void DurabilityPassiveStreamTest::testReceiveDcpPrepare() {
    auto vb = engine->getVBucket(vbid);
    auto& ckptMgr = *vb->checkpointManager;
    // Get rid of set_vb_state and any other queue_op we are not interested in
    ckptMgr.clear(*vb, 0 /*seqno*/);

    const auto key = makeStoredDocKey("key");
    const uint64_t cas = 999;
    const uint64_t prepareSeqno = 1;
    auto qi = makeAndReceiveDcpPrepare(key, cas, prepareSeqno);

    EXPECT_EQ(0, vb->getNumItems());
    EXPECT_EQ(1, vb->ht.getNumItems());
    {
        const auto sv = vb->ht.findForWrite(key);
        ASSERT_TRUE(sv.storedValue);
        EXPECT_EQ(CommittedState::Pending, sv.storedValue->getCommitted());
        EXPECT_EQ(prepareSeqno, sv.storedValue->getBySeqno());
        EXPECT_EQ(cas, sv.storedValue->getCas());
    }
    const auto& ckptList =
            CheckpointManagerTestIntrospector::public_getCheckpointList(
                    ckptMgr);
    // 1 checkpoint
    ASSERT_EQ(1, ckptList.size());
    const auto* ckpt = ckptList.front().get();
    ASSERT_EQ(checkpoint_state::CHECKPOINT_OPEN, ckpt->getState());
    // empty-item
    auto it = ckpt->begin();
    ASSERT_EQ(queue_op::empty, (*it)->getOperation());
    // 1 metaitem (checkpoint-start)
    it++;
    ASSERT_EQ(1, ckpt->getNumMetaItems());
    EXPECT_EQ(queue_op::checkpoint_start, (*it)->getOperation());
    // 1 non-metaitem is pending and contains the expected prepared item.
    it++;
    ASSERT_EQ(1, ckpt->getNumItems());
    EXPECT_EQ(*qi, **it) << "Item in Checkpoint doesn't match queued_item";

    EXPECT_EQ(1, vb->getDurabilityMonitor().getNumTracked());
    // Level:Majority + snap-end received -> HPS has moved
    EXPECT_EQ(1, vb->getDurabilityMonitor().getHighPreparedSeqno());
}

TEST_P(DurabilityPassiveStreamTest, ReceiveDcpPrepare) {
    testReceiveDcpPrepare();
}

void DurabilityPassiveStreamTest::testReceiveDuplicateDcpPrepare(
        uint64_t prepareSeqno) {
    // Consumer receives [1, 1] snapshot with just a prepare
    testReceiveDcpPrepare();

    // The consumer now "disconnects" then "re-connects" and misses a commit for
    // the given key at seqno 2. It instead receives the following snapshot
    // [3, 3] for the same key containing a prepare, followed by a second
    // snapshot [4, 4] with the corresponding commit.
    uint32_t opaque = 0;

    // Fake disconnect and reconnect, importantly, this sets up the valid window
    // for replacing the old prepare.
    consumer->closeAllStreams();
    consumer->addStream(opaque, vbid, 0 /*flags*/);
    stream = static_cast<MockPassiveStream*>(
            (consumer->getVbucketStream(vbid)).get());
    stream->acceptStream(cb::mcbp::Status::Success, opaque);

    ASSERT_TRUE(stream->isActive());
    // At Replica we don't expect multiple Durability items (for the same key)
    // within the same snapshot. That is because the Active prevents that for
    // avoiding de-duplication.
    // So, we need to simulate a Producer sending another SnapshotMarker with
    // the MARKER_FLAG_CHK set before the Consumer receives the Commit. That
    // will force the Consumer closing the open checkpoint (which Contains the
    // Prepare) and creating a new open one for queueing the Commit.
    SnapshotMarker marker(opaque,
                          vbid,
                          prepareSeqno /*snapStart*/,
                          prepareSeqno /*snapEnd*/,
                          dcp_marker_flag_t::MARKER_FLAG_DISK | MARKER_FLAG_CHK,
                          1 /*HCS*/,
                          {} /*maxVisibleSeqno*/,
                          {}, // timestamp
                          {} /*streamId*/);
    stream->processMarker(&marker);

    const std::string value("value");
    auto key = makeStoredDocKey("key");
    using namespace cb::durability;

    const uint64_t cas = 999;
    queued_item qi(new Item(key,
                            0 /*flags*/,
                            0 /*expiry*/,
                            value.c_str(),
                            value.size(),
                            PROTOCOL_BINARY_RAW_BYTES,
                            cas /*cas*/,
                            prepareSeqno,
                            vbid));
    qi->setPendingSyncWrite(Requirements(Level::Majority, Timeout::Infinity()));

    ASSERT_EQ(ENGINE_SUCCESS,
              stream->messageReceived(std::make_unique<MutationConsumerMessage>(
                      std::move(qi),
                      opaque,
                      IncludeValue::Yes,
                      IncludeXattrs::Yes,
                      IncludeDeleteTime::No,
                      IncludeDeletedUserXattrs::Yes,
                      DocKeyEncodesCollectionId::No,
                      nullptr,
                      cb::mcbp::DcpStreamId{})));

    auto commitSeqno = prepareSeqno + 1;
    marker = SnapshotMarker(
            opaque,
            vbid,
            commitSeqno /*snapStart*/,
            commitSeqno /*snapEnd*/,
            dcp_marker_flag_t::MARKER_FLAG_MEMORY | MARKER_FLAG_CHK,
            {} /*HCS*/,
            {} /*maxVisibleSeqno*/,
            {}, // timestamp
            {} /*streamId*/);
    stream->processMarker(&marker);

    ASSERT_EQ(ENGINE_SUCCESS,
              stream->messageReceived(std::make_unique<CommitSyncWrite>(
                      opaque, vbid, prepareSeqno, commitSeqno, key)));
}

void DurabilityPassiveStreamTest::testReceiveMultipleDuplicateDcpPrepares() {
    // This simulates the state in which the active has:
    // PRE1 PRE2 PRE3 CMT1 CMT2 CMT3 PRE1 PRE2 PRE3 CMT1 CMT2 CMT3
    // the replica sees:
    // PRE1 PRE2 PRE3 ||Disconnect|| PRE1 PRE2 PRE3 CMT1 CMT2 CMT3
    // All 3 duplicate prepares should be accepted by
    // allowedDuplicatePrepareSeqnos

    // NB: A mix of prepares levels is used intentionally - they allow
    // us to test that duplicate prepares are permitted:
    // - regardless of level of the replaced prepare
    // - regardless of persistence of the replaced prepare
    // - regardless of the HPS
    // They should only be rejected if they would replace a prepare with a seqno
    // outside the "allowed window". This window is specified as the range
    // [highCompletedSeqno+1, highSeqno] at the time the snapshot marker
    // is received.
    // No prepare with seqno <= highCompletedSeqno should ever be replaced,
    // because it has already been completed and should not be being tracked any
    // more No prepare with seqno > highSeqno (latest seqno seen by VB) should
    // be replaced, because these were received *after* the snapshot marker.
    const uint64_t cas = 999;
    uint64_t seqno = 1;
    std::vector<StoredDocKey> keys = {makeStoredDocKey("key1"),
                                      makeStoredDocKey("key2"),
                                      makeStoredDocKey("key3")};

    // Send the first prepare for each of three keys
    // PRE1 PRE2 PRE3 CMT1 CMT2 CMT3 PRE1 PRE2 PRE3 CMT1 CMT2 CMT3
    // ^^^^ ^^^^ ^^^^
    std::vector<queued_item> queued_items;
    queued_items.push_back(makeAndReceiveDcpPrepare(
            keys[0], cas, seqno++, cb::durability::Level::Majority));
    queued_items.push_back(makeAndReceiveDcpPrepare(
            keys[1],
            cas,
            seqno++,
            cb::durability::Level::MajorityAndPersistOnMaster));
    queued_items.push_back(makeAndReceiveDcpPrepare(
            keys[2], cas, seqno++, cb::durability::Level::PersistToMajority));

    // The consumer now "disconnects" then "re-connects" and misses the commits
    // at seqnos 4, 5, 6.
    // PRE1 PRE2 PRE3 CMT1 CMT2 CMT3 PRE1 PRE2 PRE3 CMT1 CMT2 CMT3
    //                xxxx xxxx xxxx
    // It instead receives the following snapshot [7, 9] containing prepares
    // (for the same 3 keys), followed by a second snapshot [10, 12] with the
    // corresponding commits.
    uint32_t opaque = 0;

    // Fake disconnect and reconnect, importantly, this sets up the valid window
    // for replacing the old prepare.
    consumer->closeAllStreams();
    consumer->addStream(opaque, vbid, 0 /*flags*/);
    stream = static_cast<MockPassiveStream*>(
            (consumer->getVbucketStream(vbid)).get());
    stream->acceptStream(cb::mcbp::Status::Success, opaque);

    ASSERT_TRUE(stream->isActive());
    // At Replica we don't expect multiple Durability items (for the same key)
    // within the same snapshot. That is because the Active prevents that for
    // avoiding de-duplication.
    // So, we need to simulate a Producer sending another SnapshotMarker with
    // the MARKER_FLAG_CHK set before the Consumer receives the Commit. That
    // will force the Consumer closing the open checkpoint (which Contains the
    // Prepare) and creating a new open one for queueing the Commit.
    SnapshotMarker marker(
            opaque,
            vbid,
            7 /*snapStart*/,
            9 /*snapEnd*/,
            dcp_marker_flag_t::MARKER_FLAG_MEMORY | MARKER_FLAG_CHK,
            {} /*HCS*/,
            {} /*maxVisibleSeqno*/,
            {}, // timestamp
            {} /*streamId*/);
    stream->processMarker(&marker);

    // Do second prepare for each of three keys
    // PRE1 PRE2 PRE3 CMT1 CMT2 CMT3 PRE1 PRE2 PRE3 CMT1 CMT2 CMT3
    //                               ^^^^ ^^^^ ^^^^
    seqno = 7;
    for (const auto& key : keys) {
        queued_items.push_back(
                makeAndReceiveDcpPrepare(key,
                                         cas,
                                         seqno++,
                                         cb::durability::Level::Majority,
                                         MARKER_FLAG_DISK | MARKER_FLAG_CHK,
                                         0 /*HCS*/));
    }

    marker = SnapshotMarker(
            opaque,
            vbid,
            10 /*snapStart*/,
            12 /*snapEnd*/,
            dcp_marker_flag_t::MARKER_FLAG_MEMORY | MARKER_FLAG_CHK,
            {} /*HCS*/,
            {} /*maxVisibleSeqno*/,
            {}, // timestamp
            {} /*streamId*/);
    stream->processMarker(&marker);

    // Commit each of the keys
    // PRE1 PRE2 PRE3 CMT1 CMT2 CMT3 PRE1 PRE2 PRE3 CMT1 CMT2 CMT3
    //                                              ^^^^ ^^^^ ^^^^

    uint64_t prepareSeqno = 7;
    seqno = 10;
    for (const auto& key : keys) {
        ASSERT_EQ(ENGINE_SUCCESS,
                  stream->messageReceived(std::make_unique<CommitSyncWrite>(
                          opaque, vbid, prepareSeqno++, seqno++, key)));
    }
}

TEST_P(DurabilityPassiveStreamTest, ReceiveDuplicateDcpPrepare) {
    testReceiveDuplicateDcpPrepare(3);
}

TEST_P(DurabilityPassiveStreamTest, ReceiveMultipleDuplicateDcpPrepares) {
    testReceiveMultipleDuplicateDcpPrepares();
}

TEST_P(DurabilityPassiveStreamTest, ReceiveDuplicateDcpPrepareRemoveFromSet) {
    testReceiveDuplicateDcpPrepare(3);

    const std::string value("value");
    auto key = makeStoredDocKey("key");
    const uint64_t cas = 999;
    queued_item qi(new Item(key,
                            0 /*flags*/,
                            0 /*expiry*/,
                            value.c_str(),
                            value.size(),
                            PROTOCOL_BINARY_RAW_BYTES,
                            cas /*cas*/,
                            3,
                            vbid));
    using namespace cb::durability;
    qi->setPendingSyncWrite(Requirements(Level::Majority, Timeout::Infinity()));

    uint32_t opaque = 0;
    ASSERT_EQ(ENGINE_ERANGE,
              stream->messageReceived(std::make_unique<MutationConsumerMessage>(
                      std::move(qi),
                      opaque,
                      IncludeValue::Yes,
                      IncludeXattrs::Yes,
                      IncludeDeleteTime::No,
                      IncludeDeletedUserXattrs::Yes,
                      DocKeyEncodesCollectionId::No,
                      nullptr,
                      cb::mcbp::DcpStreamId{})));
}

TEST_P(DurabilityPassiveStreamTest, ReceiveDuplicateDcpPrepareRemoveFromPDM) {
    testReceiveDuplicateDcpPrepare(3);

    auto vb = engine->getVBucket(vbid);
    auto& pdm = VBucketTestIntrospector::public_getPassiveDM(*vb);
    if (persistent()) {
        EXPECT_EQ(1, pdm.getNumTracked());

        // As we have a disk checkpoint we need to receive snap end and persist
        // the snap
        pdm.notifySnapshotEndReceived(4);
        flushVBucketToDiskIfPersistent(vbid, 3);
    }

    ASSERT_EQ(0, pdm.getNumTracked());
}

TEST_P(DurabilityPassiveStreamPersistentTest,
       ReceiveDuplicateDcpPrepareRemoveIgnoresCompletedPrepares) {
    // Recreates the behaviour seen in MB-35933. Test to ensure a valid
    // duplicate prepare will replace the correct SyncWrite in trackedWrites, in
    // the presence of older completed prepares which have not yet been removed
    // because they have not been persisted.

    // Consumer receives prepare, abort, prepare ||| prepare for same key at
    // seqnos 1, 2, 3, 5 with a disconnect/reconnect at |||. This is a valid
    // sequence of ops, as the completion of the prepare at seqno 3 may have
    // been deduped. The prepare at seqno 5 needs to correctly erase the prepare
    // at seqno 3 in trackedWrites, but should NOT touch seqno 1.

    // All prepares are PersistToMajority

    auto vb = engine->getVBucket(vbid);
    const auto& dm = vb->getDurabilityMonitor();
    const auto key = makeStoredDocKey("key");

    EXPECT_EQ(0, dm.getNumTracked());

    // first prepare
    uint64_t cas = 999;
    using namespace cb::durability;
    makeAndReceiveDcpPrepare(key, cas, 1, Level::PersistToMajority);

    EXPECT_EQ(1, dm.getNumTracked());
    // abort. Completes the first prepare, but the prepare will *not* be removed
    // from tracked writes as it will not be persisted (vbucket not flushed
    // during test)
    uint32_t opaque = 0;

    SnapshotMarker marker(
            opaque,
            vbid,
            2 /*snapStart*/,
            2 /*snapEnd*/,
            dcp_marker_flag_t::MARKER_FLAG_MEMORY | MARKER_FLAG_CHK,
            {} /*HCS*/,
            {} /*maxVisibleSeqno*/,
            {}, // timestamp
            {} /*streamId*/);
    stream->processMarker(&marker);
    stream->messageReceived(
            std::make_unique<AbortSyncWrite>(opaque, vbid, key, 1, 2));

    EXPECT_EQ(1, dm.getNumTracked());

    // second prepare
    makeAndReceiveDcpPrepare(key, cas, 3, Level::PersistToMajority);

    EXPECT_EQ(2, dm.getNumTracked());

    auto* sv = vb->ht.findOnlyPrepared(key).storedValue;

    // confirm the second prepare is present in the hashtable
    ASSERT_TRUE(sv);
    ASSERT_EQ(sv->getBySeqno(), 3);

    // The consumer now "disconnects" then "re-connects" and misses a
    // commit/abort for the given key at seqno 4. It instead receives a snapshot
    // starting with *another* prepare for the given key - the commit/abort was
    // deduped. Importantly, this sets up the valid window for replacing the old
    // prepare.
    consumer->closeAllStreams();
    consumer->addStream(opaque, vbid, 0 /*flags*/);
    stream = static_cast<MockPassiveStream*>(
            (consumer->getVbucketStream(vbid)).get());
    stream->acceptStream(cb::mcbp::Status::Success, opaque);

    ASSERT_TRUE(stream->isActive());

    // third prepare
    // receiving this prepare failed an `Expects` prior to the fix for MB-35933
    // as it attempted to replace the first, completed prepare in error.
    EXPECT_NO_THROW(makeAndReceiveDcpPrepare(key,
                                             cas,
                                             5,
                                             Level::PersistToMajority,
                                             MARKER_FLAG_DISK | MARKER_FLAG_CHK,
                                             0 /*HCS*/));

    EXPECT_EQ(2, dm.getNumTracked());
}

void DurabilityPassiveStreamPersistentTest::
        testCompletedPrepareSkippedAtOutOfOrderCompletion(
                CheckpointType firstCkptType) {
    auto vb = store->getVBucket(vbid);
    ASSERT_TRUE(vb);
    auto& ckptMgr = *vb->checkpointManager;
    ckptMgr.clear(*vb, 0 /*seqno*/);

    const auto receiveSnapshot = [this, &vb, &ckptMgr](
                                         CheckpointType type,
                                         uint64_t snapStart,
                                         uint64_t snapEnd) -> void {
        uint32_t flags = 0;
        using namespace cb::durability;
        Requirements reqs;

        const auto timeout = Timeout::Infinity();
        if (type == CheckpointType::Memory) {
            flags = dcp_marker_flag_t::MARKER_FLAG_MEMORY | MARKER_FLAG_CHK;
            reqs = Requirements(Level::PersistToMajority, timeout);
        } else {
            flags = dcp_marker_flag_t::MARKER_FLAG_DISK | MARKER_FLAG_CHK;
            reqs = Requirements(Level::Majority, timeout);
        }

        uint32_t opaque = 1;
        SnapshotMarker marker(opaque,
                              vbid,
                              snapStart,
                              snapEnd,
                              flags,
                              snapStart /*HCS*/,
                              {} /*maxVisibleSeqno*/,
                              {}, // timestamp
                              {} /*streamId*/);
        stream->processMarker(&marker);

        const auto key = makeStoredDocKey("key");
        const auto value = "value";
        auto item = makePendingItem(key, value, reqs);
        item->setBySeqno(snapStart);

        // Replica receives PRE
        EXPECT_EQ(ENGINE_SUCCESS,
                  stream->messageReceived(
                          std::make_unique<MutationConsumerMessage>(
                                  item,
                                  opaque,
                                  IncludeValue::Yes,
                                  IncludeXattrs::Yes,
                                  IncludeDeleteTime::No,
                                  IncludeDeletedUserXattrs::Yes,
                                  DocKeyEncodesCollectionId::No,
                                  nullptr /*ext-metadata*/,
                                  cb::mcbp::DcpStreamId{})));

        // Replica receives logical CMT
        std::unique_ptr<DcpResponse> cmtMsg;
        if (type == CheckpointType::Memory) {
            cmtMsg = std::make_unique<CommitSyncWrite>(
                    opaque,
                    vbid,
                    snapStart /*prepareSeqno*/,
                    snapEnd /*commitSeqno*/,
                    key);
        } else {
            item = makeCommittedItem(key, value);
            item->setBySeqno(snapEnd);
            cmtMsg = std::make_unique<MutationConsumerMessage>(
                    std::move(item),
                    opaque,
                    IncludeValue::Yes,
                    IncludeXattrs::Yes,
                    IncludeDeleteTime::No,
                    IncludeDeletedUserXattrs::Yes,
                    DocKeyEncodesCollectionId::No,
                    nullptr /*ext-metadata*/,
                    cb::mcbp::DcpStreamId{});
        }
        EXPECT_EQ(ENGINE_SUCCESS, stream->messageReceived(std::move(cmtMsg)));

        // Check HT
        {
            const auto res = vb->ht.findForUpdate(key);
            ASSERT_TRUE(res.committed);
            EXPECT_EQ(snapEnd, res.committed->getBySeqno());
            EXPECT_TRUE(res.committed->getValue());
            EXPECT_FALSE(res.pending);
        }
        // Check CM
        const auto& ckptList =
                CheckpointManagerTestIntrospector::public_getCheckpointList(
                        ckptMgr);
        const auto* ckpt = ckptList.back().get();
        EXPECT_EQ(checkpoint_state::CHECKPOINT_OPEN, ckpt->getState());
        ASSERT_EQ(1, ckpt->getNumMetaItems());
        ASSERT_EQ(2, ckpt->getNumItems());
        auto it = ckpt->begin();
        EXPECT_EQ(queue_op::empty, (*it)->getOperation());
        it++;
        EXPECT_EQ(queue_op::checkpoint_start, (*it)->getOperation());
        it++;
        EXPECT_EQ(queue_op::pending_sync_write, (*it)->getOperation());
        EXPECT_EQ(snapStart, (*it)->getBySeqno());
        it++;
        if (type == CheckpointType::Memory) {
            EXPECT_EQ(queue_op::commit_sync_write, (*it)->getOperation());
        } else {
            EXPECT_EQ(queue_op::mutation, (*it)->getOperation());
        }
        EXPECT_EQ(snapEnd, (*it)->getBySeqno());
    };

    // Receive a first snapshot with PRE:1(key) + CMT:2 such that PRE:1 is not
    // removed from tracking at completion
    receiveSnapshot(firstCkptType, 1, 2);

    // Receives a second Disk snapshot so with PRE:3(key) + CMT:4.
    // The PDM throws at this step before the fix in MB-37063.
    receiveSnapshot(CheckpointType::Disk, 3, 4);
}

TEST_P(DurabilityPassiveStreamPersistentTest,
       CompletedPrepareSkippedAtOutOfOrderCompletion_Memory) {
    testCompletedPrepareSkippedAtOutOfOrderCompletion(
            CheckpointType::Memory /*firstCkptType*/);
}

TEST_P(DurabilityPassiveStreamPersistentTest,
       CompletedPrepareSkippedAtOutOfOrderCompletion_Disk) {
    testCompletedPrepareSkippedAtOutOfOrderCompletion(
            CheckpointType::Disk /*firstCkptType*/);
}

TEST_P(DurabilityPassiveStreamTest, DeDupedPrepareWindowDoubleDisconnect) {
    testReceiveDcpPrepare();

    // Send another prepare for our second sequential prepare to overwrite.
    auto key = makeStoredDocKey("key1");
    const uint64_t cas = 999;
    uint64_t prepareSeqno = 2;
    makeAndReceiveDcpPrepare(key, cas, prepareSeqno);

    // The consumer now "disconnects" then "re-connects" and misses a commit for
    // the given key at seqno 3.
    uint32_t opaque = 0;

    // Fake disconnect and reconnect, importantly, this sets up the valid window
    // for replacing the old prepare.
    consumer->closeAllStreams();
    consumer->addStream(opaque, vbid, 0 /*flags*/);
    stream = static_cast<MockPassiveStream*>(
            (consumer->getVbucketStream(vbid)).get());
    stream->acceptStream(cb::mcbp::Status::Success, opaque);
    ASSERT_TRUE(stream->isActive());

    // Receive a snapshot marker [4, 4] for what would be a sequential prepare
    // on the same key This should set the valid sequential prepare window for
    // the vBucket (just seqno 4).
    // At Replica we don't expect multiple Durability items (for the same key)
    // within the same snapshot. That is because the Active prevents that for
    // avoiding de-duplication.
    // So, we need to simulate a Producer sending another SnapshotMarker with
    // the MARKER_FLAG_CHK set before the Consumer receives the Commit. That
    // will force the Consumer closing the open checkpoint (which Contains the
    // Prepare) and creating a new open one for queueing the Commit.
    SnapshotMarker marker(
            opaque,
            vbid,
            5 /*snapStart*/,
            5 /*snapEnd*/,
            dcp_marker_flag_t::MARKER_FLAG_MEMORY | MARKER_FLAG_CHK,
            {} /*HCS*/,
            {} /*maxVisibleSeqno*/,
            {}, // timestamp
            {} /*streamId*/);
    stream->processMarker(&marker);

    // Now disconnect again.
    consumer->closeAllStreams();
    consumer->addStream(opaque, vbid, 0 /*flags*/);
    stream = static_cast<MockPassiveStream*>(
            (consumer->getVbucketStream(vbid)).get());
    stream->acceptStream(cb::mcbp::Status::Success, opaque);
    ASSERT_TRUE(stream->isActive());

    // We should now expand the previously existing sequential prepare window to
    // seqno 4 and 5.
    marker = SnapshotMarker(
            opaque,
            vbid,
            5 /*snapStart*/,
            6 /*snapEnd*/,
            dcp_marker_flag_t::MARKER_FLAG_DISK | MARKER_FLAG_CHK,
            0 /*HCS*/,
            {} /*maxVisibleSeqno*/,
            {}, // timestamp
            {} /*streamId*/);
    stream->processMarker(&marker);

    // We should now successfully overwrite the existing prepares at seqno 1
    // and seqno 2 with new prepares that exist at seqno 4 and seqno 5.
    key = makeStoredDocKey("key");
    const std::string value("value");
    using namespace cb::durability;
    prepareSeqno = 5;
    queued_item qi(new Item(key,
                            0 /*flags*/,
                            0 /*expiry*/,
                            value.c_str(),
                            value.size(),
                            PROTOCOL_BINARY_RAW_BYTES,
                            cas /*cas*/,
                            prepareSeqno,
                            vbid));
    qi->setPendingSyncWrite(Requirements(Level::Majority, Timeout::Infinity()));

    ASSERT_EQ(ENGINE_SUCCESS,
              stream->messageReceived(std::make_unique<MutationConsumerMessage>(
                      std::move(qi),
                      opaque,
                      IncludeValue::Yes,
                      IncludeXattrs::Yes,
                      IncludeDeleteTime::No,
                      IncludeDeletedUserXattrs::Yes,
                      DocKeyEncodesCollectionId::No,
                      nullptr,
                      cb::mcbp::DcpStreamId{})));

    key = makeStoredDocKey("key1");
    prepareSeqno = 6;
    qi = queued_item(new Item(key,
                              0 /*flags*/,
                              0 /*expiry*/,
                              value.c_str(),
                              value.size(),
                              PROTOCOL_BINARY_RAW_BYTES,
                              cas /*cas*/,
                              prepareSeqno,
                              vbid));
    qi->setPendingSyncWrite(Requirements(Level::Majority, Timeout::Infinity()));

    ASSERT_EQ(ENGINE_SUCCESS,
              stream->messageReceived(std::make_unique<MutationConsumerMessage>(
                      std::move(qi),
                      opaque,
                      IncludeValue::Yes,
                      IncludeXattrs::Yes,
                      IncludeDeleteTime::No,
                      IncludeDeletedUserXattrs::Yes,
                      DocKeyEncodesCollectionId::No,
                      nullptr,
                      cb::mcbp::DcpStreamId{})));
}

void DurabilityPassiveStreamTest::testReceiveDcpPrepareCommit() {
    // First, simulate the Consumer receiving a Prepare
    testReceiveDcpPrepare();

    auto vb = engine->getVBucket(vbid);
    const uint64_t prepareSeqno = 1;

    // Record CAS for comparison with the later Commit.
    uint64_t cas;
    auto key = makeStoredDocKey("key");
    {
        const auto sv = vb->ht.findForWrite(key);
        ASSERT_TRUE(sv.storedValue);
        ASSERT_EQ(CommittedState::Pending, sv.storedValue->getCommitted());
        ASSERT_EQ(prepareSeqno, sv.storedValue->getBySeqno());
        cas = sv.storedValue->getCas();
    }

    // At Replica we don't expect multiple Durability items (for the same key)
    // within the same snapshot. That is because the Active prevents that for
    // avoiding de-duplication.
    // So, we need to simulate a Producer sending another SnapshotMarker with
    // the MARKER_FLAG_CHK set before the Consumer receives the Commit. That
    // will force the Consumer closing the open checkpoint (which Contains the
    // Prepare) and creating a new open one for queueing the Commit.
    uint32_t opaque = 0;
    auto commitSeqno = prepareSeqno + 1;
    SnapshotMarker marker(
            opaque,
            vbid,
            commitSeqno,
            commitSeqno,
            dcp_marker_flag_t::MARKER_FLAG_MEMORY | MARKER_FLAG_CHK,
            {} /*HCS*/,
            {} /*maxVisibleSeqno*/,
            {}, // timestamp
            {} /*streamId*/);
    stream->processMarker(&marker);

    // 2 checkpoints
    const auto& ckptList =
            CheckpointManagerTestIntrospector::public_getCheckpointList(
                    *vb->checkpointManager);
    ASSERT_EQ(2, ckptList.size());
    auto* ckpt = ckptList.front().get();
    ASSERT_EQ(checkpoint_state::CHECKPOINT_CLOSED, ckpt->getState());
    ckpt = ckptList.back().get();
    ASSERT_EQ(checkpoint_state::CHECKPOINT_OPEN, ckpt->getState());
    ASSERT_EQ(0, ckpt->getNumItems());

    // Now simulate the Consumer receiving Commit for that Prepare
    ASSERT_EQ(ENGINE_SUCCESS,
              stream->messageReceived(std::make_unique<CommitSyncWrite>(
                      opaque, vbid, prepareSeqno, commitSeqno, key)));

    // Ephemeral keeps the prepare in the hash table whilst ep modifies the
    // existing prepare
    if (persistent()) {
        EXPECT_EQ(1, vb->ht.getNumItems());
    } else {
        EXPECT_EQ(2, vb->ht.getNumItems());
    }

    {
        const auto sv = vb->ht.findForWrite(key).storedValue;
        EXPECT_TRUE(sv);
        EXPECT_EQ(CommittedState::CommittedViaPrepare, sv->getCommitted());
        ASSERT_TRUE(vb->ht.findForWrite(key).storedValue);
    }

    // empty-item
    auto it = ckpt->begin();
    ASSERT_EQ(queue_op::empty, (*it)->getOperation());
    // 1 metaitem (checkpoint-start)
    it++;
    ASSERT_EQ(1, ckpt->getNumMetaItems());
    EXPECT_EQ(queue_op::checkpoint_start, (*it)->getOperation());
    // 1 non-metaitem is Commit and contains the expected value
    it++;
    ASSERT_EQ(1, ckpt->getNumItems());
    EXPECT_EQ(queue_op::commit_sync_write, (*it)->getOperation());
    EXPECT_EQ(key, (*it)->getKey());
    EXPECT_TRUE((*it)->getValue());
    EXPECT_EQ("value", (*it)->getValue()->to_s());
    EXPECT_EQ(commitSeqno, (*it)->getBySeqno());
    EXPECT_EQ(cas, (*it)->getCas());

    EXPECT_EQ(0, vb->getDurabilityMonitor().getNumTracked());
}

/*
 * This test checks that a DCP Consumer receives and processes correctly a
 * DCP_PREPARE followed by a DCP_COMMIT message.
 */
TEST_P(DurabilityPassiveStreamTest, ReceiveDcpCommit) {
    testReceiveDcpPrepareCommit();
}

/*
 * This test checks that a DCP Consumer receives and processes correctly the
 * following sequence (to the same key):
 * - DCP_PREPARE
 * - DCP_COMMIT
 * - DCP_PREPARE
 */
TEST_P(DurabilityPassiveStreamTest, ReceiveDcpPrepareCommitPrepare) {
    // First setup the first DCP_PREPARE and DCP_COMMIT.
    testReceiveDcpPrepareCommit();

    // Process the 2nd Prepare.
    auto key = makeStoredDocKey("key");
    const uint64_t cas = 1234;
    const uint64_t prepare2ndSeqno = 3;
    makeAndReceiveDcpPrepare(key, cas, prepare2ndSeqno);

    // 3 checkpoints
    auto vb = engine->getVBucket(vbid);
    const auto& ckptList =
            CheckpointManagerTestIntrospector::public_getCheckpointList(
                    *vb->checkpointManager);
    ASSERT_EQ(3, ckptList.size());
    auto ckptIt = ckptList.begin();
    ASSERT_EQ(checkpoint_state::CHECKPOINT_CLOSED, (*ckptIt)->getState());
    ASSERT_EQ(1, (*ckptIt)->getNumItems());

    ckptIt++;
    ASSERT_EQ(checkpoint_state::CHECKPOINT_CLOSED, (*ckptIt)->getState());
    ASSERT_EQ(1, (*ckptIt)->getNumItems());

    ckptIt++;
    ASSERT_EQ(checkpoint_state::CHECKPOINT_OPEN, (*ckptIt)->getState());
    ASSERT_EQ(1, (*ckptIt)->getNumItems());

    // 2 Items in HashTable.
    EXPECT_EQ(2, vb->ht.getNumItems())
            << "Should have one Committed and one Prepared items in HashTable";
}

void DurabilityPassiveStreamTest::testReceiveDcpAbort() {
    // First, simulate the Consumer receiving a Prepare
    testReceiveDcpPrepare();
    auto vb = engine->getVBucket(vbid);
    uint64_t prepareSeqno = 1;
    const auto key = makeStoredDocKey("key");

    // Now simulate the Consumer receiving Abort for that Prepare
    uint32_t opaque = 0;
    auto abortReceived = [this, opaque, &key](
                                 uint64_t prepareSeqno,
                                 uint64_t abortSeqno) -> ENGINE_ERROR_CODE {
        return stream->messageReceived(std::make_unique<AbortSyncWrite>(
                opaque, vbid, key, prepareSeqno, abortSeqno));
    };

    // Check a negative first: at Replica we don't expect multiple Durable
    // items within the same checkpoint. That is to avoid Durable items de-dupe
    // at Producer.
    uint64_t abortSeqno = prepareSeqno + 1;
    auto thrown{false};
    try {
        abortReceived(prepareSeqno, abortSeqno);
    } catch (const std::logic_error& e) {
        EXPECT_TRUE(std::string(e.what()).find("duplicate item") !=
                    std::string::npos);
        thrown = true;
    }
    if (!thrown) {
        FAIL();
    }

    // So, we need to simulate a Producer sending another SnapshotMarker with
    // the MARKER_FLAG_CHK set before the Consumer receives the Abort. That
    // will force the Consumer closing the open checkpoint (which Contains the
    // Prepare) and cretaing a new open one for queueing the Abort.
    SnapshotMarker marker(
            opaque,
            vbid,
            3 /*snapStart*/,
            4 /*snapEnd*/,
            dcp_marker_flag_t::MARKER_FLAG_MEMORY | MARKER_FLAG_CHK,
            {} /*HCS*/,
            {} /*maxVisibleSeqno*/,
            {}, // timestamp
            {} /*streamId*/);
    stream->processMarker(&marker);

    // 2 checkpoints
    const auto& ckptList =
            CheckpointManagerTestIntrospector::public_getCheckpointList(
                    *vb->checkpointManager);
    ASSERT_EQ(2, ckptList.size());
    auto* ckpt = ckptList.front().get();
    ASSERT_EQ(checkpoint_state::CHECKPOINT_CLOSED, ckpt->getState());
    ckpt = ckptList.back().get();
    ASSERT_EQ(checkpoint_state::CHECKPOINT_OPEN, ckpt->getState());
    ASSERT_EQ(0, ckpt->getNumItems());

    // The consumer receives an Abort for the previous Prepare.
    // Note: The call to abortReceived() above throws /after/
    //     PassiveStream::last_seqno has been incremented, so we need to
    //     abortSeqno to bypass ENGINE_ERANGE checks.
    abortSeqno++;
    prepareSeqno++;
    ASSERT_EQ(ENGINE_SUCCESS, abortReceived(prepareSeqno, abortSeqno));

    EXPECT_EQ(0, vb->getNumItems());
    // Ephemeral keeps the completed prepare in the HashTable
    if (persistent()) {
        EXPECT_EQ(0, vb->ht.getNumItems());
    } else {
        EXPECT_EQ(1, vb->ht.getNumItems());
    }
    {
        const auto sv = vb->ht.findForWrite(key);
        ASSERT_FALSE(sv.storedValue);
    }

    // empty-item
    auto it = ckpt->begin();
    ASSERT_EQ(queue_op::empty, (*it)->getOperation());
    // 1 metaitem (checkpoint-start)
    it++;
    ASSERT_EQ(1, ckpt->getNumMetaItems());
    EXPECT_EQ(queue_op::checkpoint_start, (*it)->getOperation());
    // 1 non-metaitem is Abort and carries no value
    it++;
    ASSERT_EQ(1, ckpt->getNumItems());
    EXPECT_EQ(queue_op::abort_sync_write, (*it)->getOperation());
    EXPECT_EQ(key, (*it)->getKey());
    EXPECT_FALSE((*it)->getValue());
    EXPECT_EQ(abortSeqno, (*it)->getBySeqno());

    EXPECT_EQ(0, vb->getDurabilityMonitor().getNumTracked());
}

TEST_P(DurabilityPassiveStreamTest, ReceiveDcpAbort) {
    testReceiveDcpAbort();
}

/**
 * Test that we do not accept an abort without a corresponding prepare if we
 * are receiving an in-memory snapshot.
 */
TEST_P(DurabilityPassiveStreamTest, ReceiveAbortWithoutPrepare) {
    uint32_t opaque = 0;

    SnapshotMarker marker(
            opaque,
            vbid,
            2 /*snapStart*/,
            2 /*snapEnd*/,
            dcp_marker_flag_t::MARKER_FLAG_MEMORY | MARKER_FLAG_CHK,
            {} /*HCS*/,
            {} /*maxVisibleSeqno*/,
            {}, // timestamp
            {} /*streamId*/);
    stream->processMarker(&marker);

    auto key = makeStoredDocKey("key1");
    auto prepareSeqno = 1;
    auto abortSeqno = 2;
    EXPECT_EQ(ENGINE_EINVAL,
              stream->messageReceived(std::make_unique<AbortSyncWrite>(
                      opaque, vbid, key, prepareSeqno, abortSeqno)));
}

/**
 * Test that we can accept an abort without a correponding prepare if we
 * are receiving a disk snapshot and the prepare seqno is greater than or
 * equal to the snapshot start seqno.
 */
TEST_P(DurabilityPassiveStreamTest, ReceiveAbortWithoutPrepareFromDisk) {
    uint32_t opaque = 0;
    auto prepareSeqno = 3;
    auto abortSeqno = 4;

    SnapshotMarker marker(opaque,
                          vbid,
                          3 /*snapStart*/,
                          4 /*snapEnd*/,
                          dcp_marker_flag_t::MARKER_FLAG_DISK,
                          prepareSeqno,
                          {} /*maxVisibleSeqno*/,
                          {}, // timestamp
                          {} /*streamId*/);
    stream->processMarker(&marker);

    auto key = makeStoredDocKey("key1");
    EXPECT_EQ(ENGINE_SUCCESS,
              stream->messageReceived(std::make_unique<AbortSyncWrite>(
                      opaque, vbid, key, prepareSeqno, abortSeqno)));
}

/**
 * Test that we do not accept an abort without a correponding prepare if we
 * are receiving a disk snapshot and the prepare seqno is less than the current
 * snapshot start.
 */
TEST_P(DurabilityPassiveStreamTest,
       ReceiveAbortWithoutPrepareFromDiskInvalidPrepareSeqno) {
    uint32_t opaque = 0;
    auto prepareSeqno = 2;
    auto abortSeqno = 4;

    SnapshotMarker marker(opaque,
                          vbid,
                          3 /*snapStart*/,
                          4 /*snapEnd*/,
                          dcp_marker_flag_t::MARKER_FLAG_DISK,
                          prepareSeqno,
                          {} /*maxVisibleSeqno*/,
                          {}, // timestamp
                          {} /*streamId*/);
    stream->processMarker(&marker);

    auto key = makeStoredDocKey("key1");
    EXPECT_EQ(ENGINE_EINVAL,
              stream->messageReceived(std::make_unique<AbortSyncWrite>(
                      opaque, vbid, key, prepareSeqno, abortSeqno)));
}

void DurabilityPassiveStreamTest::setUpHandleSnapshotEndTest() {
    auto key1 = makeStoredDocKey("key1");
    uint64_t cas = 1;
    uint64_t prepareSeqno = 1;
    makeAndReceiveDcpPrepare(key1, cas, prepareSeqno);

    uint32_t opaque = 0;
    SnapshotMarker marker(
            opaque,
            vbid,
            prepareSeqno + 1 /*snapStart*/,
            prepareSeqno + 2 /*snapEnd*/,
            dcp_marker_flag_t::MARKER_FLAG_MEMORY | MARKER_FLAG_CHK,
            {} /*HCS*/,
            {} /*maxVisibleSeqno*/,
            {}, // timestamp
            {} /*streamId*/);
    stream->processMarker(&marker);

    auto key2 = makeStoredDocKey("key2");
    using namespace cb::durability;
    auto pending = makePendingItem(
            key2, "value2", Requirements(Level::Majority, Timeout::Infinity()));
    pending->setCas(1);
    pending->setBySeqno(2);

    EXPECT_EQ(ENGINE_SUCCESS,
              stream->messageReceived(std::make_unique<MutationConsumerMessage>(
                      pending,
                      opaque,
                      IncludeValue::Yes,
                      IncludeXattrs::Yes,
                      IncludeDeleteTime::No,
                      IncludeDeletedUserXattrs::Yes,
                      DocKeyEncodesCollectionId::No,
                      nullptr,
                      cb::mcbp::DcpStreamId{})));

    ASSERT_EQ(true, stream->getCurSnapshotPrepare());
}

TEST_P(DurabilityPassiveStreamTest, HandleSnapshotEndOnCommit) {
    setUpHandleSnapshotEndTest();
    uint32_t opaque;
    auto key = makeStoredDocKey("key1");

    // Commit the original prepare (setup receives two prepares so we need to
    // bump our seqno by 2).
    auto prepareSeqno = 1;
    auto commitSeqno = prepareSeqno + 2;
    ASSERT_EQ(ENGINE_SUCCESS,
              stream->messageReceived(std::make_unique<CommitSyncWrite>(
                      opaque, vbid, prepareSeqno, commitSeqno, key)));

    // We should have unset (acked the second prepare) the bool flag if we
    // handled the snapshot end
    EXPECT_EQ(false, stream->getCurSnapshotPrepare());
}

TEST_P(DurabilityPassiveStreamTest, HandleSnapshotEndOnAbort) {
    setUpHandleSnapshotEndTest();
    uint32_t opaque;
    auto key = makeStoredDocKey("key1");

    // Abort the original prepare
    auto abortSeqno = 3;
    ASSERT_EQ(ENGINE_SUCCESS,
              stream->messageReceived(std::make_unique<AbortSyncWrite>(
                      opaque, vbid, key, 1 /*prepareSeqno*/, abortSeqno)));

    // We should have unset (acked the second prepare) the bool flag if we
    // handled the snapshot end
    EXPECT_EQ(false, stream->getCurSnapshotPrepare());
}

TEST_P(DurabilityPassiveStreamTest, ReceiveBackfilledDcpCommit) {
    // Need to use actual opaque of the stream as we hit the consumer level
    // function.
    uint32_t opaque = 1;
    const uint64_t prepareSeqno = 1;

    SnapshotMarker marker(opaque,
                          vbid,
                          1 /*snapStart*/,
                          2 /*snapEnd*/,
                          dcp_marker_flag_t::MARKER_FLAG_DISK,
                          prepareSeqno /*HCS*/,
                          {} /*maxVisibleSeqno*/,
                          {}, // timestamp
                          {} /*streamId*/);
    stream->processMarker(&marker);

    auto key = makeStoredDocKey("key");
    using namespace cb::durability;
    auto prepare = makePendingItem(
            key, "value", Requirements(Level::Majority, Timeout::Infinity()));
    prepare->setBySeqno(prepareSeqno);
    prepare->setCas(999);

    EXPECT_EQ(ENGINE_SUCCESS,
              stream->messageReceived(std::make_unique<MutationConsumerMessage>(
                      prepare,
                      opaque,
                      IncludeValue::Yes,
                      IncludeXattrs::Yes,
                      IncludeDeleteTime::No,
                      IncludeDeletedUserXattrs::Yes,
                      DocKeyEncodesCollectionId::No,
                      nullptr,
                      cb::mcbp::DcpStreamId{})));

    // Hit the consumer level function (not the stream level) for additional
    // error checking.
    EXPECT_EQ(ENGINE_SUCCESS,
              consumer->commit(opaque, vbid, key, prepare->getBySeqno(), 2));
}

TEST_P(DurabilityPassiveStreamTest, AllowsDupePrepareNamespaceInCheckpoint) {
    uint32_t opaque = 0;
    const uint64_t prepareSeqno = 1;

    // 1) Send disk snapshot marker
    SnapshotMarker marker(opaque,
                          vbid,
                          1 /*snapStart*/,
                          2 /*snapEnd*/,
                          dcp_marker_flag_t::MARKER_FLAG_DISK,
                          prepareSeqno /*HCS*/,
                          {} /*maxVisibleSeqno*/,
                          {}, // timestamp
                          {} /*streamId*/);
    stream->processMarker(&marker);

    // 2) Send prepare
    auto key = makeStoredDocKey("key");
    using namespace cb::durability;
    auto pending = makePendingItem(
            key, "value", Requirements(Level::Majority, Timeout::Infinity()));
    pending->setBySeqno(prepareSeqno);
    pending->setCas(1);

    EXPECT_EQ(ENGINE_SUCCESS,
              stream->messageReceived(std::make_unique<MutationConsumerMessage>(
                      pending,
                      opaque,
                      IncludeValue::Yes,
                      IncludeXattrs::Yes,
                      IncludeDeleteTime::No,
                      IncludeDeletedUserXattrs::Yes,
                      DocKeyEncodesCollectionId::No,
                      nullptr,
                      cb::mcbp::DcpStreamId{})));
    auto vb = engine->getVBucket(vbid);
    const auto& pdm = VBucketTestIntrospector::public_getPassiveDM(*vb);
    ASSERT_EQ(1, pdm.getNumTracked());

    // 3) Send commit - should not throw
    auto commitSeqno = pending->getBySeqno() + 1;
    ASSERT_EQ(ENGINE_SUCCESS,
              stream->messageReceived(std::make_unique<CommitSyncWrite>(
                      opaque, vbid, pending->getBySeqno(), commitSeqno, key)));
    flushVBucketToDiskIfPersistent(vbid, 2);
    ASSERT_EQ(0, pdm.getNumTracked());

    // 5) Send next in memory snapshot
    marker = SnapshotMarker(
            opaque,
            vbid,
            3 /*snapStart*/,
            4 /*snapEnd*/,
            dcp_marker_flag_t::MARKER_FLAG_MEMORY | MARKER_FLAG_CHK,
            {} /*HCS*/,
            {} /*maxVisibleSeqno*/,
            {}, // timestamp
            {} /*streamID*/);
    stream->processMarker(&marker);

    // 6) Send prepare
    pending->setBySeqno(commitSeqno + 1);
    EXPECT_EQ(ENGINE_SUCCESS,
              stream->messageReceived(std::make_unique<MutationConsumerMessage>(
                      pending,
                      opaque,
                      IncludeValue::Yes,
                      IncludeXattrs::Yes,
                      IncludeDeleteTime::No,
                      IncludeDeletedUserXattrs::Yes,
                      DocKeyEncodesCollectionId::No,
                      nullptr,
                      cb::mcbp::DcpStreamId{})));
    ASSERT_EQ(1, pdm.getNumTracked());

    // 7) Send commit - allowed to exist in same checkpoint
    commitSeqno = pending->getBySeqno() + 1;

    EXPECT_EQ(ENGINE_SUCCESS,
              stream->messageReceived(std::make_unique<CommitSyncWrite>(
                      opaque, vbid, pending->getBySeqno(), commitSeqno, key)));
    EXPECT_EQ(0, pdm.getNumTracked());
}

/**
 * This is a valid scenario that we can get in and must deal with.
 *
 * 1) Replica is streaming from the active and receives a partial snapshot:
 *        [1:PRE(k1), 2:NOT RECEIVED(k2)]
 *    Importantly, not receiving the item at seqno 2 means that we do not move
 *    the HPS as we never received the snapshot end so this blocks us from
 *    removing 1:PRE at step 3a. It does not matter what sort of item we have
 *    at seqno 2.
 *
 * 2) Replica disconnects and reconnects which sets the
 *    allowedDuplicatePrepareSeqnos window to 1
 *
 * 3) Replica receives the following disk snapshot:
 *        [4:PRE(k1), 5:MUT(k1)]
 *    We have deduped the initial prepare and the commit at seqno 3.
 *
 *    a) 4:PRE(k1)
 *       We replace 1:PRE in the HashTable with 4:PRE and add 4:PRE to
 *       trackedWrites in the PDM.
 *       This prepare logically completes 1:PRE in the PDM but 1:PRE is not
 *       removed from trackedWrites as the HPS used in the fence to remove the
 *       SyncWrites is still 0 and won't be moved until the snapshot end.
 *    b) 5:MUT(k1)
 *       We find 4:PRE in the HashTable and use this seqno when we attempt to
 *       complete the SyncWrite in the PDM. The PDM starts searching for the
 *       SyncWrite to complete at the beginning of trackedWrites as we are
 *       in a disk snapshot and must allow out of order completion. We then find
 *       the trackedWrite for 1:PRE that still exists in the PDM.
 */
TEST_P(DurabilityPassiveStreamTest, MismatchingPreInHTAndPdm) {
    using namespace cb::durability;

    // 1) Consumer receives [1, 2] snapshot marker but only 1:PRE.
    uint32_t opaque = 0;
    SnapshotMarker marker(
            opaque,
            vbid,
            1 /*snapStart*/,
            2 /*snapEnd*/,
            dcp_marker_flag_t::MARKER_FLAG_MEMORY | MARKER_FLAG_CHK,
            {} /*HCS*/,
            {} /*maxVisibleSeqno*/,
            {}, // timestamp
            {} /*streamId*/);
    stream->processMarker(&marker);

    auto key = makeStoredDocKey("key");
    std::string value("value1");
    const uint64_t cas = 999;
    queued_item qi = makePendingItem(
            key, value, Requirements(Level::Majority, Timeout::Infinity()));
    qi->setBySeqno(1);
    qi->setCas(cas);

    EXPECT_EQ(ENGINE_SUCCESS,
              stream->messageReceived(std::make_unique<MutationConsumerMessage>(
                      qi,
                      opaque,
                      IncludeValue::Yes,
                      IncludeXattrs::Yes,
                      IncludeDeleteTime::No,
                      IncludeDeletedUserXattrs::Yes,
                      DocKeyEncodesCollectionId::No,
                      nullptr,
                      cb::mcbp::DcpStreamId{})));

    auto vb = engine->getVBucket(vbid);
    const auto& pdm = VBucketTestIntrospector::public_getPassiveDM(*vb);
    ASSERT_EQ(1, pdm.getNumTracked());

    // 2) Disconnect and reconnect (sets allowedDuplicatePrepareSeqnos to {1}).
    consumer->closeAllStreams();
    consumer->addStream(opaque, vbid, 0 /*flags*/);
    stream = static_cast<MockPassiveStream*>(
            (consumer->getVbucketStream(vbid)).get());
    stream->acceptStream(cb::mcbp::Status::Success, opaque);

    // 3a) Receive 4:PRE
    ASSERT_TRUE(stream->isActive());
    const uint64_t preSeqno = 4;
    marker = SnapshotMarker(
            opaque,
            vbid,
            1 /*snapStart*/,
            5 /*snapEnd*/,
            dcp_marker_flag_t::MARKER_FLAG_DISK | MARKER_FLAG_CHK,
            preSeqno /*HCS*/,
            {} /*maxVisibleSeqno*/,
            {}, // timestamp
            {} /*streamId*/);
    stream->processMarker(&marker);

    value = "value4";
    qi = queued_item(new Item(key,
                              0 /*flags*/,
                              0 /*expiry*/,
                              value.c_str(),
                              value.size(),
                              PROTOCOL_BINARY_RAW_BYTES,
                              cas /*cas*/,
                              preSeqno,
                              vbid));
    qi->setPendingSyncWrite(Requirements(Level::Majority, Timeout::Infinity()));
    ASSERT_EQ(ENGINE_SUCCESS,
              stream->messageReceived(std::make_unique<MutationConsumerMessage>(
                      std::move(qi),
                      opaque,
                      IncludeValue::Yes,
                      IncludeXattrs::Yes,
                      IncludeDeleteTime::No,
                      IncludeDeletedUserXattrs::Yes,
                      DocKeyEncodesCollectionId::No,
                      nullptr,
                      cb::mcbp::DcpStreamId{})));

    // We remove the SyncWrite corresponding to 1:PRE when we receive 4:PRE
    // even though we have not reached the snap end and moved the HPS because
    // we do not want to keep duplicate keys in trackedWrites.
    EXPECT_EQ(1, pdm.getNumTracked());

    // 3b) Receive 5:PRE
    value = "value5";
    auto item = makeCommittedItem(key, value);
    item->setBySeqno(5);
    EXPECT_EQ(ENGINE_SUCCESS,
              stream->messageReceived(std::make_unique<MutationConsumerMessage>(
                      std::move(item),
                      opaque,
                      IncludeValue::Yes,
                      IncludeXattrs::Yes,
                      IncludeDeleteTime::No,
                      IncludeDeletedUserXattrs::Yes,
                      DocKeyEncodesCollectionId::No,
                      nullptr,
                      cb::mcbp::DcpStreamId{})));

    // Persist and notify the PDM as 4:PRE requires persistence to complete due
    // to possibly deduping a persist level prepare. We flush 3 items because
    // the two prepares are in different checkpoint types.
    flushVBucketToDiskIfPersistent(vbid, 3);

    EXPECT_EQ(0, pdm.getNumTracked());
}

// Test covers issue seen in MB-35062, we must be able to tolerate a prepare
// and a delete, the replica must accept both when in a disk snapshot
TEST_P(DurabilityPassiveStreamTest, BackfillPrepareDelete) {
    uint32_t opaque = 0;

    // Send a snapshot which is
    // seq:1 prepare(key)
    // seq:3 delete(key)
    // In this case seq:2 was the commit and is now represented by del seq:3
    const uint64_t preSeqno = 1;

    // 1) Send disk snapshot marker
    SnapshotMarker marker(opaque,
                          vbid,
                          1 /*snapStart*/,
                          3 /*snapEnd*/,
                          dcp_marker_flag_t::MARKER_FLAG_DISK,
                          preSeqno /*HCS*/,
                          {} /*maxVisibleSeqno*/,
                          {}, // timestamp
                          {} /*streamId*/);
    stream->processMarker(&marker);

    // 2) Send prepare
    auto key = makeStoredDocKey("key");
    using namespace cb::durability;
    auto pending = makePendingItem(
            key, "value", Requirements(Level::Majority, Timeout::Infinity()));
    pending->setBySeqno(preSeqno);
    pending->setCas(1);
    EXPECT_EQ(ENGINE_SUCCESS,
              stream->messageReceived(std::make_unique<MutationConsumerMessage>(
                      pending,
                      opaque,
                      IncludeValue::Yes,
                      IncludeXattrs::Yes,
                      IncludeDeleteTime::No,
                      IncludeDeletedUserXattrs::Yes,
                      DocKeyEncodesCollectionId::No,
                      nullptr,
                      cb::mcbp::DcpStreamId{})));

    // 3) Send delete of the prepared key
    auto deleted = makeCommittedItem(key, {});
    deleted->setDeleted(DeleteSource::Explicit);
    deleted->setBySeqno(3);
    queued_item qi{deleted};
    EXPECT_EQ(ENGINE_SUCCESS,
              stream->messageReceived(std::make_unique<MutationConsumerMessage>(
                      deleted,
                      opaque,
                      IncludeValue::Yes,
                      IncludeXattrs::Yes,
                      IncludeDeleteTime::No,
                      IncludeDeletedUserXattrs::Yes,
                      DocKeyEncodesCollectionId::No,
                      nullptr,
                      cb::mcbp::DcpStreamId{})));

    // Expect two items in the flush, prepare and delete
    flushVBucketToDiskIfPersistent(vbid, 2);

    // The vbucket must now be upto seqno 3
    auto vb = engine->getVBucket(vbid);
    EXPECT_EQ(3, vb->getHighSeqno());
}

TEST_P(DurabilityPassiveStreamTest,
       DiskSnapshotDontRemoveUncompletedPrepareFromPreviousSnapshot) {
    uint32_t opaque = 0;
    auto vb = engine->getVBucket(vbid);

    // 1) Send memory snapshot marker
    SnapshotMarker marker(
            opaque,
            vbid,
            1 /*snapStart*/,
            1 /*snapEnd*/,
            dcp_marker_flag_t::MARKER_FLAG_MEMORY | MARKER_FLAG_CHK,
            {} /*HCS*/,
            {} /*maxVisibleSeqno*/,
            {}, // timestamp
            {} /*streamId*/);
    stream->processMarker(&marker);

    // 2) Send prepare for keyA
    auto keyA = makeStoredDocKey("keyA");
    using namespace cb::durability;
    auto pending = makePendingItem(
            keyA, "value", Requirements(Level::Majority, Timeout::Infinity()));
    pending->setBySeqno(1);
    pending->setCas(1);
    EXPECT_EQ(ENGINE_SUCCESS,
              stream->messageReceived(std::make_unique<MutationConsumerMessage>(
                      pending,
                      opaque,
                      IncludeValue::Yes,
                      IncludeXattrs::Yes,
                      IncludeDeleteTime::No,
                      IncludeDeletedUserXattrs::Yes,
                      DocKeyEncodesCollectionId::No,
                      nullptr,
                      cb::mcbp::DcpStreamId{})));
    flushVBucketToDiskIfPersistent(vbid, 1);

    // 3) Send disk snapshot marker
    const uint64_t keyBPrepareSeqno = 3;
    marker = SnapshotMarker(
            opaque,
            vbid,
            2 /*snapStart*/,
            5 /*snapEnd*/,
            dcp_marker_flag_t::MARKER_FLAG_DISK | MARKER_FLAG_CHK,
            keyBPrepareSeqno /*HCS*/,
            {} /*maxVisibleSeqno*/,
            {}, // timestamp
            {} /*streamId*/);
    stream->processMarker(&marker);

    // 4) Send prepare and commit for keyB before we see the commit for keyA
    auto key = makeStoredDocKey("keyB");
    pending = makePendingItem(
            key, "value", Requirements(Level::Majority, Timeout::Infinity()));
    pending->setBySeqno(keyBPrepareSeqno);
    pending->setCas(3);
    EXPECT_EQ(ENGINE_SUCCESS,
              stream->messageReceived(std::make_unique<MutationConsumerMessage>(
                      pending,
                      opaque,
                      IncludeValue::Yes,
                      IncludeXattrs::Yes,
                      IncludeDeleteTime::No,
                      IncludeDeletedUserXattrs::Yes,
                      DocKeyEncodesCollectionId::No,
                      nullptr,
                      cb::mcbp::DcpStreamId{})));

    auto committed = makeCommittedItem(key, {});
    committed->setBySeqno(4);
    auto qi = queued_item{committed};
    EXPECT_EQ(ENGINE_SUCCESS,
              stream->messageReceived(std::make_unique<MutationConsumerMessage>(
                      committed,
                      opaque,
                      IncludeValue::Yes,
                      IncludeXattrs::Yes,
                      IncludeDeleteTime::No,
                      IncludeDeletedUserXattrs::Yes,
                      DocKeyEncodesCollectionId::No,
                      nullptr,
                      cb::mcbp::DcpStreamId{})));

    // 5) Flush before we receive the completion for keyA
    flushVBucketToDiskIfPersistent(vbid, 2);

    // 6) Completion of keyA should not throw an exception due to keyA not being
    // found in the PDM
    committed = makeCommittedItem(keyA, {});
    committed->setBySeqno(5);
    qi = queued_item{committed};
    EXPECT_EQ(ENGINE_SUCCESS,
              stream->messageReceived(std::make_unique<MutationConsumerMessage>(
                      committed,
                      opaque,
                      IncludeValue::Yes,
                      IncludeXattrs::Yes,
                      IncludeDeleteTime::No,
                      IncludeDeletedUserXattrs::Yes,
                      DocKeyEncodesCollectionId::No,
                      nullptr,
                      cb::mcbp::DcpStreamId{})));
}

/**
 * We have to treat all prepares in a disk snapshot as requiring persistence
 * due to them possibly de-duplicating a PersistToMajority SyncWrite. As this is
 * the case, we can keep completed SyncWrite objects in the PDM trackedWrites
 * even after one has been completed (a disk snapshot contains a prepare and a
 * commit for the same key). These prepares are logically completed and should
 * not trigger any sanity check exceptions due to having multiple prepares for
 * the same key in trackedWrites.
 */
TEST_P(DurabilityPassiveStreamTest, CompletedDiskPreIsIgnoredBySanityChecks) {
    uint32_t opaque = 0;
    const uint64_t preSeqno = 1;
    // 1) Receive disk snapshot marker
    SnapshotMarker marker(opaque,
                          vbid,
                          1 /*snapStart*/,
                          2 /*snapEnd*/,
                          dcp_marker_flag_t::MARKER_FLAG_DISK,
                          preSeqno /*HCS*/,
                          {} /*maxVisibleSeqno*/,
                          {}, // timestamp
                          {} /*streamId*/);
    stream->processMarker(&marker);

    // 2) Receive prepare
    auto key = makeStoredDocKey("key");
    using namespace cb::durability;
    auto pending = makePendingItem(
            key, "value", Requirements(Level::Majority, Timeout::Infinity()));
    pending->setBySeqno(preSeqno);
    pending->setCas(1);
    EXPECT_EQ(ENGINE_SUCCESS,
              stream->messageReceived(std::make_unique<MutationConsumerMessage>(
                      pending,
                      opaque,
                      IncludeValue::Yes,
                      IncludeXattrs::Yes,
                      IncludeDeleteTime::No,
                      IncludeDeletedUserXattrs::Yes,
                      DocKeyEncodesCollectionId::No,
                      nullptr,
                      cb::mcbp::DcpStreamId{})));

    // 3) Receive overwriting set instead of commit
    const std::string value = "commit";
    auto item = makeCommittedItem(key, value);
    item->setBySeqno(2);
    item->setCas(1);
    EXPECT_EQ(ENGINE_SUCCESS,
              stream->messageReceived(std::make_unique<MutationConsumerMessage>(
                      std::move(item),
                      opaque,
                      IncludeValue::Yes,
                      IncludeXattrs::Yes,
                      IncludeDeleteTime::No,
                      IncludeDeletedUserXattrs::Yes,
                      DocKeyEncodesCollectionId::No,
                      nullptr,
                      cb::mcbp::DcpStreamId{})));

    // 4) Receive memory snapshot marker
    marker = SnapshotMarker(
            opaque,
            vbid,
            3 /*snapStart*/,
            3 /*snapEnd*/,
            dcp_marker_flag_t::MARKER_FLAG_MEMORY | MARKER_FLAG_CHK,
            {} /*HCS*/,
            {} /*maxVisibleSeqno*/,
            {}, // timestamp
            {} /*streamId*/);
    stream->processMarker(&marker);

    // 5) Receive prepare
    pending = makePendingItem(
            key, "value", Requirements(Level::Majority, Timeout::Infinity()));
    pending->setBySeqno(3);
    pending->setCas(2);
    EXPECT_EQ(ENGINE_SUCCESS,
              stream->messageReceived(std::make_unique<MutationConsumerMessage>(
                      pending,
                      opaque,
                      IncludeValue::Yes,
                      IncludeXattrs::Yes,
                      IncludeDeleteTime::No,
                      IncludeDeletedUserXattrs::Yes,
                      DocKeyEncodesCollectionId::No,
                      nullptr,
                      cb::mcbp::DcpStreamId{})));
}

TEST_P(DurabilityPassiveStreamTest,
       CompletedPersistPreIsIgnoredBySanityChecks) {
    uint32_t opaque = 0;

    // 1) Receive disk snapshot marker
    SnapshotMarker marker(
            opaque,
            vbid,
            1 /*snapStart*/,
            2 /*snapEnd*/,
            dcp_marker_flag_t::MARKER_FLAG_MEMORY | MARKER_FLAG_CHK,
            {} /*HCS*/,
            {} /*maxVisibleSeqno*/,
            {}, // timestamp
            {} /*streamId*/);
    stream->processMarker(&marker);

    // 2) Receive prepare
    auto key = makeStoredDocKey("key");
    using namespace cb::durability;
    auto pending = makePendingItem(
            key,
            "value",
            Requirements(Level::PersistToMajority, Timeout::Infinity()));
    pending->setBySeqno(1);
    pending->setCas(1);
    EXPECT_EQ(ENGINE_SUCCESS,
              stream->messageReceived(std::make_unique<MutationConsumerMessage>(
                      pending,
                      opaque,
                      IncludeValue::Yes,
                      IncludeXattrs::Yes,
                      IncludeDeleteTime::No,
                      IncludeDeletedUserXattrs::Yes,
                      DocKeyEncodesCollectionId::No,
                      nullptr,
                      cb::mcbp::DcpStreamId{})));

    // 3) Receive commit
    ASSERT_EQ(
            ENGINE_SUCCESS,
            stream->messageReceived(std::make_unique<CommitSyncWrite>(
                    opaque, vbid, 1 /*prepareSeqno*/, 2 /*commitSeqno*/, key)));

    // 4) Receive memory snapshot marker
    marker = SnapshotMarker(
            opaque,
            vbid,
            3 /*snapStart*/,
            3 /*snapEnd*/,
            dcp_marker_flag_t::MARKER_FLAG_MEMORY | MARKER_FLAG_CHK,
            {} /*HCS*/,
            {} /*maxVisibleSeqno*/,
            {}, // timestamp
            {} /*streamId*/);
    stream->processMarker(&marker);

    // 5) Receive prepare
    pending = makePendingItem(
            key, "value", Requirements(Level::Majority, Timeout::Infinity()));
    pending->setBySeqno(3);
    pending->setCas(2);
    EXPECT_EQ(ENGINE_SUCCESS,
              stream->messageReceived(std::make_unique<MutationConsumerMessage>(
                      pending,
                      opaque,
                      IncludeValue::Yes,
                      IncludeXattrs::Yes,
                      IncludeDeleteTime::No,
                      IncludeDeletedUserXattrs::Yes,
                      DocKeyEncodesCollectionId::No,
                      nullptr,
                      cb::mcbp::DcpStreamId{})));
}

void DurabilityPassiveStreamTest::testPrepareCompletedAtAbort(
        cb::durability::Level level, Resolution res, bool flush) {
    auto vb = engine->getVBucket(vbid);
    auto& ht = vb->ht;
    const auto& ckptMgr = *vb->checkpointManager;
    const auto& dm = vb->getDurabilityMonitor();

    auto checkDM = [&dm](size_t numTracked, int64_t hps, int64_t hcs) -> void {
        EXPECT_EQ(numTracked, dm.getNumTracked());
        EXPECT_EQ(hps, dm.getHighPreparedSeqno());
        EXPECT_EQ(hcs, dm.getHighCompletedSeqno());
    };

    const auto key = makeStoredDocKey("key1");

    // Checking the state of HT, CM and DM at every meaningful step,
    // all empty at this point.
    ASSERT_EQ(0, ht.getNumItems());
    {
        const auto htRes = ht.findForUpdate(key);
        ASSERT_FALSE(htRes.pending);
        ASSERT_FALSE(htRes.committed);
    }
    ASSERT_EQ(0, ckptMgr.getHighSeqno());
    {
        SCOPED_TRACE("");
        checkDM(0 /*numTracked*/, 0 /*HPS*/, 0 /*HCS*/);
    }

    // First we check the behaviour at receiving a memory snapshot
    const uint32_t opaque = 0;
    auto prepareSeqno = 1;
    auto snapEnd = prepareSeqno;
    SnapshotMarker marker(opaque,
                          vbid,
                          prepareSeqno /*snapStart*/,
                          snapEnd,
                          MARKER_FLAG_MEMORY | MARKER_FLAG_CHK /*flags*/,
                          {} /*HCS*/,
                          {} /*maxVisibleSeqno*/,
                          {}, // timestamp
                          {} /*streamId*/);
    stream->processMarker(&marker);

    // Replica receives PRE(key)
    using namespace cb::durability;
    const auto prepare =
            makePendingItem(key, "value", {level, Timeout::Infinity()});
    prepare->setBySeqno(prepareSeqno);
    EXPECT_EQ(ENGINE_SUCCESS,
              stream->messageReceived(std::make_unique<MutationConsumerMessage>(
                      prepare,
                      opaque,
                      IncludeValue::Yes,
                      IncludeXattrs::Yes,
                      IncludeDeleteTime::No,
                      IncludeDeletedUserXattrs::Yes,
                      DocKeyEncodesCollectionId::No,
                      nullptr /*ext-meta*/,
                      cb::mcbp::DcpStreamId{})));

    // MB-36735: This is added for covering both when:
    // 1) The flusher has persisted the snapshot containing the prepare when
    //     the unprepared Abort is received
    // 2) The flusher has not persisted the entire snapshot
    //
    // In the second case (!flush) the Prepare is not locally-satisfied and so
    // still tracked in the PDM (as in PDM we can only remove up to the HPS).
    // In that scenario, before this fix the PDM throws when it processes the
    // unprepared Abort, as it does not expect to find an already-Completed
    // Prepare in tracked-writes.
    if (flush) {
        vb->setPersistenceSeqno(snapEnd);
        vb->notifyPersistenceToDurabilityMonitor();
    }

    EXPECT_EQ(1, ht.getNumItems());
    {
        const auto htRes = ht.findForUpdate(key);
        ASSERT_TRUE(htRes.pending);
        EXPECT_EQ(prepareSeqno, htRes.pending->getBySeqno());
        EXPECT_TRUE(htRes.pending->isPending());
        ASSERT_FALSE(htRes.committed);
    }
    EXPECT_EQ(prepareSeqno, ckptMgr.getHighSeqno());
    if (persistent() && !flush && level == Level::PersistToMajority) {
        SCOPED_TRACE("");
        checkDM(1 /*numTracked*/, 0 /*HPS*/, 0 /*HCS*/);
    } else {
        SCOPED_TRACE("");
        checkDM(1 /*numTracked*/, 1 /*HPS*/, 0 /*HCS*/);
    }

    // Replica receives a legal Commit/Abort for PRE(key).
    // Note: Active queues Durability items into different checkpoints for
    // avoiding deduplication, so Replica never expects Prepare+Commit/Abort
    // within the same snapshot.
    auto completeSeqno = 2;
    snapEnd = completeSeqno + 10;
    marker = SnapshotMarker(opaque,
                            vbid,
                            completeSeqno /*snapStart*/,
                            snapEnd,
                            MARKER_FLAG_CHK | MARKER_FLAG_MEMORY /*flags*/,
                            {} /*HCS*/,
                            {} /*maxVisibleSeqno*/,
                            {}, // timestamp
                            {} /*streamId*/);
    stream->processMarker(&marker);

    std::unique_ptr<DcpResponse> msg;
    switch (res) {
    case Resolution::Commit: {
        msg = std::make_unique<CommitSyncWrite>(
                opaque, vbid, prepareSeqno, completeSeqno, key);
        break;
    }
    case Resolution::Abort: {
        msg = std::make_unique<AbortSyncWrite>(
                opaque, vbid, key, prepareSeqno, completeSeqno);
        break;
    }
    }
    ASSERT_EQ(ENGINE_SUCCESS, stream->messageReceived(std::move(msg)));

    {
        const auto htRes = ht.findForUpdate(key);

        switch (res) {
        case Resolution::Commit: {
            ASSERT_TRUE(htRes.committed);
            EXPECT_EQ(CommittedState::CommittedViaPrepare,
                      htRes.committed->getCommitted());
            EXPECT_EQ(completeSeqno, htRes.committed->getBySeqno());
            if (persistent()) {
                EXPECT_EQ(1, ht.getNumItems());
                ASSERT_FALSE(htRes.pending);
            } else {
                // Keeping the Prepare SV in HT for Ephemeral.
                EXPECT_EQ(2, ht.getNumItems());
                ASSERT_TRUE(htRes.pending);
                EXPECT_TRUE(htRes.pending->isCompleted());
                // SV is turned into a PrepareCommitted, seqno is still
                // prepareSeqno.
                EXPECT_EQ(CommittedState::PrepareCommitted,
                          htRes.pending->getCommitted());
                EXPECT_EQ(prepareSeqno, htRes.pending->getBySeqno());
            }
            break;
        }
        case Resolution::Abort: {
            ASSERT_FALSE(htRes.committed);
            if (persistent()) {
                EXPECT_EQ(0, ht.getNumItems());
                ASSERT_FALSE(htRes.pending);
            } else {
                // Keeping the Prepare SV in HT for Ephemeral.
                EXPECT_EQ(1, ht.getNumItems());
                ASSERT_TRUE(htRes.pending);
                EXPECT_TRUE(htRes.pending->isCompleted());
                // SV is turned into a PrepareAborted, seqno is set to
                // abortSeqno.
                EXPECT_EQ(CommittedState::PrepareAborted,
                          htRes.pending->getCommitted());
                EXPECT_EQ(completeSeqno, htRes.pending->getBySeqno());
            }
            break;
        }
        }
    }
    EXPECT_EQ(completeSeqno, ckptMgr.getHighSeqno());
    using namespace cb::durability;
    if (persistent() && !flush && level == Level::PersistToMajority) {
        // Completed Prepare still tracked in PDM as HPS has never covered it.
        SCOPED_TRACE("");
        checkDM(1 /*numTracked*/, 0 /*HPS*/, 1 /*HCS*/);
    } else {
        SCOPED_TRACE("");
        checkDM(0 /*numTracked*/, 1 /*HPS*/, 1 /*HCS*/);
    }

    // Here the important part of the test begins.
    // From this point onward, we have a Completed (Committed / Aborted) Prepare
    // in the HT, but no in-flight Prepare for key.
    // Before the fix, at VBucket::abort for Ephemeral we wrongly process the
    // Abort as if an in-flight Prepare is present in the HT (and at some point
    // we throw).

    // Unprepared Abort unexpected at this point as Replica is still receiving
    // a memory snapshot.
    // Note: This throws before the fix for MB-36735 if !flush, read comment
    // above.
    ASSERT_EQ(ENGINE_EINVAL,
              stream->messageReceived(
                      std::make_unique<AbortSyncWrite>(opaque,
                                                       vbid,
                                                       key,
                                                       10 /*prepareSeqno*/,
                                                       11 /*abortSeqno*/)));

    // Now Replica receives a disk snapshot
    marker = SnapshotMarker(opaque,
                            vbid,
                            13 /*snapStart*/,
                            20 /*snapEnd*/,
                            MARKER_FLAG_CHK | MARKER_FLAG_DISK /*flags*/,
                            15 /*HCS*/,
                            {} /*maxVisibleSeqno*/,
                            {}, // timestamp
                            {} /*streamId*/);
    stream->processMarker(&marker);

    // This tests the failure path triggered by that prepareSeqno is less than
    // snapStart.
    ASSERT_EQ(ENGINE_EINVAL,
              stream->messageReceived(
                      std::make_unique<AbortSyncWrite>(opaque,
                                                       vbid,
                                                       key,
                                                       12 /*prepareSeqno*/,
                                                       13 /*abortSeqno*/)));

    // This time the unprepared abort is legal, the related Prepare could have
    // been deduplicated at Active.
    auto abortSeqno = 16;
    ASSERT_EQ(ENGINE_SUCCESS,
              stream->messageReceived(std::make_unique<AbortSyncWrite>(
                      opaque, vbid, key, 15 /*prepareSeqno*/, abortSeqno)));

    {
        const auto htRes = ht.findForUpdate(key);

        switch (res) {
        case Resolution::Commit: {
            ASSERT_TRUE(htRes.committed);
            EXPECT_EQ(CommittedState::CommittedViaPrepare,
                      htRes.committed->getCommitted());
            EXPECT_EQ(completeSeqno, htRes.committed->getBySeqno());
            if (persistent()) {
                EXPECT_EQ(1, ht.getNumItems());
                ASSERT_FALSE(htRes.pending);
            } else {
                // Keeping the Prepare SV in HT for Ephemeral.
                EXPECT_EQ(2, ht.getNumItems());
            }
            break;
        }
        case Resolution::Abort: {
            ASSERT_FALSE(htRes.committed);
            if (persistent()) {
                EXPECT_EQ(0, ht.getNumItems());
                ASSERT_FALSE(htRes.pending);
            } else {
                // Keeping the Prepare SV in HT for Ephemeral.
                EXPECT_EQ(1, ht.getNumItems());
            }
            break;
        }
        }
        if (ephemeral()) {
            // The old PrepareCommitted SV is turned into a PrepareAborted,
            // seqno is set to abortSeqno.
            ASSERT_TRUE(htRes.pending);
            EXPECT_TRUE(htRes.pending->isCompleted());
            EXPECT_EQ(CommittedState::PrepareAborted,
                      htRes.pending->getCommitted());
            EXPECT_EQ(abortSeqno, htRes.pending->getBySeqno());
        }
    }
    EXPECT_EQ(abortSeqno, ckptMgr.getHighSeqno());
    if (persistent() && !flush && level == Level::PersistToMajority) {
        // Completed Prepare still tracked in PDM as HPS has never covered it.
        SCOPED_TRACE("");
        checkDM(1 /*numTracked*/, 0 /*HPS*/, 1 /*HCS*/);
    } else {
        SCOPED_TRACE("");
        checkDM(0 /*numTracked*/, 1 /*HPS*/, 1 /*HCS*/);
    }
}

TEST_P(DurabilityPassiveStreamTest, MajorityPrepareAbortedAtAbort) {
    testPrepareCompletedAtAbort(cb::durability::Level::Majority,
                                Resolution::Abort);
}

TEST_P(DurabilityPassiveStreamTest,
       MajorityAndPersistOnMasterPrepareAbortedAtAbort) {
    // @todo: Skip the test until MB-36772 is done (Replica should reject
    //  PersistTo prepare)
    if (ephemeral()) {
        return;
    }
    testPrepareCompletedAtAbort(
            cb::durability::Level::MajorityAndPersistOnMaster,
            Resolution::Abort);
}

TEST_P(DurabilityPassiveStreamTest, PersistToMajorityPrepareAbortedAtAbort) {
    // @todo: Skip the test until MB-36772 is done (Replica should reject
    //  PersistTo prepare)
    if (ephemeral()) {
        return;
    }
    testPrepareCompletedAtAbort(cb::durability::Level::PersistToMajority,
                                Resolution::Abort);
}

TEST_P(DurabilityPassiveStreamTest,
       PersistToMajorityPrepareAbortedAndFlushedAtAbort) {
    // @todo: Skip the test until MB-36772 is done (Replica should reject
    //  PersistTo prepare)
    if (ephemeral()) {
        return;
    }
    testPrepareCompletedAtAbort(
            cb::durability::Level::PersistToMajority,
            Resolution::Abort,
            true /*flusher persists the snapshot containing the prepare*/);
}

TEST_P(DurabilityPassiveStreamTest, MajorityPrepareCommittedAtAbort) {
    testPrepareCompletedAtAbort(cb::durability::Level::Majority,
                                Resolution::Commit);
}

TEST_P(DurabilityPassiveStreamTest,
       MajorityAndPersistOnMasterPrepareCommittedAtAbort) {
    // @todo: Skip the test until MB-36772 is done (Replica should reject
    //  PersistTo prepare)
    if (ephemeral()) {
        return;
    }
    testPrepareCompletedAtAbort(
            cb::durability::Level::MajorityAndPersistOnMaster,
            Resolution::Commit);
}

TEST_P(DurabilityPassiveStreamTest, PersistToMajorityPrepareCommittedAtAbort) {
    // @todo: Skip the test until MB-36772 is done (Replica should reject
    //  PersistTo prepare)
    if (ephemeral()) {
        return;
    }
    testPrepareCompletedAtAbort(cb::durability::Level::PersistToMajority,
                                Resolution::Commit);
}

TEST_P(DurabilityPassiveStreamTest,
       PersistToMajorityPrepareCommittedAndFlushedAtAbort) {
    // @todo: Skip the test until MB-36772 is done (Replica should reject
    //  PersistTo prepare)
    if (ephemeral()) {
        return;
    }
    testPrepareCompletedAtAbort(
            cb::durability::Level::PersistToMajority,
            Resolution::Commit,
            true /*flusher persists the snapshot containing the prepare*/);
}

TEST_P(DurabilityPassiveStreamTest, AllowedDuplicatePreparesSetOnDiskSnap) {
    auto key = makeStoredDocKey("key");
    auto cas = 1;
    auto prepareSeqno = 1;
    makeAndReceiveDcpPrepare(key, cas, prepareSeqno);

    const uint32_t opaque = 0;
    SnapshotMarker marker(opaque,
                          vbid,
                          3 /*snapStart*/,
                          3,
                          MARKER_FLAG_DISK | MARKER_FLAG_CHK /*flags*/,
                          1 /*HCS*/,
                          {} /*maxVisibleSeqno*/,
                          {}, // timestamp
                          {} /*streamId*/);
    stream->processMarker(&marker);

    using namespace cb::durability;
    queued_item qi = makePendingItem(
            key, "value", Requirements(Level::Majority, Timeout::Infinity()));
    qi->setBySeqno(3);
    qi->setCas(3);

    EXPECT_EQ(ENGINE_SUCCESS,
              stream->messageReceived(std::make_unique<MutationConsumerMessage>(
                      qi,
                      opaque,
                      IncludeValue::Yes,
                      IncludeXattrs::Yes,
                      IncludeDeleteTime::No,
                      IncludeDeletedUserXattrs::Yes,
                      DocKeyEncodesCollectionId::No,
                      nullptr,
                      cb::mcbp::DcpStreamId{})));
}

// Regression test for MB-41024: check that if a Prepare is received when under
// memory pressure and it is initially rejected and queued, that the snapshot
// end is not notified twice to PDM.
TEST_P(DurabilityPassiveStreamTest,
       MB_41024_PrepareAtSnapEndWithMemoryPressure) {
    if (ephemeralFailNewData()) {
        // This configuration disconnects if a replication stream would
        // go over the high watermark - so test not applicable.
        return;
    }

    // Send initial snapshot marrker.
    uint32_t opaque = 0;
    auto prepareSeqno = 1;
    // Require a disk snapshot so PassiveStream::handleSnapshotEnd() notifies
    // the PDM even if we haven't successfully processed a Prepare.
    makeAndProcessSnapshotMarker(
            opaque, prepareSeqno, MARKER_FLAG_DISK | MARKER_FLAG_CHK);

    // Setup - send prepare. This should initially be rejected, by virtue
    // of it value size which would make mem_used greater than
    // bucket quota * replicationThrottleThreshold.
    std::string largeValue(1024 * 1024 * 10, '\0');
    using namespace cb::durability;
    auto prepare =
            makePendingItem(makeStoredDocKey("key"),
                            largeValue,
                            Requirements(Level::Majority, Timeout::Infinity()));
    prepare->setBySeqno(prepareSeqno);

    // We *don't* want the replication throttle to kick in before we attempt
    // to process the prepare, so configure the MockReplicationThrottle to
    // just return "Process" when called during the messageReceived call
    // below.
    using namespace ::testing;
    EXPECT_CALL(engine->getMockReplicationThrottle(), getStatus())
            .WillOnce(Return(ReplicationThrottle::Status::Process));

    // Message received by stream. Too large for current mem_used so should
    // be buffered and return TMPFAIL
    EXPECT_EQ(ENGINE_TMPFAIL,
              stream->messageReceived(std::make_unique<MutationConsumerMessage>(
                      prepare,
                      opaque,
                      IncludeValue::Yes,
                      IncludeXattrs::Yes,
                      IncludeDeleteTime::No,
                      IncludeDeletedUserXattrs::Yes,
                      DocKeyEncodesCollectionId::No,
                      nullptr,
                      cb::mcbp::DcpStreamId{})));

    // Increase replicationThrottleThreshold to allow mutation to be processed.
    engine->getConfiguration().setReplicationThrottleThreshold(100);

    // Test: now process the buffered message. This would previously throw a
    // Monotonic logic_error exception when attempting to push the same
    // seqno to the PDM::receivedSnapshotEnds
    uint32_t processedBytes = 0;
    EXPECT_EQ(all_processed,
              stream->processBufferedMessages(processedBytes, 1));
}

void DurabilityPromotionStreamTest::SetUp() {
    // Set up as a replica
    DurabilityPassiveStreamTest::SetUp();
}

void DurabilityPromotionStreamTest::TearDown() {
    // Tear down as active
    DurabilityActiveStreamTest::TearDown();
}

void DurabilityPromotionStreamTest::testDiskCheckpointStreamedAsDiskSnapshot() {
    // 1) Receive a prepare followed by a commit in a disk checkpoint as a
    // replica then flush it
    DurabilityPassiveStreamTest::
            testReceiveMutationOrDeletionInsteadOfCommitWhenStreamingFromDisk(
                    2 /*snapStart*/, 4 /*snapEnd*/, DocumentState::Alive);
    flushVBucketToDiskIfPersistent(vbid, 2);

    // Remove the Consumer and PassiveStream
    ASSERT_EQ(ENGINE_SUCCESS, consumer->closeStream(0 /*opaque*/, vbid));
    consumer.reset();

    auto vb = engine->getVBucket(vbid);
    auto& ckptMgr = static_cast<MockCheckpointManager&>(*vb->checkpointManager);

    const auto checkOpenCheckpoint = [&ckptMgr](
                                             CheckpointType expectedCkptType,
                                             uint64_t expectedSnapStart,
                                             uint64_t expectedSnapEnd) -> void {
        ASSERT_EQ(expectedCkptType, ckptMgr.getOpenCheckpointType());
        auto currSnap = ckptMgr.getSnapshotInfo();
        ASSERT_EQ(expectedSnapStart, currSnap.range.getStart());
        ASSERT_EQ(expectedSnapEnd, currSnap.range.getEnd());
    };

    // Still in Checkpoint snap{Disk, 2, 4} (created at the step (1) of the
    // test)
    {
        SCOPED_TRACE("");
        checkOpenCheckpoint(CheckpointType::Disk, 2, 4);
    }

    // 3) Set up the Producer and ActiveStream
    DurabilityActiveStreamTest::setUp(true /*startCheckpointProcessorTask*/);

    // The vbstate-change must have:
    // - closed the checkpoint snap{2, 4, Disk}
    // - created a new checkpoint snap{4, 4, Memory}
    {
        SCOPED_TRACE("");
        checkOpenCheckpoint(CheckpointType::Memory, 4, 4);
    }

    // 4) Write Mutation(5) + Prepare(6) + Commit(7) to a different key in the
    // new Memory checkpoint.
    const auto key = makeStoredDocKey("differentKey");
    const std::string value = "value";
    const auto item = makeCommittedItem(key, value);
    using namespace cb::durability;
    const auto prepare = makePendingItem(
            key, value, Requirements(Level::Majority, Timeout::Infinity()));
    {
        auto cHandle = vb->lockCollections(item->getKey());
        EXPECT_EQ(ENGINE_SUCCESS, vb->set(*item, cookie, *engine, {}, cHandle));
        ASSERT_EQ(5, vb->getHighSeqno());
        EXPECT_EQ(ENGINE_SYNC_WRITE_PENDING,
                  vb->set(*prepare, cookie, *engine, {}, cHandle));
        ASSERT_EQ(6, vb->getHighSeqno());
        EXPECT_EQ(ENGINE_SUCCESS,
                  vb->commit(key,
                             6 /*prepare-seqno*/,
                             {} /*commit-seqno*/,
                             cHandle));
        ASSERT_EQ(7, vb->getHighSeqno());
    }

    // Commit(7) queued in a new checkpoint
    {
        SCOPED_TRACE("");
        checkOpenCheckpoint(CheckpointType::Memory, 6, 7);
    }

    auto& stream = DurabilityActiveStreamTest::stream;
    ASSERT_TRUE(stream->public_supportSyncReplication());

    // 5) Test the checkpoint and stream output.

    // Simulate running the checkpoint processor task
    // We must have ckpt-start + Prepare + Mutation + ckpt-end
    // Note: Here we are testing also that CheckpointManager::getItemsForCursor
    //   returns only items from contiguous checkpoints of the same type.
    //   Given that in CM we have checkpoints 1_Disk + 2_Memory, then the next
    //   returns only the entire 1_Disk.
    auto outItems = stream->public_getOutstandingItems(*vb);
    ASSERT_EQ(4, outItems.items.size());
    ASSERT_EQ(queue_op::checkpoint_start, outItems.items.at(0)->getOperation());
    ASSERT_EQ(queue_op::pending_sync_write,
              outItems.items.at(1)->getOperation());
    ASSERT_EQ(queue_op::mutation, outItems.items.at(2)->getOperation());

    // We create a new checkpoint as a result of the state change
    ASSERT_EQ(queue_op::checkpoint_end, outItems.items.at(3)->getOperation());

    // Stream::readyQ still empty
    ASSERT_EQ(0, stream->public_readyQSize());
    // Push items into the Stream::readyQ
    stream->public_processItems(outItems);

    // No message processed, BufferLog empty
    ASSERT_EQ(0, producer->getBytesOutstanding());

    // readyQ must contain a SnapshotMarker + Prepare + Mutation
    ASSERT_EQ(3, stream->public_readyQSize());
    auto resp = stream->public_nextQueuedItem();
    ASSERT_TRUE(resp);

    // Snapshot marker must have the disk flag set, not the memory flag
    EXPECT_EQ(DcpResponse::Event::SnapshotMarker, resp->getEvent());
    const auto& markerDisk = dynamic_cast<SnapshotMarker&>(*resp);
    EXPECT_EQ(MARKER_FLAG_DISK | MARKER_FLAG_CHK, markerDisk.getFlags());
    // HCS must be sent for CheckpointType:Disk.
    // Note: HCS=2 as PRE:2 added and committed at step (1) of the test
    const auto hcs = markerDisk.getHighCompletedSeqno();
    ASSERT_TRUE(hcs);
    EXPECT_EQ(2, *hcs);

    // readyQ must contain a DCP_PREPARE
    ASSERT_EQ(2, stream->public_readyQSize());
    resp = stream->public_nextQueuedItem();
    EXPECT_EQ(DcpResponse::Event::Prepare, resp->getEvent());
    resp = stream->public_nextQueuedItem();
    EXPECT_EQ(DcpResponse::Event::Mutation, resp->getEvent());
    EXPECT_EQ(0, stream->public_readyQSize());

    // Simulate running the checkpoint processor task again, now we process
    // the second and the third checkpoints (both type:memory)
    outItems = stream->public_getOutstandingItems(*vb);
    ASSERT_EQ(7, outItems.items.size());
    ASSERT_EQ(queue_op::checkpoint_start, outItems.items.at(0)->getOperation());
    // set_vbucket_state is from changing to active in the middle of this test
    ASSERT_EQ(queue_op::set_vbucket_state,
              outItems.items.at(1)->getOperation());
    ASSERT_EQ(queue_op::mutation, outItems.items.at(2)->getOperation());
    ASSERT_EQ(queue_op::pending_sync_write,
              outItems.items.at(3)->getOperation());
    ASSERT_EQ(queue_op::checkpoint_end, outItems.items.at(4)->getOperation());
    ASSERT_EQ(queue_op::checkpoint_start, outItems.items.at(5)->getOperation());
    ASSERT_EQ(queue_op::commit_sync_write,
              outItems.items.at(6)->getOperation());

    // Stream::readyQ still empty
    ASSERT_EQ(0, stream->public_readyQSize());
    // Push items into the Stream::readyQ
    stream->public_processItems(outItems);
    // readyQ must contain:
    //   - SnapshotMarker, Mutation, Prepare
    //   - SnapshotMarker, Commit
    ASSERT_EQ(5, stream->public_readyQSize());
    resp = stream->public_nextQueuedItem();
    ASSERT_TRUE(resp);
    ASSERT_EQ(4, stream->public_readyQSize());

    // Snapshot marker should now be memory flag
    ASSERT_EQ(DcpResponse::Event::SnapshotMarker, resp->getEvent());
    auto* markerMemory = dynamic_cast<SnapshotMarker*>(resp.get());
    EXPECT_EQ(MARKER_FLAG_MEMORY | MARKER_FLAG_CHK, markerMemory->getFlags());
    // HCS not set for CheckpointType:Memory.
    ASSERT_FALSE(markerMemory->getHighCompletedSeqno());

    resp = stream->public_nextQueuedItem();
    ASSERT_TRUE(resp);
    EXPECT_EQ(DcpResponse::Event::Mutation, resp->getEvent());
    EXPECT_EQ(5, *resp->getBySeqno());
    ASSERT_EQ(3, stream->public_readyQSize());

    resp = stream->public_nextQueuedItem();
    ASSERT_TRUE(resp);
    EXPECT_EQ(DcpResponse::Event::Prepare, resp->getEvent());
    EXPECT_EQ(6, *resp->getBySeqno());
    ASSERT_EQ(2, stream->public_readyQSize());

    resp = stream->public_nextQueuedItem();
    ASSERT_TRUE(resp);
    EXPECT_EQ(DcpResponse::Event::SnapshotMarker, resp->getEvent());
    ASSERT_EQ(1, stream->public_readyQSize());
    markerMemory = dynamic_cast<SnapshotMarker*>(resp.get());
    EXPECT_EQ(MARKER_FLAG_MEMORY | MARKER_FLAG_CHK, markerMemory->getFlags());
    // HCS not set for CheckpointType:Memory.
    ASSERT_FALSE(markerMemory->getHighCompletedSeqno());

    resp = stream->public_nextQueuedItem();
    ASSERT_TRUE(resp);
    EXPECT_EQ(DcpResponse::Event::Commit, resp->getEvent());
    EXPECT_EQ(7, *resp->getBySeqno());
    EXPECT_EQ(6, dynamic_cast<CommitSyncWrite&>(*resp).getPreparedSeqno());
    ASSERT_EQ(0, stream->public_readyQSize());

    producer->cancelCheckpointCreatorTask();
}

TEST_P(DurabilityPromotionStreamTest,
       DiskCheckpointStreamedAsDiskSnapshotReplica) {
    // Should already be replica
    testDiskCheckpointStreamedAsDiskSnapshot();
}

TEST_P(DurabilityPromotionStreamTest,
       DiskCheckpointStreamedAsDiskSnapshotPending) {
    setVBucketStateAndRunPersistTask(vbid, vbucket_state_pending);
    testDiskCheckpointStreamedAsDiskSnapshot();
}

/**
 * The test builds up an Active that has the following checkpoints:
 *   Memory{M:1} + Disk{PRE:2, M:3} + Memory{set-vbs:4, M:4}
 * and verifies that the MARKER_FLAG_CHK is set in all SnapshotMarkers sent to
 * a Replica.
 */
void DurabilityPromotionStreamTest::
        testCheckpointMarkerAlwaysSetAtSnapTransition() {
    auto vb = store->getVBucket(vbid);
    ASSERT_TRUE(vb);
    auto& ckptMgr = static_cast<MockCheckpointManager&>(*vb->checkpointManager);
    ckptMgr.clear(*vb, 0 /*seqno*/);

    // 1) Replica receives a first MemoryCheckpoint - snap{1, 1} + M:1
    uint32_t opaque = 1;
    const auto seqno = 1;
    SnapshotMarker marker(
            opaque,
            vbid,
            seqno /*snapStart*/,
            seqno /*snapEnd*/,
            dcp_marker_flag_t::MARKER_FLAG_MEMORY | MARKER_FLAG_CHK,
            {} /*HCS*/,
            {} /*maxVisibleSeqno*/,
            {}, // timestamp
            {} /*streamId*/);
    auto* passiveStream = DurabilityPassiveStreamTest::stream;
    passiveStream->processMarker(&marker);

    const std::string value = "value";
    auto item = makeCommittedItem(makeStoredDocKey("key1"), value);
    item->setBySeqno(seqno);

    EXPECT_EQ(ENGINE_SUCCESS,
              passiveStream->messageReceived(
                      std::make_unique<MutationConsumerMessage>(
                              std::move(item),
                              opaque,
                              IncludeValue::Yes,
                              IncludeXattrs::Yes,
                              IncludeDeleteTime::No,
                              IncludeDeletedUserXattrs::Yes,
                              DocKeyEncodesCollectionId::No,
                              nullptr /*ext-metadata*/,
                              cb::mcbp::DcpStreamId{})));

    ASSERT_EQ(1, ckptMgr.getNumCheckpoints());
    auto currSnap = ckptMgr.getSnapshotInfo();
    ASSERT_EQ(CheckpointType::Memory, ckptMgr.getOpenCheckpointType());
    ASSERT_EQ(seqno, currSnap.range.getStart());
    ASSERT_EQ(seqno, currSnap.range.getEnd());

    // 2) Replica receives PRE:2 and M:3 (logic CMT:3) in a disk checkpoint
    const auto diskSnapStart = 2;
    const auto diskSnapEnd = 3;
    DurabilityPassiveStreamTest::
            testReceiveMutationOrDeletionInsteadOfCommitWhenStreamingFromDisk(
                    diskSnapStart,
                    diskSnapEnd,
                    DocumentState::Alive,
                    false /*clearCM*/);

    ASSERT_EQ(2, ckptMgr.getNumCheckpoints());
    currSnap = ckptMgr.getSnapshotInfo();
    ASSERT_EQ(CheckpointType::Disk, ckptMgr.getOpenCheckpointType());
    ASSERT_EQ(diskSnapStart, currSnap.range.getStart());
    ASSERT_EQ(diskSnapEnd, currSnap.range.getEnd());

    // Remove PassiveStream and Consumer
    ASSERT_EQ(ENGINE_SUCCESS, consumer->closeStream(0 /*opaque*/, vbid));
    consumer.reset();

    // Note: step necessary only because the next set-vbstate expect an empty
    //   write-queue. Expect to flush M:1, PRE:2 and M:3
    flushVBucketToDiskIfPersistent(vbid, 3 /*expected num flushed*/);

    // 3) Simulate vbstate-change Replica->Active (we have also a Producer and
    // ActiveStream from this point onward)
    DurabilityActiveStreamTest::setUp(true /*startCheckpointProcessorTask*/);
    ASSERT_TRUE(producer);
    auto* activeStream = DurabilityActiveStreamTest::stream.get();
    ASSERT_TRUE(activeStream);

    // The vbstate-change must have:
    // - closed the checkpoint snap{Disk, 2, 3}
    // - created a new checkpoint snap{Memory, 3, 3}
    ASSERT_EQ(3, ckptMgr.getNumCheckpoints());
    currSnap = ckptMgr.getSnapshotInfo();
    ASSERT_EQ(CheckpointType::Memory, ckptMgr.getOpenCheckpointType());
    ASSERT_EQ(3, currSnap.range.getStart());
    ASSERT_EQ(3, currSnap.range.getEnd());

    // 3) Queue M:4 in the new MemoryCheckpoint.
    item = makeCommittedItem(makeStoredDocKey("key2"), value);
    {
        auto cHandle = vb->lockCollections(item->getKey());
        EXPECT_EQ(ENGINE_SUCCESS, vb->set(*item, cookie, *engine, {}, cHandle));
        ASSERT_EQ(4, vb->getHighSeqno());
    }

    // We are Active, currSnapEnd will be set to 5 in the open checkpoint.
    ASSERT_EQ(3, ckptMgr.getNumCheckpoints());
    currSnap = ckptMgr.getSnapshotInfo();
    ASSERT_EQ(CheckpointType::Memory, ckptMgr.getOpenCheckpointType());
    ASSERT_EQ(3, currSnap.range.getStart());
    ASSERT_EQ(4, currSnap.range.getEnd());

    ASSERT_TRUE(activeStream->public_supportSyncReplication());

    // 4) Test the 2 steps of the CheckpointProcessorTask, ie:
    // - get items from the CheckpointManager (inspect items here)
    // - push items into the Stream::readyQ (inspect queue here)
    //
    // Note: CheckpointManager::getItemsForCursor returns only items from
    //   contiguous checkpoints of the same type. Given that in CM we have
    //   checkpoints Memory{M:1} + Disk{PRE:2, M:3} + Memory{set-vbs:4, M:4},
    //   then each "run" of the CheckpointProcessorTask will process only one
    //   checkpoint.

    // Stream::readyQ still empty
    ASSERT_EQ(0, activeStream->public_readyQSize());

    // First CheckpointProcessorTask run
    // Get items from CM, expect Memory{M:1}:
    //   ckpt-start + M:1 + ckpt-end
    auto outItems = activeStream->public_getOutstandingItems(*vb);
    ASSERT_EQ(3, outItems.items.size());
    ASSERT_EQ(queue_op::checkpoint_start, outItems.items.at(0)->getOperation());
    ASSERT_EQ(queue_op::mutation, outItems.items.at(1)->getOperation());
    ASSERT_EQ(1, outItems.items.at(1)->getBySeqno());
    ASSERT_EQ(queue_op::checkpoint_end, outItems.items.at(2)->getOperation());

    // Push items into the Stream::readyQ
    activeStream->public_processItems(outItems);
    // No message processed, BufferLog empty
    ASSERT_EQ(0, producer->getBytesOutstanding());

    // readyQ must contain a SnapshotMarker + Mutation
    ASSERT_EQ(2, activeStream->public_readyQSize());
    // SnapshotMarker must be Memory + CheckpointFlag
    auto resp = activeStream->public_nextQueuedItem();
    ASSERT_TRUE(resp);
    ASSERT_EQ(DcpResponse::Event::SnapshotMarker, resp->getEvent());
    auto* markerMemory = dynamic_cast<SnapshotMarker*>(resp.get());
    EXPECT_EQ(MARKER_FLAG_MEMORY | MARKER_FLAG_CHK, markerMemory->getFlags());
    // HCS not set for CheckpointType:Memory.
    ASSERT_FALSE(markerMemory->getHighCompletedSeqno());
    ASSERT_EQ(1, activeStream->public_readyQSize());
    resp = activeStream->public_nextQueuedItem();
    EXPECT_EQ(DcpResponse::Event::Mutation, resp->getEvent());
    EXPECT_EQ(0, activeStream->public_readyQSize());

    // Second CheckpointProcessorTask run
    // Get items from CM, expect Disk{PRE:2, M:3}:
    //   ckpt-start + PRE:2 + M:3 + ckpt-end
    //
    // !! NOTE: This is the important part of the test !!
    //   Before this patch we do not get any ckpt-start from CM
    outItems = activeStream->public_getOutstandingItems(*vb);
    ASSERT_EQ(4, outItems.items.size());
    ASSERT_EQ(queue_op::checkpoint_start, outItems.items.at(0)->getOperation());
    ASSERT_EQ(queue_op::pending_sync_write,
              outItems.items.at(1)->getOperation());
    const auto prepareSeqno = 2;
    ASSERT_EQ(prepareSeqno, outItems.items.at(1)->getBySeqno());
    ASSERT_EQ(queue_op::mutation, outItems.items.at(2)->getOperation());
    ASSERT_EQ(3, outItems.items.at(2)->getBySeqno());
    ASSERT_EQ(queue_op::checkpoint_end, outItems.items.at(3)->getOperation());

    // Push items into the Stream::readyQ
    activeStream->public_processItems(outItems);

    // readyQ must contain a SnapshotMarker + Prepare + Mutation
    ASSERT_EQ(3, activeStream->public_readyQSize());
    // SnapshotMarker must be Disk + CheckpointFlag
    //
    // !! NOTE: This is the important part of the test !!
    //   Before this patch the SnapshotMarker here does not have the
    //   MARKER_FLAG_CHK because we do not cover the case of (Memory->Disk
    //   snapshot transition).
    //   That means that a Replica will not create a new Checkpoint at receiving
    //   the marker and will just queue (or at least it will try to) the
    //   snapshot into the open Checkpoint, which may even be of different type.
    resp = activeStream->public_nextQueuedItem();
    ASSERT_TRUE(resp);
    ASSERT_EQ(DcpResponse::Event::SnapshotMarker, resp->getEvent());
    const auto& markerDisk = dynamic_cast<SnapshotMarker&>(*resp);
    EXPECT_EQ(MARKER_FLAG_DISK | MARKER_FLAG_CHK, markerDisk.getFlags());
    // HCS must be sent for CheckpointType:Disk.
    // Note: HCS=2 as PRE:2 added and committed at step (2) of the test
    const auto hcs = markerDisk.getHighCompletedSeqno();
    ASSERT_TRUE(hcs);
    EXPECT_EQ(prepareSeqno, *hcs);
    ASSERT_EQ(2, activeStream->public_readyQSize());
    resp = activeStream->public_nextQueuedItem();
    ASSERT_TRUE(resp);
    EXPECT_EQ(DcpResponse::Event::Prepare, resp->getEvent());
    ASSERT_EQ(1, activeStream->public_readyQSize());
    resp = activeStream->public_nextQueuedItem();
    ASSERT_TRUE(resp);
    EXPECT_EQ(DcpResponse::Event::Mutation, resp->getEvent());
    EXPECT_EQ(0, activeStream->public_readyQSize());

    // Third CheckpointProcessorTask run
    // Get items from CM, expect Memory{set-vbs:4, M:4}:
    //   ckpt-start + set-vbs:4 + M:4 + ckpt-end
    outItems = activeStream->public_getOutstandingItems(*vb);
    ASSERT_EQ(3, outItems.items.size());
    ASSERT_EQ(queue_op::checkpoint_start, outItems.items.at(0)->getOperation());
    ASSERT_EQ(queue_op::set_vbucket_state,
              outItems.items.at(1)->getOperation());
    ASSERT_EQ(queue_op::mutation, outItems.items.at(2)->getOperation());
    ASSERT_EQ(4, outItems.items.at(2)->getBySeqno());

    // Stream::readyQ still empty
    ASSERT_EQ(0, activeStream->public_readyQSize());
    // Push items into the Stream::readyQ
    activeStream->public_processItems(outItems);
    // readyQ must contain a SnapshotMarker + Mutation
    ASSERT_EQ(2, activeStream->public_readyQSize());

    // SnapshotMarker must be Memory + CheckpointFlag
    //
    // !! NOTE: This is the important part of the test !!
    //   The marker must have the MARKER_FLAG_CHK. Note that we covered this
    //   case (Disk -> Memory snapshot transition) even before this patch.
    resp = activeStream->public_nextQueuedItem();
    ASSERT_TRUE(resp);
    ASSERT_EQ(1, activeStream->public_readyQSize());
    EXPECT_EQ(DcpResponse::Event::SnapshotMarker, resp->getEvent());
    markerMemory = dynamic_cast<SnapshotMarker*>(resp.get());
    EXPECT_EQ(MARKER_FLAG_MEMORY | MARKER_FLAG_CHK, markerMemory->getFlags());
    // HCS not set for CheckpointType:Memory.
    ASSERT_FALSE(markerMemory->getHighCompletedSeqno());

    resp = activeStream->public_nextQueuedItem();
    ASSERT_TRUE(resp);
    EXPECT_EQ(DcpResponse::Event::Mutation, resp->getEvent());
    EXPECT_EQ(4, *resp->getBySeqno());
    ASSERT_EQ(0, activeStream->public_readyQSize());

    producer->cancelCheckpointCreatorTask();
}

TEST_P(DurabilityPromotionStreamTest,
       CheckpointMarkerAlwaysSetAtSnapTransition) {
    testCheckpointMarkerAlwaysSetAtSnapTransition();
}

TEST_P(DurabilityPromotionStreamTest,
       testCheckpointMarkerAlwaysSetAtSnapTransition_Pending) {
    setVBucketStateAndRunPersistTask(vbid, vbucket_state_pending);
    testCheckpointMarkerAlwaysSetAtSnapTransition();
}

/**
 * Test introduced in MB-36971. The test sets up a Replica with 2 Disk
 * Checkpoints, turns it into Active and checks that the correct HCS is always
 * included in each SnapshotMarker when the Active streams.
 *
 * The test covers also MB-37063. At setup we simulate the Replica receiving
 * two Disk Checkpoints in a row. Both checkpoints contain PRE + CMT for the
 * same key. The flusher has never run when Replica processes the second CMT
 * in the second snapshot. Before the fix for MB-37063 that would trigger an
 * exception from PassiveDurabilityMonitor::completeSyncWrite().
 */
void DurabilityPromotionStreamTest::
        testActiveSendsHCSAtDiskSnapshotSentFromMemory() {
    auto vb = store->getVBucket(vbid);
    ASSERT_TRUE(vb);
    auto& ckptMgr = static_cast<MockCheckpointManager&>(*vb->checkpointManager);

    const auto checkOpenCheckpoint = [&ckptMgr](
                                             CheckpointType expectedCkptType,
                                             uint64_t expectedSnapStart,
                                             uint64_t expectedSnapEnd) -> void {
        ASSERT_EQ(expectedCkptType, ckptMgr.getOpenCheckpointType());
        auto currSnap = ckptMgr.getSnapshotInfo();
        ASSERT_EQ(expectedSnapStart, currSnap.range.getStart());
        ASSERT_EQ(expectedSnapEnd, currSnap.range.getEnd());
    };

    // 1) Replica receives PRE:1 and M:2 (logic CMT:2) in a disk checkpoint
    {
        SCOPED_TRACE("");
        DurabilityPassiveStreamTest::
                testReceiveMutationOrDeletionInsteadOfCommitWhenStreamingFromDisk(
                        1 /*diskSnapStart*/,
                        2 /*diskSnapEnd*/,
                        DocumentState::Alive);

        ASSERT_EQ(1, ckptMgr.getNumCheckpoints());
        checkOpenCheckpoint(CheckpointType::Disk, 1, 2);
    }

    // 2) Replica receives PRE:3 and M:4 (logic CMT:4) in a second disk
    // checkpoint
    {
        SCOPED_TRACE("");
        DurabilityPassiveStreamTest::
                testReceiveMutationOrDeletionInsteadOfCommitWhenStreamingFromDisk(
                        3 /*diskSnapStart*/,
                        4 /*diskSnapEnd*/,
                        DocumentState::Alive,
                        false /*clearCM*/);

        ASSERT_EQ(2, ckptMgr.getNumCheckpoints());
        checkOpenCheckpoint(CheckpointType::Disk, 3, 4);
    }

    // Remove PassiveStream and Consumer
    ASSERT_EQ(ENGINE_SUCCESS, consumer->closeStream(0 /*opaque*/, vbid));
    consumer.reset();

    // Note: step necessary only because the next set-vbstate expect an empty
    //   write-queue. Expect to flush PRE:1, M:2, PRE:3 and M:4
    flushVBucketToDiskIfPersistent(vbid, 4 /*expected num flushed*/);

    // 3) Simulate vbstate-change Replica->Active (we have also a Producer and
    // ActiveStream from this point onward)
    DurabilityActiveStreamTest::setUp(true /*startCheckpointProcessorTask*/);
    ASSERT_TRUE(producer);
    auto* activeStream = DurabilityActiveStreamTest::stream.get();
    ASSERT_TRUE(activeStream);

    // The vbstate-change must have closed open Disk checkpoint and created a
    // new Memory one.
    // Note: checking that jus for ensuring that we have closed the last Disk
    // Checkpoint, but the new Memory checkpoint is no used in the following)
    ASSERT_EQ(3, ckptMgr.getNumCheckpoints());
    {
        SCOPED_TRACE("");
        checkOpenCheckpoint(CheckpointType::Memory, 4, 4);
    }

    // 3) Test the 2 steps of the CheckpointProcessorTask, ie:
    // - get items from the CheckpointManager (inspect items here)
    // - push items into the Stream::readyQ (inspect queue here and verify that
    //   we include the correct HCS in the SnapshotMarker for ecvery Disk Snap)
    //
    // Note: CheckpointManager::getItemsForCursor never returns multiple
    //   Disk Checkpoints. Given that in CM we have Disk{PRE:1, M:2} +
    //   Disk{PRE:3, M:4}, then a single run of the CheckpointProcessorTask
    //   will process only one checkpoint.

    // Stream::readyQ still empty
    ASSERT_EQ(0, activeStream->public_readyQSize());

    // CheckpointProcessorTask runs
    // Get items from CM, expect Disk{PRE:1, M:2}:
    //   {CS, PRE:1, M:2, CE}
    auto outItems = activeStream->public_getOutstandingItems(*vb);
    ASSERT_EQ(4, outItems.items.size());

    ASSERT_EQ(queue_op::checkpoint_start, outItems.items.at(0)->getOperation());
    auto prepare = outItems.items.at(1);
    ASSERT_EQ(queue_op::pending_sync_write, prepare->getOperation());
    ASSERT_EQ(1, prepare->getBySeqno());
    auto mutation = outItems.items.at(2);
    ASSERT_EQ(queue_op::mutation, mutation->getOperation());
    ASSERT_EQ(2, mutation->getBySeqno());
    ASSERT_EQ(queue_op::checkpoint_end, outItems.items.at(3)->getOperation());

    ASSERT_EQ(0, activeStream->public_readyQSize());
    // Push items into the Stream::readyQ
    activeStream->public_processItems(outItems);
    // No message processed, BufferLog empty
    ASSERT_EQ(0, producer->getBytesOutstanding());

    // readyQ must contain SnapshotMarker{Disk, HCS:1} + PRE:1 + M:2
    ASSERT_EQ(3, activeStream->public_readyQSize());

    auto resp = activeStream->public_nextQueuedItem();
    ASSERT_TRUE(resp);
    ASSERT_EQ(DcpResponse::Event::SnapshotMarker, resp->getEvent());
    auto* marker = dynamic_cast<SnapshotMarker*>(resp.get());
    EXPECT_EQ(MARKER_FLAG_DISK | MARKER_FLAG_CHK, marker->getFlags());
    EXPECT_EQ(1, *marker->getHighCompletedSeqno());
    ASSERT_TRUE(resp);
    resp = activeStream->public_nextQueuedItem();
    EXPECT_EQ(DcpResponse::Event::Prepare, resp->getEvent());
    EXPECT_EQ(1, *resp->getBySeqno());
    resp = activeStream->public_nextQueuedItem();
    ASSERT_TRUE(resp);
    ASSERT_EQ(DcpResponse::Event::Mutation, resp->getEvent());
    ASSERT_EQ(2, *resp->getBySeqno());

    // CheckpointProcessorTask runs again
    // Get items from CM, expect Disk{PRE:3, M:4}:
    //   {CS, PRE:3, M:4, CE}
    outItems = activeStream->public_getOutstandingItems(*vb);
    ASSERT_EQ(4, outItems.items.size());

    ASSERT_EQ(queue_op::checkpoint_start, outItems.items.at(0)->getOperation());
    prepare = outItems.items.at(1);
    ASSERT_EQ(queue_op::pending_sync_write, prepare->getOperation());
    ASSERT_EQ(3, prepare->getBySeqno());
    mutation = outItems.items.at(2);
    ASSERT_EQ(queue_op::mutation, mutation->getOperation());
    ASSERT_EQ(4, mutation->getBySeqno());
    ASSERT_EQ(queue_op::checkpoint_end, outItems.items.at(3)->getOperation());

    ASSERT_EQ(0, activeStream->public_readyQSize());
    // Push items into the Stream::readyQ
    activeStream->public_processItems(outItems);

    // readyQ must contain SnapshotMarker{Disk, HCS:3} + PRE:3 + M:4
    ASSERT_EQ(3, activeStream->public_readyQSize());

    resp = activeStream->public_nextQueuedItem();
    ASSERT_TRUE(resp);
    ASSERT_EQ(DcpResponse::Event::SnapshotMarker, resp->getEvent());
    marker = dynamic_cast<SnapshotMarker*>(resp.get());
    EXPECT_EQ(MARKER_FLAG_DISK | MARKER_FLAG_CHK, marker->getFlags());
    EXPECT_EQ(3, *marker->getHighCompletedSeqno());
    ASSERT_TRUE(resp);
    resp = activeStream->public_nextQueuedItem();
    EXPECT_EQ(DcpResponse::Event::Prepare, resp->getEvent());
    EXPECT_EQ(3, *resp->getBySeqno());
    resp = activeStream->public_nextQueuedItem();
    ASSERT_TRUE(resp);
    ASSERT_EQ(DcpResponse::Event::Mutation, resp->getEvent());
    ASSERT_EQ(4, *resp->getBySeqno());

    ASSERT_EQ(0, activeStream->public_readyQSize());

    producer->cancelCheckpointCreatorTask();
}

TEST_P(DurabilityPromotionStreamTest,
       ActiveSendsHCSAtDiskSnapshotSentFromMemory) {
    testActiveSendsHCSAtDiskSnapshotSentFromMemory();
}

TEST_P(DurabilityPromotionStreamTest,
       ActiveSendsHCSAtDiskSnapshotSentFromMemory_Pending) {
    setVBucketStateAndRunPersistTask(vbid, vbucket_state_pending);
    testActiveSendsHCSAtDiskSnapshotSentFromMemory();
}

/**
 * Test fixture for durability-related PassiveStream tests where the Producer
 * is a downlevel version and doesn't support SyncWrites.
 */
class DurabilityPassiveStreamDownlevelProducerTest
    : public SingleThreadedPassiveStreamTest {
    // Impl identical to SingleThreadedPassiveStreamTest, just in own class
    // for clarity.
};

// MB-37161: When receiving a disk snapshot from a pre-MadHatter Producer, it
// will not sent a HCS (given it knows nothing of SyncWrites). This should _not_
// be treated as a non-present HCS by the mad-hatter consumer, effectively it's
// a HCS of zero (no SyncWrites have yet been completed).
TEST_P(DurabilityPassiveStreamDownlevelProducerTest,
       ReceiveBackfilledSnapshotPreSyncReplication) {
    uint32_t opaque = 1;

    SnapshotMarker marker(
            opaque,
            vbid,
            1 /*snapStart*/,
            1 /*snapEnd*/,
            dcp_marker_flag_t::MARKER_FLAG_DISK,
            {} /*HCS missing as pre-MH producer will not send it*/,
            {} /*maxVisibleSeqno*/,
            {}, // timestamp
            {} /*streamId*/);
    // Prior to the fix this would fail an Expects()
    stream->processMarker(&marker);
}

void DurabilityActiveStreamTest::testBackfillNoSyncWriteSupport(
        DocumentState docState, cb::durability::Level level) {
    if (!(persistent() || level == cb::durability::Level::Majority)) {
        return;
    }
    // drop the sync-write aware producer and stream created in setup
    producer = producer =
            std::make_shared<MockDcpProducer>(*engine,
                                              cookie,
                                              "test_producer->test_consumer",
                                              0,
                                              false /*startTask*/);
    stream.reset();
    // Store
    //   Mutation
    //   Prepare
    //   Abort
    auto vb = engine->getVBucket(vbid);
    auto mutation = makeCommittedItem(makeStoredDocKey("mutation"), "value");

    {
        auto cHandle = vb->lockCollections(mutation->getKey());
        EXPECT_EQ(ENGINE_SUCCESS,
                  vb->set(*mutation, cookie, *engine, {}, cHandle));
    }
    flushVBucketToDiskIfPersistent(vbid, 1);

    const auto prepare =
            makePendingItem(makeStoredDocKey("prepare"), "value", {level, {}});

    {
        auto cHandle = vb->lockCollections(prepare->getKey());
        EXPECT_EQ(ENGINE_SYNC_WRITE_PENDING,
                  vb->set(*prepare, cookie, *engine, {}, cHandle));
    }
    flushVBucketToDiskIfPersistent(vbid, 1);

    ASSERT_EQ(ENGINE_SUCCESS,
              vb->abort(prepare->getKey(),
                        prepare->getBySeqno(),
                        {},
                        vb->lockCollections(prepare->getKey())));

    flushVBucketToDiskIfPersistent(vbid, 1);
    removeCheckpoint(*vb, 3);

    // Create NON sync repl DCP stream
    stream = producer->mockActiveStreamRequest(
            /* flags */ 0,
            /*opaque*/ 0,
            *vb,
            /*st_seqno*/ 0,
            /*en_seqno*/ ~0,
            /*vb_uuid*/ 0xabcd,
            /*snap_start_seqno*/ 0,
            /*snap_end_seqno*/ ~0);

    ASSERT_FALSE(stream->public_supportSyncReplication());

    stream->transitionStateToBackfilling();

    auto& manager = producer->getBFM();

    EXPECT_EQ(backfill_success, manager.backfill()); // init
    EXPECT_EQ(backfill_success, manager.backfill()); // scan
    if (persistent()) {
        // Ephemeral scan calls directly into complete, short-circuiting the
        // normal one step per run logic
        EXPECT_EQ(backfill_success, manager.backfill()); // completing
    }
    EXPECT_EQ(backfill_finished, manager.backfill()); // nothing else to run

    ASSERT_EQ(2, stream->public_readyQSize());

    auto item = stream->public_nextQueuedItem();
    EXPECT_EQ(DcpResponse::Event::SnapshotMarker, item->getEvent());
    auto snapMarker = dynamic_cast<SnapshotMarker&>(*item);
    EXPECT_EQ(0, snapMarker.getStartSeqno());
    EXPECT_EQ(1, snapMarker.getEndSeqno());

    item = stream->public_nextQueuedItem();

    EXPECT_EQ(DcpResponse::Event::Mutation, item->getEvent());
}

TEST_P(DurabilityActiveStreamTest,
       BackfillPrepareNoSyncWriteSupport_Alive_Majority) {
    using cb::durability::Level;
    testBackfillNoSyncWriteSupport(DocumentState::Alive, Level::Majority);
}

TEST_P(DurabilityActiveStreamTest,
       BackfillPrepareNoSyncWriteSupport_Alive_MajorityAndPersist) {
    using cb::durability::Level;
    testBackfillNoSyncWriteSupport(DocumentState::Alive,
                                   Level::MajorityAndPersistOnMaster);
}

TEST_P(DurabilityActiveStreamTest,
       BackfillPrepareNoSyncWriteSupport_Alive_Persist) {
    using cb::durability::Level;
    testBackfillNoSyncWriteSupport(DocumentState::Alive,
                                   Level::PersistToMajority);
}

TEST_P(DurabilityActiveStreamTest,
       BackfillPrepareNoSyncWriteSupport_Delete_Majority) {
    using cb::durability::Level;
    testBackfillNoSyncWriteSupport(DocumentState::Deleted, Level::Majority);
}

TEST_P(DurabilityActiveStreamTest,
       BackfillPrepareNoSyncWriteSupport_Delete_MajorityAndPersist) {
    using cb::durability::Level;
    testBackfillNoSyncWriteSupport(DocumentState::Deleted,
                                   Level::MajorityAndPersistOnMaster);
}

TEST_P(DurabilityActiveStreamTest,
       BackfillPrepareNoSyncWriteSupport_Delete_Persist) {
    using cb::durability::Level;
    testBackfillNoSyncWriteSupport(DocumentState::Deleted,
                                   Level::PersistToMajority);
}

void DurabilityActiveStreamTest::testEmptyBackfillNoSyncWriteSupport(
        DocumentState docState, cb::durability::Level level) {
    if (!(persistent() || level == cb::durability::Level::Majority)) {
        return;
    }
    // drop the sync-write aware producer and stream created in setup
    producer = std::make_shared<MockDcpProducer>(*engine,
                                                 cookie,
                                                 "test_producer->test_consumer",
                                                 0,
                                                 true /*startTask*/);
    stream.reset();
    // Store
    //   Prepare
    //   Abort
    auto key = makeStoredDocKey("key");

    const auto prepare = makePendingItem(key, "value", {level, {}});

    auto vb = engine->getVBucket(vbid);
    {
        auto cHandle = vb->lockCollections(prepare->getKey());
        EXPECT_EQ(ENGINE_SYNC_WRITE_PENDING,
                  vb->set(*prepare, cookie, *engine, {}, cHandle));
    }
    flushVBucketToDiskIfPersistent(vbid, 1);

    ASSERT_EQ(ENGINE_SUCCESS,
              vb->abort(key,
                        prepare->getBySeqno(),
                        {},
                        vb->lockCollections(prepare->getKey())));

    flushVBucketToDiskIfPersistent(vbid, 1);
    removeCheckpoint(*vb, 2);

    // Create NON sync repl DCP stream
    auto stream = producer->mockActiveStreamRequest(
            /* flags */ 0,
            /*opaque*/ 0,
            *vb,
            /*st_seqno*/ 0,
            /*en_seqno*/ ~0,
            /*vb_uuid*/ 0xabcd,
            /*snap_start_seqno*/ 0,
            /*snap_end_seqno*/ ~0);

    // nothing in checkpoint manager or ready queue
    EXPECT_EQ(0, stream->getItemsRemaining());

    stream->transitionStateToBackfilling();
    EXPECT_EQ(ActiveStream::StreamState::Backfilling, stream->getState());

    auto& manager = producer->getBFM();

    EXPECT_EQ(backfill_success, manager.backfill()); // init
    EXPECT_EQ(backfill_success, manager.backfill()); // done
    EXPECT_EQ(backfill_finished, manager.backfill()); // nothing else to run

    // nothing in checkpoint manager or ready queue
    EXPECT_EQ(0, stream->getItemsRemaining());

    ASSERT_EQ(0, stream->public_readyQSize());

    auto resp = stream->next();
    EXPECT_FALSE(resp);
    EXPECT_EQ(ActiveStream::StreamState::InMemory, stream->getState());

    // nothing in checkpoint manager or ready queue
    EXPECT_EQ(0, stream->getItemsRemaining());
}

TEST_P(DurabilityActiveStreamTest,
       BackfillEmptySnapshotNoSyncWriteSupport_Alive_Majority) {
    using cb::durability::Level;
    testEmptyBackfillNoSyncWriteSupport(DocumentState::Alive, Level::Majority);
}

TEST_P(DurabilityActiveStreamTest,
       BackfillEmptySnapshotNoSyncWriteSupport_Alive_MajorityAndPersist) {
    using cb::durability::Level;
    testEmptyBackfillNoSyncWriteSupport(DocumentState::Alive,
                                        Level::MajorityAndPersistOnMaster);
}

TEST_P(DurabilityActiveStreamTest,
       BackfillEmptySnapshotNoSyncWriteSupport_Alive_Persist) {
    using cb::durability::Level;
    testEmptyBackfillNoSyncWriteSupport(DocumentState::Alive,
                                        Level::PersistToMajority);
}

TEST_P(DurabilityActiveStreamTest,
       BackfillEmptySnapshotNoSyncWriteSupport_Delete_Majority) {
    using cb::durability::Level;
    testEmptyBackfillNoSyncWriteSupport(DocumentState::Deleted,
                                        Level::Majority);
}

TEST_P(DurabilityActiveStreamTest,
       BackfillEmptySnapshotNoSyncWriteSupport_Delete_MajorityAndPersist) {
    using cb::durability::Level;
    testEmptyBackfillNoSyncWriteSupport(DocumentState::Deleted,
                                        Level::MajorityAndPersistOnMaster);
}

TEST_P(DurabilityActiveStreamTest,
       BackfillEmptySnapshotNoSyncWriteSupport_Delete_Persist) {
    using cb::durability::Level;
    testEmptyBackfillNoSyncWriteSupport(DocumentState::Deleted,
                                        Level::PersistToMajority);
}

void DurabilityActiveStreamTest::
        testEmptyBackfillAfterCursorDroppingNoSyncWriteSupport(
                DocumentState docState, cb::durability::Level level) {
    if (!(persistent() || level == cb::durability::Level::Majority)) {
        return;
    }
    // drop the sync-write aware producer and stream created in setup
    producer = std::make_shared<MockDcpProducer>(*engine,
                                                 cookie,
                                                 "test_producer->test_consumer",
                                                 0,
                                                 true /*startTask*/);
    producer->createCheckpointProcessorTask();
    stream.reset();
    auto key = makeStoredDocKey("key");
    auto vb = engine->getVBucket(vbid);
    // Store Mutation
    auto mutation = store_item(vbid, key, "value");
    // drop the checkpoint to cause initial backfill
    flushVBucketToDiskIfPersistent(vbid, 1);
    removeCheckpoint(*vb, 1);

    // Create NON sync repl DCP stream
    auto stream = producer->mockActiveStreamRequest(
            /* flags */ 0,
            /*opaque*/ 0,
            *vb,
            /*st_seqno*/ 0,
            /*en_seqno*/ ~0,
            /*vb_uuid*/ 0xabcd,
            /*snap_start_seqno*/ 0,
            /*snap_end_seqno*/ ~0);

    EXPECT_EQ(ActiveStream::StreamState::Backfilling, stream->getState());

    auto& manager = producer->getBFM();

    // backfill the mutation
    EXPECT_EQ(backfill_success, manager.backfill()); // init
    EXPECT_EQ(backfill_success, manager.backfill()); // scan
    if (persistent()) {
        // Ephemeral scan calls directly into complete, short-circuiting the
        // normal one step per run logic
        EXPECT_EQ(backfill_success, manager.backfill()); // completing
    }
    EXPECT_EQ(backfill_finished, manager.backfill()); // nothing else to run

    // snapshot marker + mutation
    EXPECT_EQ(2, stream->public_readyQSize());

    EXPECT_EQ(ActiveStream::StreamState::Backfilling, stream->getState());

    auto resp = stream->next();
    EXPECT_TRUE(resp);

    // snap marker
    EXPECT_EQ(DcpResponse::Event::SnapshotMarker, resp->getEvent());
    auto snapMarker = dynamic_cast<SnapshotMarker&>(*resp);
    EXPECT_EQ(0, snapMarker.getStartSeqno());
    EXPECT_EQ(1, snapMarker.getEndSeqno());

    EXPECT_EQ(ActiveStream::StreamState::Backfilling, stream->getState());

    // receive the mutation. Last item from backfill, stream transitions to
    // in memory.
    resp = stream->next();
    EXPECT_TRUE(resp);
    EXPECT_EQ(DcpResponse::Event::Mutation, resp->getEvent());

    EXPECT_EQ(ActiveStream::StreamState::InMemory, stream->getState());

    // drop the cursor
    stream->handleSlowStream();

    // Store
    //   Prepare
    //   Abort
    const auto prepare = makePendingItem(key, "value", {level, {}});
    {
        auto cHandle = vb->lockCollections(prepare->getKey());
        EXPECT_EQ(ENGINE_SYNC_WRITE_PENDING,
                  vb->set(*prepare, cookie, *engine, {}, cHandle));
    }
    flushVBucketToDiskIfPersistent(vbid, 1);

    ASSERT_EQ(ENGINE_SUCCESS,
              vb->abort(key,
                        prepare->getBySeqno(),
                        {},
                        vb->lockCollections(prepare->getKey())));
    // remove checkpoint to ensure stream backfills from disk
    flushVBucketToDiskIfPersistent(vbid, 1);
    removeCheckpoint(*vb, 2);

    // stream transitions back to backfilling because the cursor was dropped
    resp = stream->next();
    EXPECT_FALSE(resp);

    EXPECT_EQ(ActiveStream::StreamState::Backfilling, stream->getState());

    EXPECT_EQ(backfill_success, manager.backfill()); // init
    EXPECT_EQ(backfill_success, manager.backfill()); // done
    EXPECT_EQ(backfill_finished, manager.backfill()); // nothing else to run

    ASSERT_EQ(0, stream->public_readyQSize());

    // No items should have been added to the ready queue, they are all
    // aborts/prepares and the stream did not negotiate for sync writes
    resp = stream->next();
    EXPECT_FALSE(resp);
    EXPECT_EQ(ActiveStream::StreamState::InMemory, stream->getState());

    // Now test that in-memory streaming starts at the correct point -
    // after the prepare and abort.
    // mutation to stream from memory
    auto mutation2 = store_item(vbid, key, "value");

    MockDcpMessageProducers producers(engine.get());

    runCheckpointProcessor(*producer, producers);

    // snapshot marker + mutation
    EXPECT_EQ(2, stream->public_readyQSize());

    resp = stream->next();
    EXPECT_TRUE(resp);

    // snap marker
    EXPECT_EQ(DcpResponse::Event::SnapshotMarker, resp->getEvent());
    snapMarker = dynamic_cast<SnapshotMarker&>(*resp);
    EXPECT_EQ(4, snapMarker.getStartSeqno());
    EXPECT_EQ(4, snapMarker.getEndSeqno());

    // mutation
    resp = stream->next();
    EXPECT_TRUE(resp);
    EXPECT_EQ(DcpResponse::Event::Mutation, resp->getEvent());

    resp = stream->next();
    EXPECT_FALSE(resp);
}

TEST_P(DurabilityActiveStreamTest,
       BackfillEmptySnapshotAfterCursorDroppingNoSyncWriteSupport_Alive_Majority) {
    using cb::durability::Level;
    testEmptyBackfillAfterCursorDroppingNoSyncWriteSupport(DocumentState::Alive,
                                                           Level::Majority);
}

TEST_P(DurabilityActiveStreamTest,
       BackfillEmptySnapshotAfterCursorDroppingNoSyncWriteSupport_Alive_MajorityAndPersist) {
    using cb::durability::Level;
    testEmptyBackfillAfterCursorDroppingNoSyncWriteSupport(
            DocumentState::Alive, Level::MajorityAndPersistOnMaster);
}

TEST_P(DurabilityActiveStreamTest,
       BackfillEmptySnapshotAfterCursorDroppingNoSyncWriteSupport_Alive_Persist) {
    using cb::durability::Level;
    testEmptyBackfillAfterCursorDroppingNoSyncWriteSupport(
            DocumentState::Alive, Level::PersistToMajority);
}

TEST_P(DurabilityActiveStreamTest,
       BackfillEmptySnapshotAfterCursorDroppingNoSyncWriteSupport_Delete_Majority) {
    using cb::durability::Level;
    testEmptyBackfillAfterCursorDroppingNoSyncWriteSupport(
            DocumentState::Deleted, Level::Majority);
}

TEST_P(DurabilityActiveStreamTest,
       BackfillEmptySnapshotAfterCursorDroppingNoSyncWriteSupport_Delete_MajorityAndPersist) {
    using cb::durability::Level;
    testEmptyBackfillAfterCursorDroppingNoSyncWriteSupport(
            DocumentState::Deleted, Level::MajorityAndPersistOnMaster);
}

TEST_P(DurabilityActiveStreamTest,
       BackfillEmptySnapshotAfterCursorDroppingNoSyncWriteSupport_Delete_Persist) {
    using cb::durability::Level;
    testEmptyBackfillAfterCursorDroppingNoSyncWriteSupport(
            DocumentState::Deleted, Level::PersistToMajority);
}

// Test that when multiple checkpoints are combined and we generate many markers
// the markers are correct
TEST_P(DurabilityActiveStreamTest, inMemoryMultipleMarkers) {
    auto vb = store->getVBucket(vbid);
    auto& ckptMgr = *vb->checkpointManager;
    ASSERT_TRUE(producer);
    auto* activeStream = DurabilityActiveStreamTest::stream.get();
    ASSERT_TRUE(activeStream);

    auto prepare = makePendingItem(
            makeStoredDocKey("prep1"),
            "value",
            cb::durability::Requirements(cb::durability::Level::Majority,
                                         cb::durability::Timeout(1)));
    {
        auto cHandle = vb->lockCollections(prepare->getKey());
        EXPECT_EQ(ENGINE_SYNC_WRITE_PENDING,
                  vb->set(*prepare, cookie, *engine, {}, cHandle));
    }

    ckptMgr.createNewCheckpoint();

    auto item = makeCommittedItem(makeStoredDocKey("mut1"), "value");
    {
        auto cHandle = vb->lockCollections(item->getKey());
        EXPECT_EQ(ENGINE_SUCCESS, vb->set(*item, cookie, *engine, {}, cHandle));
    }

    prepare = makePendingItem(
            makeStoredDocKey("prep2"),
            "value",
            cb::durability::Requirements(cb::durability::Level::Majority,
                                         cb::durability::Timeout(1)));
    {
        auto cHandle = vb->lockCollections(prepare->getKey());
        EXPECT_EQ(ENGINE_SYNC_WRITE_PENDING,
                  vb->set(*prepare, cookie, *engine, {}, cHandle));
    }

    // We should get items from two checkpoints which will make processItems
    // generate two markers
    auto items = stream->public_getOutstandingItems(*vb);
    stream->public_processItems(items);

    // marker, prepare, marker, mutation, prepare
    EXPECT_EQ(5, stream->public_readyQSize());
    auto resp = stream->next();
    EXPECT_TRUE(resp);
    EXPECT_EQ(DcpResponse::Event::SnapshotMarker, resp->getEvent());
    auto snapMarker = dynamic_cast<SnapshotMarker&>(*resp);
    EXPECT_TRUE(snapMarker.getFlags() & MARKER_FLAG_CHK);
    EXPECT_EQ(0, snapMarker.getStartSeqno());
    EXPECT_EQ(1, snapMarker.getEndSeqno());
    EXPECT_EQ(0, snapMarker.getMaxVisibleSeqno().value_or(~0));

    resp = stream->next();
    EXPECT_EQ(DcpResponse::Event::Prepare, resp->getEvent());

    resp = stream->next();
    EXPECT_EQ(DcpResponse::Event::SnapshotMarker, resp->getEvent());
    snapMarker = dynamic_cast<SnapshotMarker&>(*resp);
    EXPECT_TRUE(snapMarker.getFlags() & MARKER_FLAG_CHK);
    EXPECT_EQ(2, snapMarker.getStartSeqno());
    EXPECT_EQ(3, snapMarker.getEndSeqno());
    EXPECT_EQ(2, snapMarker.getMaxVisibleSeqno().value_or(~0));

    resp = stream->next();
    EXPECT_EQ(DcpResponse::Event::Mutation, resp->getEvent());
    resp = stream->next();
    EXPECT_EQ(DcpResponse::Event::Prepare, resp->getEvent());
}

void DurabilityActiveStreamTest::removeCheckpoint(VBucket& vb, int numItems) {
    /* Create new checkpoint so that we can remove the current checkpoint
       and force a backfill in the DCP stream */
    auto& ckpt_mgr = *vb.checkpointManager;
    ckpt_mgr.createNewCheckpoint();

    // flush to move the persistence cursor
    flushVBucketToDiskIfPersistent(vb.getId(), 0);

    bool new_ckpt_created = false;
    int itemsRemoved = 0;

    while (true) {
        auto removed =
                ckpt_mgr.removeClosedUnrefCheckpoints(vb, new_ckpt_created);
        itemsRemoved += removed;

        if (itemsRemoved >= numItems || !removed) {
            break;
        }
    }

    EXPECT_EQ(numItems, itemsRemoved);
}

INSTANTIATE_TEST_SUITE_P(AllBucketTypes,
                         DurabilityActiveStreamTest,
                         STParameterizedBucketTest::allConfigValues(),
                         STParameterizedBucketTest::PrintToStringParamName);

INSTANTIATE_TEST_SUITE_P(AllBucketTypes,
                         DurabilityPassiveStreamTest,
                         STParameterizedBucketTest::allConfigValues(),
                         STParameterizedBucketTest::PrintToStringParamName);

INSTANTIATE_TEST_SUITE_P(AllBucketTypes,
                         DurabilityPassiveStreamDownlevelProducerTest,
                         STParameterizedBucketTest::allConfigValues(),
                         STParameterizedBucketTest::PrintToStringParamName);

INSTANTIATE_TEST_SUITE_P(AllBucketTypes,
                         DurabilityPromotionStreamTest,
                         STParameterizedBucketTest::allConfigValues(),
                         STParameterizedBucketTest::PrintToStringParamName);

INSTANTIATE_TEST_SUITE_P(
        Persistent,
        DurabilityPassiveStreamPersistentTest,
        STParameterizedBucketTest::persistentAllBackendsConfigValues(),
        STParameterizedBucketTest::PrintToStringParamName);<|MERGE_RESOLUTION|>--- conflicted
+++ resolved
@@ -1980,20 +1980,7 @@
 
     // The consumer receives snapshot-marker [seqno, seqno]
     uint32_t opaque = 0;
-<<<<<<< HEAD
-    SnapshotMarker marker(opaque,
-                          vbid,
-                          seqno,
-                          seqno,
-                          snapshotMarkerFlags,
-                          hcs /*HCS*/,
-                          {} /*maxVisibleSeqno*/,
-                          {}, // timestamp
-                          {} /*streamId*/);
-    stream->processMarker(&marker);
-=======
     makeAndProcessSnapshotMarker(opaque, seqno, snapshotMarkerFlags, hcs);
->>>>>>> b1dea0bf
 
     queued_item qi = makePendingItem(
             key, "value", Requirements(level, Timeout::Infinity()));
@@ -2017,7 +2004,7 @@
         uint32_t opaque,
         uint64_t seqno,
         uint64_t snapshotMarkerFlags,
-        const boost::optional<uint64_t>& hcs) {
+        const std::optional<uint64_t>& hcs) {
     SnapshotMarker marker(opaque,
                           vbid,
                           seqno,
@@ -2025,6 +2012,7 @@
                           snapshotMarkerFlags,
                           hcs /*HCS*/,
                           {} /*maxVisibleSeqno*/,
+                          {} /*timestamp*/,
                           {} /*streamId*/);
     stream->processMarker(&marker);
 }
@@ -4088,6 +4076,9 @@
         // go over the high watermark - so test not applicable.
         return;
     }
+    // Set replicationThrottleThreshold to zero so a single mutation can push us
+    // over the limit (limit = replicationThrottleThreshold * bucket quota).
+    engine->getConfiguration().setReplicationThrottleThreshold(0);
 
     // Send initial snapshot marrker.
     uint32_t opaque = 0;
