--- conflicted
+++ resolved
@@ -4580,153 +4580,6 @@
     return SUCCESS;
 }
 
-<<<<<<< HEAD
-static enum test_result test_est_vb_move(ENGINE_HANDLE *h,
-                                         ENGINE_HANDLE_V1 *h1) {
-    wait_for_stat_change(h, h1, "ep_db_file_size", 0); // wait couch db creation
-    check(estimateVBucketMove(h, h1, 0) == 0, "Empty VB estimate is wrong");
-
-    const int num_keys = 5;
-    for (int ii = 0; ii < num_keys; ++ii) {
-        std::stringstream ss;
-        ss << "key" << ii;
-        checkeq(ENGINE_SUCCESS,
-                store(h, h1, NULL, OPERATION_SET, ss.str().c_str(),
-                      "value", NULL, 0, 0, 0),
-                "Failed to store an item.");
-    }
-    check(estimateVBucketMove(h, h1, 0) == 11, "Invalid estimate");
-    wait_for_flusher_to_settle(h, h1);
-    testHarness.time_travel(1801);
-    wait_for_stat_to_be(h, h1, "vb_0:open_checkpoint_id", 3, "checkpoint");
-
-    for (int ii = 0; ii < 2; ++ii) {
-        std::stringstream ss;
-        ss << "key" << ii;
-        checkeq(ENGINE_SUCCESS,
-                del(h, h1, ss.str().c_str(), 0, 0),
-                "Failed to remove a key");
-    }
-
-    check(estimateVBucketMove(h, h1, 0) == 8, "Invalid estimate");
-    wait_for_flusher_to_settle(h, h1);
-    testHarness.time_travel(1801);
-    wait_for_stat_to_be(h, h1, "vb_0:open_checkpoint_id", 4, "checkpoint");
-    wait_for_stat_to_be(h, h1, "vb_0:persisted_checkpoint_id", 3, "checkpoint");
-
-    stop_persistence(h, h1);
-    for (int ii = 0; ii < num_keys; ++ii) {
-        std::stringstream ss;
-        ss << "longerkey" << ii;
-        checkeq(ENGINE_SUCCESS,
-                store(h, h1, NULL, OPERATION_SET, ss.str().c_str(),
-                      "value", NULL, 0, 0, 0),
-                "Failed to store an item.");
-    }
-    check(estimateVBucketMove(h, h1, 0) >= 15, "Invalid estimate");
-
-    const void *cookie = testHarness.create_cookie();
-    testHarness.lock_cookie(cookie);
-    size_t backfillAge = 0;
-    std::string name = "tap_client_thread";
-    TAP_ITERATOR iter = h1->get_tap_iterator(h, cookie, name.c_str(),
-                                             name.length(),
-                                             TAP_CONNECT_FLAG_BACKFILL |
-                                             TAP_CONNECT_CHECKPOINT,
-                                             static_cast<void*>(&backfillAge),
-                                             8);
-    check(iter != NULL, "Failed to create a tap iterator");
-    item *it;
-    void *engine_specific;
-    uint16_t nengine_specific;
-    uint8_t ttl;
-    uint16_t flags;
-    uint32_t seqno;
-    uint16_t vbucket;
-    std::string key;
-    tap_event_t event;
-    bool backfillphase = true;
-    bool done = false;
-    uint32_t opaque;
-    int total_sent = 0;
-    int mutations = 0;
-    int deletions = 0;
-
-    size_t chk_items;
-    size_t remaining;
-
-    checkeq(ENGINE_SUCCESS,
-            h1->get_stats(h, NULL, NULL, 0, add_stats),
-            "Failed to get stats.");
-    std::string eviction_policy = vals.find("ep_item_eviction_policy")->second;
-
-    do {
-        event = iter(h, cookie, &it, &engine_specific,
-                     &nengine_specific, &ttl, &flags,
-                     &seqno, &vbucket);
-
-        int64_t byseq = -1;
-        if (event == TAP_CHECKPOINT_START ||
-            event == TAP_DELETION || event == TAP_MUTATION) {
-            uint8_t *es = ((uint8_t*)engine_specific) + 8;
-            memcpy(&byseq, (void*)es, 8);
-            byseq = ntohll(byseq);
-        }
-
-        switch (event) {
-        case TAP_PAUSE:
-            if (total_sent == 10) {
-                done = true;
-            }
-            testHarness.waitfor_cookie(cookie);
-            break;
-        case TAP_NOOP:
-            break;
-        case TAP_OPAQUE:
-            opaque = ntohl(*(static_cast<int*> (engine_specific)));
-            if (opaque == TAP_OPAQUE_CLOSE_BACKFILL) {
-                checkeq(3, mutations, "Invalid number of backfill mutations");
-                checkeq(2, deletions, "Invalid number of backfill deletions");
-                backfillphase = false;
-            }
-            break;
-        case TAP_CHECKPOINT_START:
-        case TAP_CHECKPOINT_END:
-            h1->release(h, NULL, it);
-            break;
-        case TAP_MUTATION:
-        case TAP_DELETION:
-            total_sent++;
-            if (event == TAP_DELETION) {
-                deletions++;
-            } else {
-                mutations++;
-            }
-
-            if (!backfillphase) {
-                chk_items = estimateVBucketMove(h, h1, 0, name.c_str());
-                remaining = 10 - total_sent;
-                checkeq(chk_items, remaining, "Invalid Estimate of chk items");
-            }
-            h1->release(h, NULL, it);
-            break;
-        default:
-            std::cerr << "Unexpected event:  " << event << std::endl;
-            return FAIL;
-        }
-    } while (!done);
-
-    checkeq(10, get_int_stat(h, h1, "eq_tapq:tap_client_thread:sent_from_vb_0",
-                             "tap"),
-            "Incorrect number of items sent");
-    testHarness.unlock_cookie(cookie);
-    testHarness.destroy_cookie(cookie);
-
-    return SUCCESS;
-}
-
-=======
->>>>>>> 680d155b
 static enum test_result test_set_ret_meta(ENGINE_HANDLE *h,
                                           ENGINE_HANDLE_V1 *h1) {
     // Check that set without cas succeeds
