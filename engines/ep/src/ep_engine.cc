/* -*- Mode: C++; tab-width: 4; c-basic-offset: 4; indent-tabs-mode: nil -*- */
/*
 *     Copyright 2018 Couchbase, Inc
 *
 *   Licensed under the Apache License, Version 2.0 (the "License");
 *   you may not use this file except in compliance with the License.
 *   You may obtain a copy of the License at
 *
 *       http://www.apache.org/licenses/LICENSE-2.0
 *
 *   Unless required by applicable law or agreed to in writing, software
 *   distributed under the License is distributed on an "AS IS" BASIS,
 *   WITHOUT WARRANTIES OR CONDITIONS OF ANY KIND, either express or implied.
 *   See the License for the specific language governing permissions and
 *   limitations under the License.
 */

#include "ep_engine.h"
#include "kv_bucket.h"

#include "bucket_logger.h"
#include "checkpoint.h"
#include "checkpoint_manager.h"
#include "collections/manager.h"
#include "common.h"
#include "connmap.h"
#include "dcp/consumer.h"
#include "dcp/dcpconnmap.h"
#include "dcp/flow-control-manager.h"
#include "dcp/msg_producers_border_guard.h"
#include "dcp/producer.h"
#include "ep_bucket.h"
#include "ep_vb.h"
#include "ephemeral_bucket.h"
#include "ext_meta_parser.h"
#include "failover-table.h"
#include "flusher.h"
#include "htresizer.h"
#include "memory_tracker.h"
#include "replicationthrottle.h"
#include "stats-info.h"
#include "statwriter.h"
#include "string_utils.h"
#include "vb_count_visitor.h"
#include "warmup.h"

#include <JSON_checker.h>
#include <logger/logger.h>
#include <memcached/engine.h>
#include <memcached/protocol_binary.h>
#include <memcached/server_cookie_iface.h>
#include <memcached/util.h>
#include <phosphor/phosphor.h>
#include <platform/cb_malloc.h>
#include <platform/checked_snprintf.h>
#include <platform/compress.h>
#include <platform/histogram.h>
#include <platform/platform_time.h>
#include <platform/scope_timer.h>
#include <tracing/trace_helpers.h>
#include <utilities/hdrhistogram.h>
#include <utilities/logtags.h>
#include <xattr/utils.h>

#include <fcntl.h>
#include <stdarg.h>
#include <chrono>
#include <cstdio>
#include <cstring>
#include <fstream>
#include <iostream>
#include <limits>
#include <memory>
#include <mutex>
#include <string>
#include <vector>

using cb::tracing::TraceCode;

static size_t percentOf(size_t val, double percent) {
    return static_cast<size_t>(static_cast<double>(val) * percent);
}

struct EPHandleReleaser {
    void operator()(EventuallyPersistentEngine*) {
        ObjectRegistry::onSwitchThread(nullptr);
    }
};

using EPHandle = std::unique_ptr<EventuallyPersistentEngine, EPHandleReleaser>;

/**
 * Helper function to acquire a handle to the engine which allows access to
 * the engine while the handle is in scope.
 * @param handle pointer to the engine
 * @return EPHandle which is a unique_ptr to an EventuallyPersistentEngine
 * with a custom deleter (EPHandleReleaser) which performs the required
 * ObjectRegistry release.
 */

static inline EPHandle acquireEngine(EngineIface* handle) {
    auto ret = reinterpret_cast<EventuallyPersistentEngine*>(handle);
    ObjectRegistry::onSwitchThread(ret);

    return EPHandle(ret);
}

/**
 * Call the response callback and return the appropriate value so that
 * the core knows what to do..
 */
static ENGINE_ERROR_CODE sendResponse(const AddResponseFn& response,
                                      const void* key,
                                      uint16_t keylen,
                                      const void* ext,
                                      uint8_t extlen,
                                      const void* body,
                                      uint32_t bodylen,
                                      uint8_t datatype,
                                      cb::mcbp::Status status,
                                      uint64_t cas,
                                      const void* cookie) {
    ENGINE_ERROR_CODE rv = ENGINE_FAILED;
    if (response(key, keylen, ext, extlen, body, bodylen, datatype,
                 status, cas, cookie)) {
        rv = ENGINE_SUCCESS;
    }
    return rv;
}

template <typename T>
static void validate(T v, T l, T h) {
    if (v < l || v > h) {
        throw std::runtime_error("Value out of range.");
    }
}


static void checkNumeric(const char* str) {
    int i = 0;
    if (str[0] == '-') {
        i++;
    }
    for (; str[i]; i++) {
        using namespace std;
        if (!isdigit(str[i])) {
            throw std::runtime_error("Value is not numeric");
        }
    }
}

void EventuallyPersistentEngine::destroy(const bool force) {
    auto eng = acquireEngine(this);
    eng->destroyInner(force);
    delete eng.get();
}

cb::EngineErrorItemPair EventuallyPersistentEngine::allocate(
        gsl::not_null<const void*> cookie,
        const DocKey& key,
        size_t nbytes,
        int flags,
        rel_time_t exptime,
        uint8_t datatype,
        Vbid vbucket) {
    if (!mcbp::datatype::is_valid(datatype)) {
        EP_LOG_WARN(
                "Invalid value for datatype "
                " (ItemAllocate)");
        return cb::makeEngineErrorItemPair(cb::engine_errc::invalid_arguments);
    }

    item* itm = nullptr;
    auto ret = acquireEngine(this)->itemAllocate(&itm,
                                                 key,
                                                 nbytes,
                                                 0, // No privileged bytes
                                                 flags,
                                                 exptime,
                                                 datatype,
                                                 vbucket);
    return cb::makeEngineErrorItemPair(cb::engine_errc(ret), itm, this);
}

std::pair<cb::unique_item_ptr, item_info>
EventuallyPersistentEngine::allocate_ex(gsl::not_null<const void*> cookie,
                                        const DocKey& key,
                                        size_t nbytes,
                                        size_t priv_nbytes,
                                        int flags,
                                        rel_time_t exptime,
                                        uint8_t datatype,
                                        Vbid vbucket) {
    item* it = nullptr;
    auto err = acquireEngine(this)->itemAllocate(
            &it, key, nbytes, priv_nbytes, flags, exptime, datatype, vbucket);

    if (err != ENGINE_SUCCESS) {
        throw cb::engine_error(cb::engine_errc(err),
                               "EvpItemAllocateEx: failed to allocate memory");
    }

    item_info info;
    if (!get_item_info(it, &info)) {
        release(it);
        throw cb::engine_error(cb::engine_errc::failed,
                               "EvpItemAllocateEx: EvpGetItemInfo failed");
    }

    return std::make_pair(cb::unique_item_ptr{it, cb::ItemDeleter{this}}, info);
}

ENGINE_ERROR_CODE EventuallyPersistentEngine::remove(
        gsl::not_null<const void*> cookie,
        const DocKey& key,
        uint64_t& cas,
        Vbid vbucket,
        const boost::optional<cb::durability::Requirements>& durability,
        mutation_descr_t& mut_info) {
    return acquireEngine(this)->itemDelete(
            cookie, key, cas, vbucket, durability, nullptr, mut_info);
}

void EventuallyPersistentEngine::release(gsl::not_null<item*> itm) {
    acquireEngine(this)->itemRelease(itm);
}

cb::EngineErrorItemPair EventuallyPersistentEngine::get(
        gsl::not_null<const void*> cookie,
        const DocKey& key,
        Vbid vbucket,
        DocStateFilter documentStateFilter) {
    get_options_t options = static_cast<get_options_t>(QUEUE_BG_FETCH |
                                                       HONOR_STATES |
                                                       TRACK_REFERENCE |
                                                       DELETE_TEMP |
                                                       HIDE_LOCKED_CAS |
                                                       TRACK_STATISTICS);

    switch (documentStateFilter) {
    case DocStateFilter::Alive:
        break;
    case DocStateFilter::Deleted:
        // MB-23640 was caused by this bug as the frontend asked for
        // Alive and Deleted documents. The internals don't have a
        // way of requesting just deleted documents, and luckily for
        // us no part of our code is using this yet. Return an error
        // if anyone start using it
        return std::make_pair(
                cb::engine_errc::not_supported,
                cb::unique_item_ptr{nullptr, cb::ItemDeleter{this}});
    case DocStateFilter::AliveOrDeleted:
        options = static_cast<get_options_t>(options | GET_DELETED_VALUE);
        break;
    }

    item* itm = nullptr;
    ENGINE_ERROR_CODE ret =
            acquireEngine(this)->get(cookie, &itm, key, vbucket, options);
    return cb::makeEngineErrorItemPair(cb::engine_errc(ret), itm, this);
}

cb::EngineErrorItemPair EventuallyPersistentEngine::get_if(
        gsl::not_null<const void*> cookie,
        const DocKey& key,
        Vbid vbucket,
        std::function<bool(const item_info&)> filter) {
    return acquireEngine(this)->getIfInner(cookie, key, vbucket, filter);
}

cb::EngineErrorItemPair EventuallyPersistentEngine::get_and_touch(
        gsl::not_null<const void*> cookie,
        const DocKey& key,
        Vbid vbucket,
        uint32_t expiry_time,
        const boost::optional<cb::durability::Requirements>& durability) {
    if (durability) {
        return cb::makeEngineErrorItemPair(cb::engine_errc::not_supported);
    }
    return acquireEngine(this)->getAndTouchInner(
            cookie, key, vbucket, expiry_time);
}

cb::EngineErrorItemPair EventuallyPersistentEngine::get_locked(
        gsl::not_null<const void*> cookie,
        const DocKey& key,
        Vbid vbucket,
        uint32_t lock_timeout) {
    item* itm = nullptr;
    auto ret = acquireEngine(this)->getLockedInner(
            cookie, &itm, key, vbucket, lock_timeout);
    return cb::makeEngineErrorItemPair(cb::engine_errc(ret), itm, this);
}

ENGINE_ERROR_CODE EventuallyPersistentEngine::unlock(
        gsl::not_null<const void*> cookie,
        const DocKey& key,
        Vbid vbucket,
        uint64_t cas) {
    return acquireEngine(this)->unlockInner(cookie, key, vbucket, cas);
}

/**
 * generic lambda function which creates an "ExitBorderGuard" thunk - a wrapper
 * around the passed-in function which uses NonBucketAllocationGuard to switch
 * away from the current engine before invoking 'wrapped', then switches back to
 * the original engine after wrapped returns.
 *
 * The intended use-case of this is to invoke methods / callbacks outside
 * of ep-engine without mis-accounting memory - we need to ensure that any
 * memory allocated from inside the callback is *not* accounted to ep-engine,
 * but when the callback returns we /do/ account any subsequent allocations
 * to the given engine.
 */
auto makeExitBorderGuard = [](auto&& wrapped) {
    return [wrapped](auto&&... args) {
        NonBucketAllocationGuard exitGuard;
        return wrapped(std::forward<decltype(args)>(args)...);
    };
};

ENGINE_ERROR_CODE EventuallyPersistentEngine::get_stats(
        gsl::not_null<const void*> cookie,
        cb::const_char_buffer key,
        const AddStatFn& add_stat) {
    // The AddStatFn callback may allocate memory (temporary buffers for
    // stat data) which will be de-allocated inside the server, after the
    // engine call (get_stat) has returned. As such we do not want to
    // account such memory against this bucket.
    // Create an exit border guard around the original callback.
    // Perf: use std::cref to avoid copying (and the subsequent `new` call) of
    // the input add_stat function.
    auto addStatExitBorderGuard = makeExitBorderGuard(std::cref(add_stat));

    return acquireEngine(this)->getStats(cookie,
                                         key.data(),
                                         gsl::narrow_cast<int>(key.size()),
                                         addStatExitBorderGuard);
}

ENGINE_ERROR_CODE EventuallyPersistentEngine::store(
        gsl::not_null<const void*> cookie,
        gsl::not_null<item*> itm,
        uint64_t& cas,
        ENGINE_STORE_OPERATION operation,
        const boost::optional<cb::durability::Requirements>& durability,
        DocumentState document_state) {
    Item* item = static_cast<Item*>(itm.get());
    if (document_state == DocumentState::Deleted) {
        item->setDeleted();
    }
    if (durability) {
        item->setPendingSyncWrite(durability.get());
    }
    return acquireEngine(this)->storeInner(cookie, itm, cas, operation);
}

cb::EngineErrorCasPair EventuallyPersistentEngine::store_if(
        gsl::not_null<const void*> cookie,
        gsl::not_null<item*> itm,
        uint64_t cas,
        ENGINE_STORE_OPERATION operation,
        const cb::StoreIfPredicate& predicate,
        const boost::optional<cb::durability::Requirements>& durability,
        DocumentState document_state) {
    Item& item = static_cast<Item&>(*static_cast<Item*>(itm.get()));

    if (document_state == DocumentState::Deleted) {
        item.setDeleted();
    }
    if (durability) {
        item.setPendingSyncWrite(durability.get());
    }
    return acquireEngine(this)->storeIfInner(
            cookie, item, cas, operation, predicate);
}

void EventuallyPersistentEngine::reset_stats(
        gsl::not_null<const void*> cookie) {
    acquireEngine(this)->resetStats();
}

cb::mcbp::Status EventuallyPersistentEngine::setReplicationParam(
        const std::string& key, const std::string& val, std::string& msg) {
    auto rv = cb::mcbp::Status::Success;

    try {
        if (key == "replication_throttle_threshold") {
            getConfiguration().setReplicationThrottleThreshold(
                    std::stoull(val));
        } else if (key == "replication_throttle_queue_cap") {
            getConfiguration().setReplicationThrottleQueueCap(std::stoll(val));
        } else if (key == "replication_throttle_cap_pcnt") {
            getConfiguration().setReplicationThrottleCapPcnt(std::stoull(val));
        } else {
            msg = "Unknown config param";
            rv = cb::mcbp::Status::KeyEnoent;
        }
        // Handles exceptions thrown by the standard
        // library stoi/stoul style functions when not numeric
    } catch (std::invalid_argument&) {
        msg = "Argument was not numeric";
        rv = cb::mcbp::Status::Einval;

        // Handles exceptions thrown by the standard library stoi/stoul
        // style functions when the conversion does not fit in the datatype
    } catch (std::out_of_range&) {
        msg = "Argument was out of range";
        rv = cb::mcbp::Status::Einval;

        // Handles any miscellaenous exceptions in addition to the range_error
        // exceptions thrown by the configuration::set<param>() methods
    } catch (std::exception& error) {
        msg = error.what();
        rv = cb::mcbp::Status::Einval;
    }

    return rv;
}

cb::mcbp::Status EventuallyPersistentEngine::setCheckpointParam(
        const std::string& key, const std::string& val, std::string& msg) {
    auto rv = cb::mcbp::Status::Success;

    try {
        if (key == "chk_max_items") {
            size_t v = std::stoull(val);
            validate(v, size_t(MIN_CHECKPOINT_ITEMS),
                     size_t(MAX_CHECKPOINT_ITEMS));
            getConfiguration().setChkMaxItems(v);
        } else if (key == "chk_period") {
            size_t v = std::stoull(val);
            validate(v, size_t(MIN_CHECKPOINT_PERIOD),
                     size_t(MAX_CHECKPOINT_PERIOD));
            getConfiguration().setChkPeriod(v);
        } else if (key == "max_checkpoints") {
            size_t v = std::stoull(val);
            validate(v, size_t(DEFAULT_MAX_CHECKPOINTS),
                     size_t(MAX_CHECKPOINTS_UPPER_BOUND));
            getConfiguration().setMaxCheckpoints(v);
        } else if (key == "item_num_based_new_chk") {
            getConfiguration().setItemNumBasedNewChk(cb_stob(val));
        } else if (key == "keep_closed_chks") {
            getConfiguration().setKeepClosedChks(cb_stob(val));
        } else if (key == "cursor_dropping_checkpoint_mem_upper_mark") {
            size_t v = std::stoull(val);
            validate(v,
                     getConfiguration().getCursorDroppingCheckpointMemLowerMark(),
                     size_t(100));
            getConfiguration().setCursorDroppingCheckpointMemUpperMark(v);
        } else if (key == "cursor_dropping_checkpoint_mem_lower_mark") {
            size_t v = std::stoull(val);
            validate(
                    v, size_t(0), getConfiguration().getCursorDroppingCheckpointMemUpperMark());
            getConfiguration().setCursorDroppingCheckpointMemLowerMark(v);
        } else {
            msg = "Unknown config param";
            rv = cb::mcbp::Status::KeyEnoent;
        }

        // Handles exceptions thrown by the cb_stob function
    } catch (invalid_argument_bool& error) {
        msg = error.what();
        rv = cb::mcbp::Status::Einval;

        // Handles exceptions thrown by the standard
        // library stoi/stoul style functions when not numeric
    } catch (std::invalid_argument&) {
        msg = "Argument was not numeric";
        rv = cb::mcbp::Status::Einval;

        // Handles exceptions thrown by the standard library stoi/stoul
        // style functions when the conversion does not fit in the datatype
    } catch (std::out_of_range&) {
        msg = "Argument was out of range";
        rv = cb::mcbp::Status::Einval;

        // Handles any miscellaenous exceptions in addition to the range_error
        // exceptions thrown by the configuration::set<param>() methods
    } catch (std::exception& error) {
        msg = error.what();
        rv = cb::mcbp::Status::Einval;
    }

    return rv;
}

cb::mcbp::Status EventuallyPersistentEngine::setFlushParam(
        const std::string& key, const std::string& val, std::string& msg) {
    auto rv = cb::mcbp::Status::Success;

    // Handle the actual mutation.
    try {
        if (key == "max_size") {
            size_t vsize = std::stoull(val);

            getConfiguration().setMaxSize(vsize);
            EPStats& st = getEpStats();
            getConfiguration().setMemLowWat(
                    percentOf(vsize, st.mem_low_wat_percent));
            getConfiguration().setMemHighWat(
                    percentOf(vsize, st.mem_high_wat_percent));
        } else if (key == "mem_low_wat") {
            getConfiguration().setMemLowWat(std::stoull(val));
        } else if (key == "mem_high_wat") {
            getConfiguration().setMemHighWat(std::stoull(val));
        } else if (key == "backfill_mem_threshold") {
            getConfiguration().setBackfillMemThreshold(std::stoull(val));
        } else if (key == "compaction_exp_mem_threshold") {
            getConfiguration().setCompactionExpMemThreshold(std::stoull(val));
        } else if (key == "mutation_mem_threshold") {
            getConfiguration().setMutationMemThreshold(std::stoull(val));
        } else if (key == "timing_log") {
            EPStats& stats = getEpStats();
            std::ostream* old = stats.timingLog;
            stats.timingLog = nullptr;
            delete old;
            if (val == "off") {
                EP_LOG_DEBUG("Disabled timing log.");
            } else {
                auto* tmp(new std::ofstream(val));
                if (tmp->good()) {
                    EP_LOG_DEBUG("Logging detailed timings to ``{}''.", val);
                    stats.timingLog = tmp;
                } else {
                    EP_LOG_WARN(
                            "Error setting detailed timing log to ``{}'':  {}",
                            val,
                            strerror(errno));
                    delete tmp;
                }
            }
        } else if (key == "exp_pager_enabled") {
            getConfiguration().setExpPagerEnabled(cb_stob(val));
        } else if (key == "exp_pager_stime") {
            getConfiguration().setExpPagerStime(std::stoull(val));
        } else if (key == "exp_pager_initial_run_time") {
            getConfiguration().setExpPagerInitialRunTime(std::stoll(val));
        } else if (key == "access_scanner_enabled") {
            getConfiguration().requirementsMetOrThrow("access_scanner_enabled");
            getConfiguration().setAccessScannerEnabled(cb_stob(val));
        } else if (key == "alog_sleep_time") {
            getConfiguration().requirementsMetOrThrow("alog_sleep_time");
            getConfiguration().setAlogSleepTime(std::stoull(val));
        } else if (key == "alog_task_time") {
            getConfiguration().requirementsMetOrThrow("alog_task_time");
            getConfiguration().setAlogTaskTime(std::stoull(val));
            /* Start of ItemPager parameters */
        } else if (key == "pager_active_vb_pcnt") {
            getConfiguration().setPagerActiveVbPcnt(std::stoull(val));
        } else if (key == "pager_sleep_time_ms") {
            getConfiguration().setPagerSleepTimeMs(std::stoull(val));
        } else if (key == "ht_eviction_policy") {
            getConfiguration().setHtEvictionPolicy(val);
        } else if (key == "item_eviction_age_percentage") {
            getConfiguration().setItemEvictionAgePercentage(std::stoull(val));
        } else if (key == "item_eviction_freq_counter_age_threshold") {
            getConfiguration().setItemEvictionFreqCounterAgeThreshold(
                    std::stoull(val));
        } else if (key == "item_freq_decayer_chunk_duration") {
            getConfiguration().setItemFreqDecayerChunkDuration(
                    std::stoull(val));
        } else if (key == "item_freq_decayer_percent") {
            getConfiguration().setItemFreqDecayerPercent(std::stoull(val));
            /* End of ItemPager parameters */
        } else if (key == "warmup_min_memory_threshold") {
            getConfiguration().setWarmupMinMemoryThreshold(std::stoull(val));
        } else if (key == "warmup_min_items_threshold") {
            getConfiguration().setWarmupMinItemsThreshold(std::stoull(val));
        } else if (key == "num_reader_threads") {
            size_t value = std::stoull(val);
            getConfiguration().setNumReaderThreads(value);
            ExecutorPool::get()->setNumReaders(value);
        } else if (key == "num_writer_threads") {
            size_t value = std::stoull(val);
            getConfiguration().setNumWriterThreads(value);
            ExecutorPool::get()->setNumWriters(value);
        } else if (key == "num_auxio_threads") {
            size_t value = std::stoull(val);
            getConfiguration().setNumAuxioThreads(value);
            ExecutorPool::get()->setNumAuxIO(value);
        } else if (key == "num_nonio_threads") {
            size_t value = std::stoull(val);
            getConfiguration().setNumNonioThreads(value);
            ExecutorPool::get()->setNumNonIO(value);
        } else if (key == "bfilter_enabled") {
            getConfiguration().setBfilterEnabled(cb_stob(val));
        } else if (key == "bfilter_residency_threshold") {
            getConfiguration().setBfilterResidencyThreshold(std::stof(val));
        } else if (key == "defragmenter_enabled") {
            getConfiguration().setDefragmenterEnabled(cb_stob(val));
        } else if (key == "defragmenter_interval") {
            auto v = std::stod(val);
            getConfiguration().setDefragmenterInterval(v);
        } else if (key == "item_compressor_interval") {
            size_t v = std::stoull(val);
            // Adding separate validation as external limit is minimum 1
            // to prevent setting item compressor to constantly run
            validate(v, size_t(1), std::numeric_limits<size_t>::max());
            getConfiguration().setItemCompressorInterval(v);
<<<<<<< HEAD
        } else if (key == "item_compressor_chunk_duration") {
            getConfiguration().setItemCompressorChunkDuration(std::stoull(val));
        } else if (key == "defragmenter_age_threshold") {
            getConfiguration().setDefragmenterAgeThreshold(std::stoull(val));
        } else if (key == "defragmenter_chunk_duration") {
            getConfiguration().setDefragmenterChunkDuration(std::stoull(val));
        } else if (key == "defragmenter_run") {
=======
        } else if (strcmp(keyz, "item_compressor_chunk_duration") == 0) {
            getConfiguration().setItemCompressorChunkDuration(
                    std::stoull(valz));
        } else if (strcmp(keyz, "defragmenter_age_threshold") == 0) {
            getConfiguration().setDefragmenterAgeThreshold(std::stoull(valz));
        } else if (strcmp(keyz, "defragmenter_stored_value_age_threshold") ==
                   0) {
            getConfiguration().setDefragmenterStoredValueAgeThreshold(
                    std::stoull(valz));
        } else if (strcmp(keyz, "defragmenter_chunk_duration") == 0) {
            getConfiguration().setDefragmenterChunkDuration(std::stoull(valz));
        } else if (strcmp(keyz, "defragmenter_run") == 0) {
>>>>>>> 7f9f80f5
            runDefragmenterTask();
        } else if (key == "compaction_write_queue_cap") {
            getConfiguration().setCompactionWriteQueueCap(std::stoull(val));
        } else if (key == "chk_expel_enabled") {
            getConfiguration().setChkExpelEnabled(cb_stob(val));
        } else if (key == "dcp_min_compression_ratio") {
            getConfiguration().setDcpMinCompressionRatio(std::stof(val));
        } else if (key == "dcp_noop_mandatory_for_v5_features") {
            getConfiguration().setDcpNoopMandatoryForV5Features(cb_stob(val));
        } else if (key == "access_scanner_run") {
            if (!(runAccessScannerTask())) {
                rv = cb::mcbp::Status::Etmpfail;
            }
        } else if (key == "vb_state_persist_run") {
            runVbStatePersistTask(Vbid(std::stoi(val)));
        } else if (key == "ephemeral_full_policy") {
            getConfiguration().requirementsMetOrThrow("ephemeral_full_policy");
            getConfiguration().setEphemeralFullPolicy(val);
        } else if (key == "ephemeral_metadata_purge_age") {
            getConfiguration().requirementsMetOrThrow(
                    "ephemeral_metadata_purge_age");
            getConfiguration().setEphemeralMetadataPurgeAge(std::stoull(val));
        } else if (key == "ephemeral_metadata_purge_interval") {
            getConfiguration().requirementsMetOrThrow("ephemeral_metadata_purge_interval");
            getConfiguration().setEphemeralMetadataPurgeInterval(
                    std::stoull(val));
        } else if (key == "fsync_after_every_n_bytes_written") {
            getConfiguration().setFsyncAfterEveryNBytesWritten(
                    std::stoull(val));
        } else if (key == "xattr_enabled") {
            getConfiguration().setXattrEnabled(cb_stob(val));
        } else if (key == "compression_mode") {
            getConfiguration().setCompressionMode(val);
        } else if (key == "min_compression_ratio") {
            float min_comp_ratio;
            if (safe_strtof(val.c_str(), min_comp_ratio)) {
                getConfiguration().setMinCompressionRatio(min_comp_ratio);
            } else {
                rv = cb::mcbp::Status::Einval;
            }
        } else if (key == "max_ttl") {
            getConfiguration().setMaxTtl(std::stoull(val));
        } else if (key == "mem_used_merge_threshold_percent") {
            getConfiguration().setMemUsedMergeThresholdPercent(std::stof(val));
        } else if (key == "retain_erroneous_tombstones") {
            getConfiguration().setRetainErroneousTombstones(cb_stob(val));
        } else {
            msg = "Unknown config param";
            rv = cb::mcbp::Status::KeyEnoent;
        }
        // Handles exceptions thrown by the cb_stob function
    } catch (invalid_argument_bool& error) {
        msg = error.what();
        rv = cb::mcbp::Status::Einval;

        // Handles exceptions thrown by the standard
        // library stoi/stoul style functions when not numeric
    } catch (std::invalid_argument&) {
        msg = "Argument was not numeric";
        rv = cb::mcbp::Status::Einval;

        // Handles exceptions thrown by the standard library stoi/stoul
        // style functions when the conversion does not fit in the datatype
    } catch (std::out_of_range&) {
        msg = "Argument was out of range";
        rv = cb::mcbp::Status::Einval;

        // Handles any miscellaneous exceptions in addition to the range_error
        // exceptions thrown by the configuration::set<param>() methods
    } catch (std::exception& error) {
        msg = error.what();
        rv = cb::mcbp::Status::Einval;
    }

    return rv;
}

cb::mcbp::Status EventuallyPersistentEngine::setDcpParam(const std::string& key,
                                                         const std::string& val,
                                                         std::string& msg) {
    auto rv = cb::mcbp::Status::Success;
    try {
        if (key == "dcp_consumer_process_buffered_messages_yield_limit") {
            size_t v = size_t(std::stoul(val));
            checkNumeric(val.c_str());
            validate(v, size_t(1), std::numeric_limits<size_t>::max());
            getConfiguration().setDcpConsumerProcessBufferedMessagesYieldLimit(
                    v);
        } else if (key == "dcp_consumer_process_buffered_messages_batch_size") {
            size_t v = size_t(std::stoul(val));
            checkNumeric(val.c_str());
            validate(v, size_t(1), std::numeric_limits<size_t>::max());
            getConfiguration().setDcpConsumerProcessBufferedMessagesBatchSize(
                    v);
        } else if (key == "dcp_idle_timeout") {
            size_t v = size_t(std::stoul(val));
            checkNumeric(val.c_str());
            validate(v, size_t(1), std::numeric_limits<size_t>::max());
            getConfiguration().setDcpIdleTimeout(v);
        } else {
            msg = "Unknown config param";
            rv = cb::mcbp::Status::KeyEnoent;
        }
    } catch (std::runtime_error&) {
        msg = "Value out of range.";
        rv = cb::mcbp::Status::Einval;
    }

    return rv;
}

cb::mcbp::Status EventuallyPersistentEngine::setVbucketParam(
        Vbid vbucket,
        const std::string& key,
        const std::string& val,
        std::string& msg) {
    auto rv = cb::mcbp::Status::Success;
    try {
        if (key == "hlc_drift_ahead_threshold_us") {
            uint64_t v = std::strtoull(val.c_str(), nullptr, 10);
            checkNumeric(val.c_str());
            getConfiguration().setHlcDriftAheadThresholdUs(v);
        } else if (key == "hlc_drift_behind_threshold_us") {
            uint64_t v = std::strtoull(val.c_str(), nullptr, 10);
            checkNumeric(val.c_str());
            getConfiguration().setHlcDriftBehindThresholdUs(v);
        } else if (key == "max_cas") {
            uint64_t v = std::strtoull(val.c_str(), nullptr, 10);
            checkNumeric(val.c_str());
            EP_LOG_WARN("setVbucketParam: max_cas:{} {}", v, vbucket);
            if (getKVBucket()->forceMaxCas(vbucket, v) != ENGINE_SUCCESS) {
                rv = cb::mcbp::Status::NotMyVbucket;
                msg = "Not my vbucket";
            }
        } else {
            msg = "Unknown config param";
            rv = cb::mcbp::Status::KeyEnoent;
        }
    } catch (std::runtime_error&) {
        msg = "Value out of range.";
        rv = cb::mcbp::Status::Einval;
    }
    return rv;
}

cb::mcbp::Status EventuallyPersistentEngine::evictKey(
        const void* cookie,
        const cb::mcbp::Request& request,
        const char** msg) {
    const auto key = request.getKey();
    EP_LOG_DEBUG("Manually evicting object with key {}",
                 cb::UserDataView(key.data(), key.size()));
    auto rv = kvBucket->evictKey(makeDocKey(cookie, {key.data(), key.size()}),
                                 request.getVBucket(),
                                 msg);
    if (rv == cb::mcbp::Status::NotMyVbucket ||
        rv == cb::mcbp::Status::KeyEnoent) {
        if (isDegradedMode()) {
            return cb::mcbp::Status::Etmpfail;
        }
    }
    return rv;
}

cb::mcbp::Status EventuallyPersistentEngine::setParam(
        const cb::mcbp::Request& req, std::string& msg) {
    using cb::mcbp::request::SetParamPayload;
    auto extras = req.getExtdata();
    auto* payload = reinterpret_cast<const SetParamPayload*>(extras.data());

    auto key = req.getKey();
    auto val = req.getValue();

    const std::string keyz(reinterpret_cast<const char*>(key.data()),
                           key.size());
    const std::string valz(reinterpret_cast<const char*>(val.data()),
                           val.size());

    switch (payload->getParamType()) {
    case SetParamPayload::Type::Flush:
        return setFlushParam(keyz, valz, msg);
    case SetParamPayload::Type::Replication:
        return setReplicationParam(keyz, valz, msg);
    case SetParamPayload::Type::Checkpoint:
        return setCheckpointParam(keyz, valz, msg);
    case SetParamPayload::Type::Dcp:
        return setDcpParam(keyz, valz, msg);
    case SetParamPayload::Type::Vbucket:
        return setVbucketParam(req.getVBucket(), keyz, valz, msg);
    }

    return cb::mcbp::Status::UnknownCommand;
}

static ENGINE_ERROR_CODE getVBucket(EventuallyPersistentEngine* e,
                                    const void* cookie,
                                    const cb::mcbp::Request& request,
                                    const AddResponseFn& response) {
    Vbid vbucket = request.getVBucket();
    VBucketPtr vb = e->getVBucket(vbucket);
    if (!vb) {
        return ENGINE_NOT_MY_VBUCKET;
    } else {
        const auto state = static_cast<vbucket_state_t>(ntohl(vb->getState()));
        return sendResponse(response,
                            nullptr,
                            0,
                            nullptr,
                            0,
                            &state,
                            sizeof(state),
                            PROTOCOL_BINARY_RAW_BYTES,
                            cb::mcbp::Status::Success,
                            0,
                            cookie);
    }
}

static ENGINE_ERROR_CODE setVBucket(EventuallyPersistentEngine* e,
                                    const void* cookie,
                                    const cb::mcbp::Request& request,
                                    const AddResponseFn& response) {
    nlohmann::json meta;
    vbucket_state_t state;
    auto extras = request.getExtdata();

    if (extras.size() == 1) {
        // This is the new encoding for the SetVBucket state.
        state = vbucket_state_t(extras.front());
        auto val = request.getValue();
        if (!val.empty()) {
            if (state != vbucket_state_active) {
                e->setErrorContext(
                        cookie,
                        "vbucket meta may only be set on active vbuckets");
                return ENGINE_EINVAL;
            }

            try {
                const nlohmann::detail::input_adapter adapter(
                        reinterpret_cast<const char*>(val.data()), val.size());
                meta = nlohmann::json::parse(adapter);
            } catch (const std::exception&) {
                e->setErrorContext(cookie, "Invalid JSON provided");
                return ENGINE_EINVAL;
            }
        }
    } else {
        // This is the pre-mad-hatter encoding for the SetVBucketState
        if (extras.size() != sizeof(vbucket_state_t)) {
            // MB-31867: ns_server encodes this in the value field. Fall back
            //           and check if it contains the value
            extras = request.getValue();
        }

        state = static_cast<vbucket_state_t>(
                ntohl(*reinterpret_cast<const uint32_t*>(extras.data())));
    }

    return e->setVBucketState(cookie,
                              response,
                              request.getVBucket(),
                              state,
                              meta,
                              TransferVB::No,
                              request.getCas());
}

static ENGINE_ERROR_CODE delVBucket(EventuallyPersistentEngine* e,
                                    const void* cookie,
                                    const cb::mcbp::Request& req,
                                    const AddResponseFn& response) {
    Vbid vbucket = req.getVBucket();
    auto value = req.getValue();
    bool sync = value.size() == 7 && memcmp(value.data(), "async=0", 7) == 0;

    ENGINE_ERROR_CODE err;
    void* es = e->getEngineSpecific(cookie);
    if (sync) {
        if (es == nullptr) {
            err = e->deleteVBucket(vbucket, cookie);
            e->storeEngineSpecific(cookie, e);
        } else {
            e->storeEngineSpecific(cookie, nullptr);
            EP_LOG_DEBUG("Completed sync deletion of {}", vbucket);
            err = ENGINE_SUCCESS;
        }
    } else {
        err = e->deleteVBucket(vbucket);
    }

    switch (err) {
    case ENGINE_SUCCESS:
        EP_LOG_INFO("Deletion of {} was completed.", vbucket);
        return sendResponse(response,
                            NULL,
                            0,
                            NULL,
                            0,
                            NULL,
                            0,
                            PROTOCOL_BINARY_RAW_BYTES,
                            cb::mcbp::Status::Success,
                            req.getCas(),
                            cookie);
    case ENGINE_NOT_MY_VBUCKET:
        EP_LOG_WARN(
                "Deletion of {} failed because the vbucket doesn't exist!!!",
                vbucket);
        return ENGINE_NOT_MY_VBUCKET;
    case ENGINE_EINVAL:
        EP_LOG_WARN(
                "Deletion of {} failed "
                "because the vbucket is not in a dead state",
                vbucket);
        e->setErrorContext(
                cookie,
                "Failed to delete vbucket.  Must be in the dead state.");
        return ENGINE_EINVAL;
    case ENGINE_EWOULDBLOCK:
        EP_LOG_INFO(
                "Request for {} deletion is in"
                " EWOULDBLOCK until the database file is removed from disk",
                vbucket);
        // We don't use the actual value in ewouldblock, just the existence
        // of something there.
        e->storeEngineSpecific(cookie, static_cast<void*>(e));
        return ENGINE_EWOULDBLOCK;
    default:
        EP_LOG_WARN("Deletion of {} failed because of unknown reasons",
                    vbucket);
        e->setErrorContext(cookie, "Failed to delete vbucket.  Unknown reason.");
        return ENGINE_FAILED;
    }
}

ENGINE_ERROR_CODE EventuallyPersistentEngine::getReplicaCmd(
        const cb::mcbp::Request& request,
        const AddResponseFn& response,
        const void* cookie) {
    DocKey key = makeDocKey(cookie, request.getKey());

    auto options = static_cast<get_options_t>(
            QUEUE_BG_FETCH | HONOR_STATES | TRACK_REFERENCE | DELETE_TEMP |
            HIDE_LOCKED_CAS | TRACK_STATISTICS);

    GetValue rv(getKVBucket()->getReplica(
            key, request.getVBucket(), cookie, options));
    auto error_code = rv.getStatus();
    if (error_code != ENGINE_EWOULDBLOCK) {
        ++(getEpStats().numOpsGet);
    }

    if (error_code == ENGINE_SUCCESS) {
        uint32_t flags = rv.item->getFlags();
        return sendResponse(response,
                            static_cast<const void*>(rv.item->getKey().data()),
                            rv.item->getKey().size(),
                            (const void*)&flags,
                            sizeof(uint32_t),
                            static_cast<const void*>(rv.item->getData()),
                            rv.item->getNBytes(),
                            rv.item->getDataType(),
                            cb::mcbp::Status::Success,
                            rv.item->getCas(),
                            cookie);
    } else if (error_code == ENGINE_TMPFAIL) {
        return ENGINE_KEY_ENOENT;
    }

    return error_code;
}

static ENGINE_ERROR_CODE compactDB(EventuallyPersistentEngine* e,
                                   const void* cookie,
                                   const cb::mcbp::Request& req,
                                   const AddResponseFn& response) {
    const auto res = cb::mcbp::Status::Success;
    CompactionConfig compactionConfig;
    uint64_t cas = req.getCas();

    EPStats& stats = e->getEpStats();
    auto extras = req.getExtdata();
    const auto* payload =
            reinterpret_cast<const cb::mcbp::request::CompactDbPayload*>(
                    extras.data());

    compactionConfig.purge_before_ts = payload->getPurgeBeforeTs();
    compactionConfig.purge_before_seq = payload->getPurgeBeforeSeq();
    compactionConfig.drop_deletes = payload->getDropDeletes();
    compactionConfig.db_file_id = e->getKVBucket()->getDBFileId(req);
    Vbid vbid = req.getVBucket();

    ENGINE_ERROR_CODE err;
    if (e->getEngineSpecific(cookie) == nullptr) {
        ++stats.pendingCompactions;
        e->storeEngineSpecific(cookie, e);
        err = e->compactDB(vbid, compactionConfig, cookie);
    } else {
        e->storeEngineSpecific(cookie, nullptr);
        err = ENGINE_SUCCESS;
    }

    switch (err) {
    case ENGINE_SUCCESS:
        break;
    case ENGINE_NOT_MY_VBUCKET:
        --stats.pendingCompactions;
        EP_LOG_WARN(
                "Compaction of db file id: {} failed "
                "because the db file doesn't exist!!!",
                compactionConfig.db_file_id.get());
        return ENGINE_NOT_MY_VBUCKET;
    case ENGINE_EINVAL:
        --stats.pendingCompactions;
        EP_LOG_WARN(
                "Compaction of db file id: {} failed "
                "because of an invalid argument",
                compactionConfig.db_file_id.get());
        return ENGINE_EINVAL;
    case ENGINE_EWOULDBLOCK:
        EP_LOG_INFO(
                "Compaction of db file id: {} scheduled "
                "(awaiting completion).",
                compactionConfig.db_file_id.get());
        // We don't use the value stored in the engine-specific code, just
        // that it is non-null...
        e->storeEngineSpecific(cookie, static_cast<void*>(e));
        return ENGINE_EWOULDBLOCK;
    case ENGINE_TMPFAIL:
        EP_LOG_WARN(
                "Request to compact db file id: {} hit"
                " a temporary failure and may need to be retried",
                compactionConfig.db_file_id.get());
        e->setErrorContext(cookie, "Temporary failure in compacting db file.");
        return ENGINE_TMPFAIL;
    default:
        --stats.pendingCompactions;
        EP_LOG_WARN("Compaction of db file id: {} failed: ",
                    compactionConfig.db_file_id.get(),
                    cb::to_string(cb::engine_errc(err)));
        e->setErrorContext(cookie,
                           "Failed to compact db file: " +
                                   cb::to_string(cb::engine_errc(err)));
        return err;
    }

    return sendResponse(response,
                        nullptr,
                        0,
                        nullptr,
                        0,
                        nullptr,
                        0,
                        PROTOCOL_BINARY_RAW_BYTES,
                        res,
                        cas,
                        cookie);
}

static ENGINE_ERROR_CODE processUnknownCommand(EventuallyPersistentEngine* h,
                                               const void* cookie,
                                               const cb::mcbp::Request& request,
                                               const AddResponseFn& response) {
    auto res = cb::mcbp::Status::UnknownCommand;
    std::string dynamic_msg;
    const char* msg = nullptr;
    size_t msg_size = 0;

    EPStats& stats = h->getEpStats();

    /**
     * Session validation
     * (For ns_server commands only)
     */
    switch (request.getClientOpcode()) {
    case cb::mcbp::ClientOpcode::SetParam:
    case cb::mcbp::ClientOpcode::SetVbucket:
    case cb::mcbp::ClientOpcode::DelVbucket:
    case cb::mcbp::ClientOpcode::CompactDb:
        if (h->getEngineSpecific(cookie) == nullptr) {
            uint64_t cas = request.getCas();
            if (!h->validateSessionCas(cas)) {
                h->setErrorContext(cookie, "Invalid session token");
                return ENGINE_KEY_EEXISTS;
            }
        }
        break;
    default:
        break;
    }

    switch (request.getClientOpcode()) {
    case cb::mcbp::ClientOpcode::GetAllVbSeqnos:
        return h->getAllVBucketSequenceNumbers(cookie, request, response);

    case cb::mcbp::ClientOpcode::GetVbucket: {
        HdrMicroSecBlockTimer timer(&stats.getVbucketCmdHisto);
        return getVBucket(h, cookie, request, response);
    }
    case cb::mcbp::ClientOpcode::DelVbucket: {
        HdrMicroSecBlockTimer timer(&stats.delVbucketCmdHisto);
        const auto rv = delVBucket(h, cookie, request, response);
        if (rv != ENGINE_EWOULDBLOCK) {
            h->decrementSessionCtr();
            h->storeEngineSpecific(cookie, NULL);
        }
        return rv;
    }
    case cb::mcbp::ClientOpcode::SetVbucket: {
        HdrMicroSecBlockTimer timer(&stats.setVbucketCmdHisto);
        const auto rv = setVBucket(h, cookie, request, response);
        h->decrementSessionCtr();
        return rv;
    }
    case cb::mcbp::ClientOpcode::StopPersistence:
        res = h->stopFlusher(&msg, &msg_size);
        break;
    case cb::mcbp::ClientOpcode::StartPersistence:
        res = h->startFlusher(&msg, &msg_size);
        break;
    case cb::mcbp::ClientOpcode::SetParam:
        res = h->setParam(request, dynamic_msg);
        msg = dynamic_msg.c_str();
        msg_size = dynamic_msg.length();
        h->decrementSessionCtr();
        break;
    case cb::mcbp::ClientOpcode::EvictKey:
        res = h->evictKey(cookie, request, &msg);
        break;
    case cb::mcbp::ClientOpcode::Observe:
        return h->observe(cookie, request, response);
    case cb::mcbp::ClientOpcode::ObserveSeqno:
        return h->observe_seqno(cookie, request, response);
    case cb::mcbp::ClientOpcode::LastClosedCheckpoint:
        return h->handleLastClosedCheckpoint(cookie, request, response);
    case cb::mcbp::ClientOpcode::CreateCheckpoint:
        return h->handleCreateCheckpoint(cookie, request, response);
    case cb::mcbp::ClientOpcode::CheckpointPersistence:
        return h->handleCheckpointPersistence(cookie, request, response);
    case cb::mcbp::ClientOpcode::SeqnoPersistence:
        return h->handleSeqnoPersistence(cookie, request, response);
    case cb::mcbp::ClientOpcode::SetWithMeta:
    case cb::mcbp::ClientOpcode::SetqWithMeta:
    case cb::mcbp::ClientOpcode::AddWithMeta:
    case cb::mcbp::ClientOpcode::AddqWithMeta:
        return h->setWithMeta(cookie, request, response);
    case cb::mcbp::ClientOpcode::DelWithMeta:
    case cb::mcbp::ClientOpcode::DelqWithMeta:
        return h->deleteWithMeta(cookie, request, response);
    case cb::mcbp::ClientOpcode::ReturnMeta:
        return h->returnMeta(cookie, request, response);
    case cb::mcbp::ClientOpcode::GetReplica:
        return h->getReplicaCmd(request, response, cookie);
    case cb::mcbp::ClientOpcode::EnableTraffic:
    case cb::mcbp::ClientOpcode::DisableTraffic:
        return h->handleTrafficControlCmd(cookie, request, response);
    case cb::mcbp::ClientOpcode::CompactDb: {
        const auto rv = compactDB(h, cookie, request, response);
        if (rv != ENGINE_EWOULDBLOCK) {
            h->decrementSessionCtr();
            h->storeEngineSpecific(cookie, nullptr);
        }
        return rv;
    }
    case cb::mcbp::ClientOpcode::GetRandomKey:
        return h->getRandomKey(cookie, response);
    case cb::mcbp::ClientOpcode::GetKeys:
        return h->getAllKeys(cookie, request, response);
        // MB-21143: Remove adjusted time/drift API, but return NOT_SUPPORTED
    case cb::mcbp::ClientOpcode::GetAdjustedTime:
    case cb::mcbp::ClientOpcode::SetDriftCounterState: {
        return sendResponse(response,
                            NULL,
                            0,
                            NULL,
                            0,
                            NULL,
                            0,
                            PROTOCOL_BINARY_RAW_BYTES,
                            cb::mcbp::Status::NotSupported,
                            0,
                            cookie);
    }
    default:
        res = cb::mcbp::Status::UnknownCommand;
    }

    msg_size = (msg_size > 0 || msg == NULL) ? msg_size : strlen(msg);
    return sendResponse(response,
                        NULL,
                        0,
                        NULL,
                        0,
                        msg,
                        static_cast<uint16_t>(msg_size),
                        PROTOCOL_BINARY_RAW_BYTES,
                        res,
                        0,
                        cookie);
}

ENGINE_ERROR_CODE EventuallyPersistentEngine::unknown_command(
        const void* cookie,
        const cb::mcbp::Request& request,
        const AddResponseFn& response) {
    auto engine = acquireEngine(this);

    // The AddResponseFn callback may allocate memory (temporary buffers for
    // data) which will be de-allocated inside the server, after the
    // engine call (response) has returned. As such we do not want to
    // account such memory against this bucket.
    // Create an exit border guard around the original callback.
    // Perf: use std::cref to avoid copying (and the subsequent `new` call) of
    // the input function.
    auto addResponseExitBorderGuard = makeExitBorderGuard(std::cref(response));

    auto ret = processUnknownCommand(
            engine.get(), cookie, request, addResponseExitBorderGuard);
    return ret;
}

void EventuallyPersistentEngine::item_set_cas(gsl::not_null<item*> itm,
                                              uint64_t cas) {
    static_cast<Item*>(itm.get())->setCas(cas);
}

void EventuallyPersistentEngine::item_set_datatype(
        gsl::not_null<item*> itm, protocol_binary_datatype_t datatype) {
    static_cast<Item*>(itm.get())->setDataType(datatype);
}

ENGINE_ERROR_CODE EventuallyPersistentEngine::step(
        gsl::not_null<const void*> cookie,
        gsl::not_null<dcp_message_producers*> producers) {
    auto engine = acquireEngine(this);
    ConnHandler* conn = engine->getConnHandler(cookie);
    if (conn) {
        DcpMsgProducersBorderGuard guardedProducers(*producers);
        return conn->step(&guardedProducers);
    }
    return ENGINE_DISCONNECT;
}

ENGINE_ERROR_CODE EventuallyPersistentEngine::open(
        gsl::not_null<const void*> cookie,
        uint32_t opaque,
        uint32_t seqno,
        uint32_t flags,
        cb::const_char_buffer name,
        cb::const_char_buffer value) {
    return acquireEngine(this)->dcpOpen(
            cookie, opaque, seqno, flags, name, value);
}

ENGINE_ERROR_CODE EventuallyPersistentEngine::add_stream(
        gsl::not_null<const void*> cookie,
        uint32_t opaque,
        Vbid vbucket,
        uint32_t flags) {
    return acquireEngine(this)->dcpAddStream(cookie, opaque, vbucket, flags);
}

ENGINE_ERROR_CODE EventuallyPersistentEngine::close_stream(
        gsl::not_null<const void*> cookie,
        uint32_t opaque,
        Vbid vbucket,
        cb::mcbp::DcpStreamId sid) {
    auto engine = acquireEngine(this);
    ConnHandler* conn = engine->getConnHandler(cookie);
    if (conn) {
        return conn->closeStream(opaque, vbucket, sid);
    }
    return ENGINE_DISCONNECT;
}

ENGINE_ERROR_CODE EventuallyPersistentEngine::stream_req(
        gsl::not_null<const void*> cookie,
        uint32_t flags,
        uint32_t opaque,
        Vbid vbucket,
        uint64_t startSeqno,
        uint64_t endSeqno,
        uint64_t vbucketUuid,
        uint64_t snapStartSeqno,
        uint64_t snapEndSeqno,
        uint64_t* rollbackSeqno,
        dcp_add_failover_log callback,
        boost::optional<cb::const_char_buffer> json) {
    auto engine = acquireEngine(this);
    ConnHandler* conn = engine->getConnHandler(cookie);
    if (conn) {
        try {
            return conn->streamRequest(flags,
                                       opaque,
                                       vbucket,
                                       startSeqno,
                                       endSeqno,
                                       vbucketUuid,
                                       snapStartSeqno,
                                       snapEndSeqno,
                                       rollbackSeqno,
                                       callback,
                                       json);
        } catch (const cb::engine_error& e) {
            return ENGINE_ERROR_CODE(e.code().value());
        }
    }
    return ENGINE_DISCONNECT;
}

ENGINE_ERROR_CODE EventuallyPersistentEngine::get_failover_log(
        gsl::not_null<const void*> cookie,
        uint32_t opaque,
        Vbid vbucket,
        dcp_add_failover_log callback) {
    // This function covers two commands:
    // 1) DCP_GET_FAILOVER_LOG
    //     It is valid only on a DCP Producer connection. Updates the
    //     'lastReceiveTime' for the Producer.
    // 2) GET_FAILOVER_LOG
    //     It does not require a DCP connection (the client has opened
    //     a regular MCBP connection).
    auto engine = acquireEngine(this);
    ConnHandler* conn = engine->getConnHandler(cookie);
    // Note: (conn != nullptr) only if conn is a DCP connection
    if (conn) {
        auto* producer = dynamic_cast<DcpProducer*>(conn);
        // GetFailoverLog not supported for DcpConsumer
        if (!producer) {
            EP_LOG_WARN(
                    "Disconnecting - This connection doesn't support the dcp "
                    "get "
                    "failover log API");
            return ENGINE_DISCONNECT;
        }
        producer->setLastReceiveTime(ep_current_time());
        if (producer->doDisconnect()) {
            return ENGINE_DISCONNECT;
        }
    }
    VBucketPtr vb = getVBucket(vbucket);
    if (!vb) {
        EP_LOG_WARN(
                "{} ({}) Get Failover Log failed because this "
                "vbucket doesn't exist",
                conn ? conn->logHeader() : "MCBP-Connection",
                vbucket);
        return ENGINE_NOT_MY_VBUCKET;
    }
    auto failoverEntries = vb->failovers->getFailoverLog();
    NonBucketAllocationGuard guard;
    auto ret = callback(failoverEntries.data(), failoverEntries.size(), cookie);
    return ret;
}

ENGINE_ERROR_CODE EventuallyPersistentEngine::stream_end(
        gsl::not_null<const void*> cookie,
        uint32_t opaque,
        Vbid vbucket,
        uint32_t flags) {
    auto engine = acquireEngine(this);
    ConnHandler* conn = engine->getConnHandler(cookie);
    if (conn) {
        return conn->streamEnd(opaque, vbucket, flags);
    }
    return ENGINE_DISCONNECT;
}

ENGINE_ERROR_CODE EventuallyPersistentEngine::snapshot_marker(
        gsl::not_null<const void*> cookie,
        uint32_t opaque,
        Vbid vbucket,
        uint64_t start_seqno,
        uint64_t end_seqno,
        uint32_t flags) {
    auto engine = acquireEngine(this);
    ConnHandler* conn = engine->getConnHandler(cookie);
    if (conn) {
        return conn->snapshotMarker(
                opaque, vbucket, start_seqno, end_seqno, flags);
    }
    return ENGINE_DISCONNECT;
}

ENGINE_ERROR_CODE EventuallyPersistentEngine::mutation(
        gsl::not_null<const void*> cookie,
        uint32_t opaque,
        const DocKey& key,
        cb::const_byte_buffer value,
        size_t priv_bytes,
        uint8_t datatype,
        uint64_t cas,
        Vbid vbucket,
        uint32_t flags,
        uint64_t by_seqno,
        uint64_t rev_seqno,
        uint32_t expiration,
        uint32_t lock_time,
        cb::const_byte_buffer meta,
        uint8_t nru) {
    if (!mcbp::datatype::is_valid(datatype)) {
        EP_LOG_WARN(
                "Invalid value for datatype "
                " (DCPMutation)");
        return ENGINE_EINVAL;
    }
    auto engine = acquireEngine(this);
    ConnHandler* conn = engine->getConnHandler(cookie);
    if (conn) {
        return conn->mutation(opaque, key, value, priv_bytes, datatype, cas,
                              vbucket, flags, by_seqno, rev_seqno, expiration,
                              lock_time, meta, nru);
    }
    return ENGINE_DISCONNECT;
}

ENGINE_ERROR_CODE EventuallyPersistentEngine::deletion(
        gsl::not_null<const void*> cookie,
        uint32_t opaque,
        const DocKey& key,
        cb::const_byte_buffer value,
        size_t priv_bytes,
        uint8_t datatype,
        uint64_t cas,
        Vbid vbucket,
        uint64_t by_seqno,
        uint64_t rev_seqno,
        cb::const_byte_buffer meta) {
    auto engine = acquireEngine(this);
    ConnHandler* conn = engine->getConnHandler(cookie);
    if (conn) {
        return conn->deletion(opaque, key, value, priv_bytes, datatype, cas,
                              vbucket, by_seqno, rev_seqno, meta);
    }
    return ENGINE_DISCONNECT;
}

ENGINE_ERROR_CODE EventuallyPersistentEngine::deletion_v2(
        gsl::not_null<const void*> cookie,
        uint32_t opaque,
        const DocKey& key,
        cb::const_byte_buffer value,
        size_t priv_bytes,
        uint8_t datatype,
        uint64_t cas,
        Vbid vbucket,
        uint64_t by_seqno,
        uint64_t rev_seqno,
        uint32_t delete_time) {
    auto engine = acquireEngine(this);
    ConnHandler* conn = engine->getConnHandler(cookie);
    if (conn) {
        return conn->deletionV2(opaque,
                                key,
                                value,
                                priv_bytes,
                                datatype,
                                cas,
                                vbucket,
                                by_seqno,
                                rev_seqno,
                                delete_time);
    }
    return ENGINE_DISCONNECT;
}

ENGINE_ERROR_CODE EventuallyPersistentEngine::expiration(
        gsl::not_null<const void*> cookie,
        uint32_t opaque,
        const DocKey& key,
        cb::const_byte_buffer value,
        size_t priv_bytes,
        uint8_t datatype,
        uint64_t cas,
        Vbid vbucket,
        uint64_t by_seqno,
        uint64_t rev_seqno,
        uint32_t deleteTime) {
    auto engine = acquireEngine(this);
    ConnHandler* conn = engine->getConnHandler(cookie);
    if (conn) {
        return conn->expiration(opaque,
                                key,
                                value,
                                priv_bytes,
                                datatype,
                                cas,
                                vbucket,
                                by_seqno,
                                rev_seqno,
                                deleteTime);
    }
    return ENGINE_DISCONNECT;
}

ENGINE_ERROR_CODE EventuallyPersistentEngine::set_vbucket_state(
        gsl::not_null<const void*> cookie,
        uint32_t opaque,
        Vbid vbucket,
        vbucket_state_t state) {
    auto engine = acquireEngine(this);
    ConnHandler* conn = engine->getConnHandler(cookie);
    if (conn) {
        return conn->setVBucketState(opaque, vbucket, state);
    }
    return ENGINE_DISCONNECT;
}

ENGINE_ERROR_CODE EventuallyPersistentEngine::noop(
        gsl::not_null<const void*> cookie, uint32_t opaque) {
    auto engine = acquireEngine(this);
    ConnHandler* conn = engine->getConnHandler(cookie);
    if (conn) {
        return conn->noop(opaque);
    }
    return ENGINE_DISCONNECT;
}

ENGINE_ERROR_CODE EventuallyPersistentEngine::buffer_acknowledgement(
        gsl::not_null<const void*> cookie,
        uint32_t opaque,
        Vbid vbucket,
        uint32_t buffer_bytes) {
    auto engine = acquireEngine(this);
    ConnHandler* conn = engine->getConnHandler(cookie);
    if (conn) {
        return conn->bufferAcknowledgement(opaque, vbucket, buffer_bytes);
    }
    return ENGINE_DISCONNECT;
}

ENGINE_ERROR_CODE EventuallyPersistentEngine::control(
        gsl::not_null<const void*> cookie,
        uint32_t opaque,
        cb::const_char_buffer key,
        cb::const_char_buffer value) {
    auto engine = acquireEngine(this);
    ConnHandler* conn = engine->getConnHandler(cookie);
    if (conn) {
        return conn->control(opaque, key, value);
    }
    return ENGINE_DISCONNECT;
}

ENGINE_ERROR_CODE EventuallyPersistentEngine::response_handler(
        gsl::not_null<const void*> cookie,
        const protocol_binary_response_header* response) {
    auto engine = acquireEngine(this);
    ConnHandler* conn = engine->getConnHandler(cookie);
    if (conn) {
        if (conn->handleResponse(response)) {
            return ENGINE_SUCCESS;
        }
    }
    return ENGINE_DISCONNECT;
}

ENGINE_ERROR_CODE EventuallyPersistentEngine::system_event(
        gsl::not_null<const void*> cookie,
        uint32_t opaque,
        Vbid vbucket,
        mcbp::systemevent::id event,
        uint64_t bySeqno,
        mcbp::systemevent::version version,
        cb::const_byte_buffer key,
        cb::const_byte_buffer eventData) {
    auto engine = acquireEngine(this);
    ConnHandler* conn = engine->getConnHandler(cookie);
    if (conn) {
        return conn->systemEvent(
                opaque, vbucket, event, bySeqno, version, key, eventData);
    }
    return ENGINE_DISCONNECT;
}

ENGINE_ERROR_CODE EventuallyPersistentEngine::prepare(
        gsl::not_null<const void*> cookie,
        uint32_t opaque,
        const DocKey& key,
        cb::const_byte_buffer value,
        size_t priv_bytes,
        uint8_t datatype,
        uint64_t cas,
        Vbid vbucket,
        uint32_t flags,
        uint64_t by_seqno,
        uint64_t rev_seqno,
        uint32_t expiration,
        uint32_t lock_time,
        uint8_t nru,
        DocumentState document_state,
        cb::durability::Requirements durability) {
    auto engine = acquireEngine(this);
    ConnHandler* conn = engine->getConnHandler(cookie);
    if (conn) {
        return conn->prepare(opaque,
                             key,
                             value,
                             priv_bytes,
                             datatype,
                             cas,
                             vbucket,
                             flags,
                             by_seqno,
                             rev_seqno,
                             expiration,
                             lock_time,
                             nru,
                             document_state,
                             durability);
    }
    return ENGINE_DISCONNECT;
}

ENGINE_ERROR_CODE EventuallyPersistentEngine::seqno_acknowledged(
        gsl::not_null<const void*> cookie,
        uint32_t opaque,
        Vbid vbucket,
        uint64_t prepared_seqno) {
    auto engine = acquireEngine(this);
    ConnHandler* conn = engine->getConnHandler(cookie);
    if (conn) {
        return conn->seqno_acknowledged(opaque, vbucket, prepared_seqno);
    }
    return ENGINE_ENOTSUP;
}

ENGINE_ERROR_CODE EventuallyPersistentEngine::commit(
        gsl::not_null<const void*> cookie,
        uint32_t opaque,
        Vbid vbucket,
        const DocKey& key,
        uint64_t prepared_seqno,
        uint64_t commit_seqno) {
    auto engine = acquireEngine(this);
    ConnHandler* conn = engine->getConnHandler(cookie);
    if (conn) {
        return conn->commit(opaque, vbucket, key, commit_seqno);
    }
    return ENGINE_DISCONNECT;
}

ENGINE_ERROR_CODE EventuallyPersistentEngine::abort(
        gsl::not_null<const void*> cookie,
        uint32_t opaque,
        Vbid vbucket,
        const DocKey& key,
        uint64_t preparedSeqno,
        uint64_t abortSeqno) {
    auto engine = acquireEngine(this);
    ConnHandler* conn = engine->getConnHandler(cookie);
    if (conn) {
        return conn->abort(opaque, vbucket, key, preparedSeqno, abortSeqno);
    }
    return ENGINE_DISCONNECT;
}

static void EvpHandleDisconnect(const void* cookie,
                                ENGINE_EVENT_TYPE type,
                                const void* event_data,
                                const void* cb_data) {
    if (type != ON_DISCONNECT) {
        throw std::invalid_argument("EvpHandleDisconnect: type "
                                        "(which is" + std::to_string(type) +
                                    ") is not ON_DISCONNECT");
    }
    if (event_data != nullptr) {
        throw std::invalid_argument("EvpHandleDisconnect: event_data "
                                        "is not NULL");
    }
    void* c = const_cast<void*>(cb_data);
    acquireEngine(static_cast<EngineIface*>(c))->handleDisconnect(cookie);
}

static void EvpHandleDeleteBucket(const void* cookie,
                                  ENGINE_EVENT_TYPE type,
                                  const void* event_data,
                                  const void* cb_data) {
    if (type != ON_DELETE_BUCKET) {
        throw std::invalid_argument("EvpHandleDeleteBucket: type "
                                        "(which is" + std::to_string(type) +
                                    ") is not ON_DELETE_BUCKET");
    }
    if (event_data != nullptr) {
        throw std::invalid_argument("EvpHandleDeleteBucket: event_data "
                                        "is not NULL");
    }
    void* c = const_cast<void*>(cb_data);
    acquireEngine(static_cast<EngineIface*>(c))->handleDeleteBucket(cookie);
}

/**
 * The only public interface to the eventually persistent engine.
 * Allocate a new instance and initialize it
 * @param get_server_api callback function to get the server exported API
 *                  functions
 * @param handle Where to return the new instance
 * @return ENGINE_SUCCESS on success
 */
ENGINE_ERROR_CODE create_instance(GET_SERVER_API get_server_api,
                                  EngineIface** handle) {
    SERVER_HANDLE_V1* api = get_server_api();
    if (api == NULL) {
        return ENGINE_ENOTSUP;
    }

    BucketLogger::setLoggerAPI(api->log);

    MemoryTracker::getInstance(*api->alloc_hooks);
    ObjectRegistry::initialize(api->alloc_hooks->get_allocation_size);

    std::atomic<size_t>* inital_tracking = new std::atomic<size_t>();

    ObjectRegistry::setStats(inital_tracking);
    EventuallyPersistentEngine* engine;
    engine = new EventuallyPersistentEngine(get_server_api);
    ObjectRegistry::setStats(NULL);

    if (engine == NULL) {
        return ENGINE_ENOMEM;
    }

    if (MemoryTracker::trackingMemoryAllocations()) {
        engine->getEpStats().estimatedTotalMemory.get()->store(
                inital_tracking->load());
        engine->getEpStats().memoryTrackerEnabled.store(true);
    }
    delete inital_tracking;

    initialize_time_functions(api->core);

    *handle = reinterpret_cast<EngineIface*>(engine);

    return ENGINE_SUCCESS;
}

/*
    This method is called prior to unloading of the shared-object.
    Global clean-up should be performed from this method.
*/
void destroy_engine() {
    ExecutorPool::shutdown();
    // A single MemoryTracker exists for *all* buckets
    // and must be destroyed before unloading the shared object.
    MemoryTracker::destroyInstance();
    ObjectRegistry::reset();
}

bool EventuallyPersistentEngine::get_item_info(
        gsl::not_null<const item*> itm, gsl::not_null<item_info*> itm_info) {
    const Item* it = reinterpret_cast<const Item*>(itm.get());
    *itm_info = acquireEngine(this)->getItemInfo(*it);
    return true;
}

cb::EngineErrorMetadataPair EventuallyPersistentEngine::get_meta(
        gsl::not_null<const void*> cookie, const DocKey& key, Vbid vbucket) {
    return acquireEngine(this)->getMetaInner(cookie, key, vbucket);
}

cb::engine_errc EventuallyPersistentEngine::set_collection_manifest(
        gsl::not_null<const void*> cookie, cb::const_char_buffer json) {
    auto engine = acquireEngine(this);
    auto rv = engine->getKVBucket()->setCollections(json);

    if (cb::engine_errc::success != cb::engine_errc(rv.code().value())) {
        engine->setErrorContext(cookie, rv.what());
    }

    return cb::engine_errc(rv.code().value());
}

cb::engine_errc EventuallyPersistentEngine::get_collection_manifest(
        gsl::not_null<const void*> cookie, const AddResponseFn& response) {
    auto engine = acquireEngine(this);
    auto rv = engine->getKVBucket()->getCollections();
    return cb::engine_errc(sendResponse(response,
                                        nullptr,
                                        0,
                                        nullptr,
                                        0,
                                        rv.second.data(),
                                        gsl::narrow<uint32_t>(rv.second.size()),
                                        PROTOCOL_BINARY_DATATYPE_JSON,
                                        rv.first,
                                        0,
                                        cookie));
}

cb::EngineErrorGetCollectionIDResult
EventuallyPersistentEngine::get_collection_id(gsl::not_null<const void*> cookie,
                                              cb::const_char_buffer path) {
    auto engine = acquireEngine(this);
    auto rv = engine->getKVBucket()->getCollectionID(path);
    if (rv.result == cb::engine_errc::unknown_collection ||
        rv.result == cb::engine_errc::unknown_scope) {
        engine->setErrorJsonExtras(
                cookie,
                Collections::getUnknownCollectionErrorContext(
                        rv.getManifestId()));
    }
    return rv;
}

cb::EngineErrorGetScopeIDResult EventuallyPersistentEngine::get_scope_id(
        gsl::not_null<const void*> cookie, cb::const_char_buffer path) {
    auto engine = acquireEngine(this);
    auto rv = engine->getKVBucket()->getScopeID(path);
    if (rv.result == cb::engine_errc::unknown_scope) {
        engine->setErrorJsonExtras(
                cookie,
                Collections::getUnknownCollectionErrorContext(
                        rv.getManifestId()));
    }
    return rv;
}

cb::engine::FeatureSet EventuallyPersistentEngine::getFeatures() {
    // This function doesn't track memory against the engine, but create a
    // guard regardless to make this explicit because we only call this once per
    // bucket creation
    NonBucketAllocationGuard guard;
    cb::engine::FeatureSet ret;
    ret.emplace(cb::engine::Feature::Collections);
    return ret;
}

bool EventuallyPersistentEngine::isXattrEnabled() {
    return getKVBucket()->isXattrEnabled();
}

EventuallyPersistentEngine::EventuallyPersistentEngine(
        GET_SERVER_API get_server_api)
    : kvBucket(nullptr),
      workload(NULL),
      workloadPriority(NO_BUCKET_PRIORITY),
      getServerApiFunc(get_server_api),
      checkpointConfig(NULL),
      trafficEnabled(false),
      startupTime(0),
      taskable(this),
      compressionMode(BucketCompressionMode::Off),
      minCompressionRatio(default_min_compression_ratio) {
    serverApi = getServerApiFunc();
}

ENGINE_ERROR_CODE EventuallyPersistentEngine::reserveCookie(const void *cookie)
{
    NonBucketAllocationGuard guard;
    ENGINE_ERROR_CODE rv = serverApi->cookie->reserve(cookie);
    return rv;
}

ENGINE_ERROR_CODE EventuallyPersistentEngine::releaseCookie(const void *cookie)
{
    NonBucketAllocationGuard guard;
    ENGINE_ERROR_CODE rv = serverApi->cookie->release(cookie);
    return rv;
}

void EventuallyPersistentEngine::storeEngineSpecific(const void* cookie,
                                                     void* engine_data) {
    NonBucketAllocationGuard guard;
    serverApi->cookie->store_engine_specific(cookie, engine_data);
}

void* EventuallyPersistentEngine::getEngineSpecific(const void* cookie) {
    NonBucketAllocationGuard guard;
    void* engine_data = serverApi->cookie->get_engine_specific(cookie);
    return engine_data;
}

bool EventuallyPersistentEngine::isDatatypeSupported(
        const void* cookie, protocol_binary_datatype_t datatype) {
    NonBucketAllocationGuard guard;
    bool isSupported =
            serverApi->cookie->is_datatype_supported(cookie, datatype);
    return isSupported;
}

bool EventuallyPersistentEngine::isMutationExtrasSupported(const void* cookie) {
    NonBucketAllocationGuard guard;
    bool isSupported = serverApi->cookie->is_mutation_extras_supported(cookie);
    return isSupported;
}

bool EventuallyPersistentEngine::isXattrEnabled(const void* cookie) {
    return isDatatypeSupported(cookie, PROTOCOL_BINARY_DATATYPE_XATTR);
}

bool EventuallyPersistentEngine::isCollectionsSupported(const void* cookie) {
    NonBucketAllocationGuard guard;
    bool isSupported = serverApi->cookie->is_collections_supported(cookie);
    return isSupported;
}

cb::mcbp::ClientOpcode EventuallyPersistentEngine::getOpcodeIfEwouldblockSet(
        const void* cookie) {
    NonBucketAllocationGuard guard;
    return serverApi->cookie->get_opcode_if_ewouldblock_set(cookie);
}

bool EventuallyPersistentEngine::validateSessionCas(const uint64_t cas) {
    NonBucketAllocationGuard guard;
    bool ret = serverApi->cookie->validate_session_cas(cas);
    return ret;
}

void EventuallyPersistentEngine::decrementSessionCtr(void) {
    NonBucketAllocationGuard guard;
    serverApi->cookie->decrement_session_ctr();
}

void EventuallyPersistentEngine::registerEngineCallback(ENGINE_EVENT_TYPE type,
                                                        EVENT_CALLBACK cb,
                                                        const void *cb_data) {
    NonBucketAllocationGuard guard;
    auto* sapi = getServerApi()->callback;
    sapi->register_callback(
            reinterpret_cast<EngineIface*>(this), type, cb, cb_data);
}

void EventuallyPersistentEngine::setErrorContext(
        const void* cookie, cb::const_char_buffer message) {
    NonBucketAllocationGuard guard;
    serverApi->cookie->set_error_context(const_cast<void*>(cookie), message);
}

void EventuallyPersistentEngine::setErrorJsonExtras(
        const void* cookie, const nlohmann::json& json) {
    NonBucketAllocationGuard guard;
    serverApi->cookie->set_error_json_extras(const_cast<void*>(cookie), json);
}

template <typename T>
void EventuallyPersistentEngine::notifyIOComplete(T cookies,
                                                  ENGINE_ERROR_CODE status) {
    NonBucketAllocationGuard guard;
    for (auto& cookie : cookies) {
        serverApi->cookie->notify_io_complete(cookie, status);
    }
}

/**
 * A configuration value changed listener that responds to ep-engine
 * parameter changes by invoking engine-specific methods on
 * configuration change events.
 */
class EpEngineValueChangeListener : public ValueChangedListener {
public:
    EpEngineValueChangeListener(EventuallyPersistentEngine &e) : engine(e) {
        // EMPTY
    }

    virtual void sizeValueChanged(const std::string &key, size_t value) {
        if (key.compare("getl_max_timeout") == 0) {
            engine.setGetlMaxTimeout(value);
        } else if (key.compare("getl_default_timeout") == 0) {
            engine.setGetlDefaultTimeout(value);
        } else if (key.compare("max_item_size") == 0) {
            engine.setMaxItemSize(value);
        } else if (key.compare("max_item_privileged_bytes") == 0) {
            engine.setMaxItemPrivilegedBytes(value);
        }
    }

    virtual void stringValueChanged(const std::string& key, const char* value) {
        if (key == "compression_mode") {
            std::string value_str{value, strlen(value)};
            engine.setCompressionMode(value_str);
        }
    }

    virtual void floatValueChanged(const std::string& key, float value) {
        if (key == "min_compression_ratio") {
            engine.setMinCompressionRatio(value);
        }
    }

private:
    EventuallyPersistentEngine &engine;
};

ENGINE_ERROR_CODE EventuallyPersistentEngine::initialize(const char* config) {
    auto switchToEngine = acquireEngine(this);
    resetStats();
    if (config != nullptr) {
        if (!configuration.parseConfiguration(config, serverApi)) {
            EP_LOG_WARN(
                    "Failed to parse the configuration config "
                    "during bucket initialization.  config={}",
                    config);
            return ENGINE_FAILED;
        }
    }

    name = configuration.getCouchBucket();

    if (config != nullptr) {
        EP_LOG_INFO(R"(EPEngine::initialize: using configuration:"{}")",
                    config);
    }

    maxFailoverEntries = configuration.getMaxFailoverEntries();

    // Start updating the variables from the config!
    VBucket::setMutationMemoryThreshold(
            configuration.getMutationMemThreshold());

    if (configuration.getMaxSize() == 0) {
        EP_LOG_WARN("Invalid configuration: max_size must be a non-zero value");
        return ENGINE_FAILED;
    }

    if (configuration.getMemLowWat() == std::numeric_limits<size_t>::max()) {
        stats.mem_low_wat_percent.store(0.75);
        configuration.setMemLowWat(percentOf(
                configuration.getMaxSize(), stats.mem_low_wat_percent.load()));
    }

    if (configuration.getMemHighWat() == std::numeric_limits<size_t>::max()) {
        stats.mem_high_wat_percent.store(0.85);
        configuration.setMemHighWat(percentOf(
                configuration.getMaxSize(), stats.mem_high_wat_percent.load()));
    }


    maxItemSize = configuration.getMaxItemSize();
    configuration.addValueChangedListener(
            "max_item_size",
            std::make_unique<EpEngineValueChangeListener>(*this));

    maxItemPrivilegedBytes = configuration.getMaxItemPrivilegedBytes();
    configuration.addValueChangedListener(
            "max_item_privileged_bytes",
            std::make_unique<EpEngineValueChangeListener>(*this));

    getlDefaultTimeout = configuration.getGetlDefaultTimeout();
    configuration.addValueChangedListener(
            "getl_default_timeout",
            std::make_unique<EpEngineValueChangeListener>(*this));
    getlMaxTimeout = configuration.getGetlMaxTimeout();
    configuration.addValueChangedListener(
            "getl_max_timeout",
            std::make_unique<EpEngineValueChangeListener>(*this));

    workload = new WorkLoadPolicy(configuration.getMaxNumWorkers(),
                                  configuration.getMaxNumShards());
    if ((unsigned int)workload->getNumShards() >
                                              configuration.getMaxVbuckets()) {
        EP_LOG_WARN(
                "Invalid configuration: Shards must be "
                "equal or less than max number of vbuckets");
        return ENGINE_FAILED;
    }

    dcpConnMap_ = std::make_unique<DcpConnMap>(*this);

    /* Get the flow control policy */
    std::string flowCtlPolicy = configuration.getDcpFlowControlPolicy();

    if (!flowCtlPolicy.compare("static")) {
        dcpFlowControlManager_ =
                std::make_unique<DcpFlowControlManagerStatic>(*this);
    } else if (!flowCtlPolicy.compare("dynamic")) {
        dcpFlowControlManager_ =
                std::make_unique<DcpFlowControlManagerDynamic>(*this);
    } else if (!flowCtlPolicy.compare("aggressive")) {
        dcpFlowControlManager_ =
                std::make_unique<DcpFlowControlManagerAggressive>(*this);
    } else {
        /* Flow control is not enabled */
        dcpFlowControlManager_ = std::make_unique<DcpFlowControlManager>(*this);
    }

    checkpointConfig = new CheckpointConfig(*this);
    CheckpointConfig::addConfigChangeListener(*this);

    kvBucket = makeBucket(configuration);

    initializeEngineCallbacks();

    // Complete the initialization of the ep-store
    if (!kvBucket->initialize()) {
        return ENGINE_FAILED;
    }

    if(configuration.isDataTrafficEnabled()) {
        enableTraffic(true);
    }

    dcpConnMap_->initialize();

    // record engine initialization time
    startupTime.store(ep_real_time());

    EP_LOG_INFO("EP Engine: Initialization of {} bucket complete",
                configuration.getBucketType());

    setCompressionMode(configuration.getCompressionMode());

    configuration.addValueChangedListener(
            "compression_mode",
            std::make_unique<EpEngineValueChangeListener>(*this));

    setMinCompressionRatio(configuration.getMinCompressionRatio());

    configuration.addValueChangedListener(
            "min_compression_ratio",
            std::make_unique<EpEngineValueChangeListener>(*this));

    return ENGINE_SUCCESS;
}

void EventuallyPersistentEngine::destroyInner(bool force) {
    stats.forceShutdown = force;
    stats.isShutdown = true;

    // Perform a snapshot of the stats before shutting down so we can persist
    // the type of shutdown (stats.forceShutdown), and consequently on the
    // next warmup can determine is there was a clean shutdown - see
    // Warmup::cleanShutdown
    if (kvBucket) {
        kvBucket->snapshotStats();
    }
    if (dcpConnMap_) {
        dcpConnMap_->shutdownAllConnections();
    }
}

void EventuallyPersistentEngine::operator delete(void* ptr) {
    // Already destructed EventuallyPersistentEngine object; about to
    // deallocate its memory. As such; it is not valid to update the
    // memory state inside the now-destroyed EPStats child object of
    // EventuallyPersistentEngine.  Therefore forcably disassociated
    // the current thread from this engine before deallocating memory.
    ObjectRegistry::onSwitchThread(nullptr);
    ::operator delete(ptr);
}

ENGINE_ERROR_CODE EventuallyPersistentEngine::itemAllocate(
        item** itm,
        const DocKey& key,
        const size_t nbytes,
        const size_t priv_nbytes,
        const int flags,
        rel_time_t exptime,
        uint8_t datatype,
        Vbid vbucket) {
    if (priv_nbytes > maxItemPrivilegedBytes) {
        return ENGINE_E2BIG;
    }

    if ((nbytes - priv_nbytes) > maxItemSize) {
        return ENGINE_E2BIG;
    }

    if (!hasMemoryForItemAllocation(sizeof(Item) + sizeof(Blob) + key.size() +
                                    nbytes)) {
        return memoryCondition();
    }

    time_t expiretime = (exptime == 0) ? 0 : ep_abs_time(ep_reltime(exptime));

    *itm = new Item(key,
                    flags,
                    expiretime,
                    nullptr,
                    nbytes,
                    datatype,
                    0 /*cas*/,
                    -1 /*seq*/,
                    vbucket);
    if (*itm == NULL) {
        return memoryCondition();
    } else {
        stats.itemAllocSizeHisto.add(nbytes);
        return ENGINE_SUCCESS;
    }
}

ENGINE_ERROR_CODE EventuallyPersistentEngine::itemDelete(
        const void* cookie,
        const DocKey& key,
        uint64_t& cas,
        Vbid vbucket,
        boost::optional<cb::durability::Requirements> durability,
        ItemMetaData* item_meta,
        mutation_descr_t& mut_info) {
    // Check if this is a in-progress durable delete which has now completed -
    // (see 'case EWOULDBLOCK' at the end of this function where we record
    // the fact we must block the client until the SycnWrite is durable).
    if (durability && getEngineSpecific(cookie) != nullptr) {
        // Non-null means this is the second call to this function after
        // the SyncWrite has completed.
        // Clear the engineSpecific, and return SUCCESS.
        storeEngineSpecific(cookie, nullptr);
        // @todo-durability - add support for non-sucesss (e.g. Aborted) when
        // we support non-successful completions of SyncWrites.
        return ENGINE_SUCCESS;
    }

    ENGINE_ERROR_CODE ret = kvBucket->deleteItem(
            key, cas, vbucket, cookie, durability, item_meta, mut_info);

    switch (ret) {
    case ENGINE_KEY_ENOENT:
        // FALLTHROUGH
    case ENGINE_NOT_MY_VBUCKET:
        if (isDegradedMode()) {
            return ENGINE_TMPFAIL;
        }
        break;

    case ENGINE_EWOULDBLOCK:
        if (durability) {
            // Record the fact that we are blocking to wait for SyncDelete
            // completion; so the next call to this function should return
            // the result of the SyncWrite (see call to getEngineSpecific at
            // the head of this function).
            // (just store non-null value to indicate this).
            storeEngineSpecific(cookie, reinterpret_cast<void*>(0x1));
        }
        break;

    case ENGINE_SUCCESS:
        ++stats.numOpsDelete;
        break;

    default:
        // No special handling.
        break;
    }
    return ret;
}

void EventuallyPersistentEngine::itemRelease(item* itm) {
    delete reinterpret_cast<Item*>(itm);
}

ENGINE_ERROR_CODE EventuallyPersistentEngine::get(const void* cookie,
                                                  item** itm,
                                                  const DocKey& key,
                                                  Vbid vbucket,
                                                  get_options_t options) {
    ScopeTimer2<HdrMicroSecStopwatch, TracerStopwatch> timer(
            HdrMicroSecStopwatch(stats.getCmdHisto),
            TracerStopwatch(cookie, cb::tracing::TraceCode::GET));

    GetValue gv(kvBucket->get(key, vbucket, cookie, options));
    ENGINE_ERROR_CODE ret = gv.getStatus();

    if (ret == ENGINE_SUCCESS) {
        *itm = gv.item.release();
        if (options & TRACK_STATISTICS) {
            ++stats.numOpsGet;
        }
    } else if (ret == ENGINE_KEY_ENOENT || ret == ENGINE_NOT_MY_VBUCKET) {
        if (isDegradedMode()) {
            return ENGINE_TMPFAIL;
        }
    }

    return ret;
}

cb::EngineErrorItemPair EventuallyPersistentEngine::getAndTouchInner(
        const void* cookie, const DocKey& key, Vbid vbucket, uint32_t exptime) {
    auto* handle = reinterpret_cast<EngineIface*>(this);

    time_t expiry_time = (exptime == 0) ? 0 : ep_abs_time(ep_reltime(exptime));

    GetValue gv(kvBucket->getAndUpdateTtl(key, vbucket, cookie, expiry_time));

    auto rv = gv.getStatus();
    if (rv == ENGINE_SUCCESS) {
        ++stats.numOpsGet;
        ++stats.numOpsStore;
        return cb::makeEngineErrorItemPair(
                cb::engine_errc::success, gv.item.release(), handle);
    }

    if (isDegradedMode()) {
        // Remap all some of the error codes
        switch (rv) {
        case ENGINE_KEY_EEXISTS:
        case ENGINE_KEY_ENOENT:
        case ENGINE_NOT_MY_VBUCKET:
            rv = ENGINE_TMPFAIL;
            break;
        default:
            break;
        }
    }

    if (rv == ENGINE_KEY_EEXISTS) {
        rv = ENGINE_LOCKED;
    }

    return cb::makeEngineErrorItemPair(cb::engine_errc(rv));
}

cb::EngineErrorItemPair EventuallyPersistentEngine::getIfInner(
        const void* cookie,
        const DocKey& key,
        Vbid vbucket,
        std::function<bool(const item_info&)> filter) {
    auto* handle = reinterpret_cast<EngineIface*>(this);

    ScopeTimer2<HdrMicroSecStopwatch, TracerStopwatch> timer(
            HdrMicroSecStopwatch(stats.getCmdHisto),
            TracerStopwatch(cookie, cb::tracing::TraceCode::GETIF));

    // Fetch an item from the hashtable (without trying to schedule a bg-fetch
    // and pass it through the filter. If the filter accepts the document
    // based on the metadata, return the document. If the document's data
    // isn't resident we run another iteration in the loop and retries the
    // action but this time we _do_ schedule a bg-fetch.
    for (int ii = 0; ii < 2; ++ii) {
        auto options = static_cast<get_options_t>(HONOR_STATES |
                                                  DELETE_TEMP |
                                                  HIDE_LOCKED_CAS);

        // For the first pass, if we need to do a BGfetch, only fetch metadata
        // (no point in fetching the whole document if the filter doesn't want
        // it).
        if (ii == 0) {
            options = static_cast<get_options_t>(int(options) | ALLOW_META_ONLY);
        }

        // For second pass, or if full eviction, we'll need to issue a BG fetch.
        if (ii == 1 || kvBucket->getItemEvictionPolicy() == FULL_EVICTION) {
            options = static_cast<get_options_t>(int(options) | QUEUE_BG_FETCH);
        }

        GetValue gv(kvBucket->get(key, vbucket, cookie, options));
        ENGINE_ERROR_CODE status = gv.getStatus();

        switch (status) {
        case ENGINE_SUCCESS:
            break;

        case ENGINE_KEY_ENOENT: // FALLTHROUGH
        case ENGINE_NOT_MY_VBUCKET: // FALLTHROUGH
            if (isDegradedMode()) {
                status = ENGINE_TMPFAIL;
            }
            // FALLTHROUGH
        default:
            return cb::makeEngineErrorItemPair(cb::engine_errc(status));
        }

        const VBucketPtr vb = getKVBucket()->getVBucket(vbucket);
        uint64_t vb_uuid = 0;
        int64_t hlcEpoch = HlcCasSeqnoUninitialised;
        if (vb) {
            vb_uuid = vb->failovers->getLatestUUID();
            hlcEpoch = vb->getHLCEpochSeqno();
        }
        // Apply filter; the item value isn't guaranteed to be present
        // (meta only) so remove it to prevent people accidentally trying to
        // test it.
        auto info = gv.item->toItemInfo(vb_uuid, hlcEpoch);
        info.value[0].iov_base = nullptr;
        info.value[0].iov_len = 0;
        if (filter(info)) {
            if (!gv.isPartial()) {
                return cb::makeEngineErrorItemPair(
                        cb::engine_errc::success, gv.item.release(), handle);
            }
            // We want this item, but we need to fetch it off disk
        } else {
            // the client don't care about this thing..
            return cb::makeEngineErrorItemPair(cb::engine_errc::success);
        }
    }

    // It should not be possible to get as the second iteration in the loop
    // SHOULD handle backround fetches an the item should NOT be partial!
    throw std::logic_error("EventuallyPersistentEngine::get_if: loop terminated");
}

ENGINE_ERROR_CODE EventuallyPersistentEngine::getLockedInner(
        const void* cookie,
        item** itm,
        const DocKey& key,
        Vbid vbucket,
        uint32_t lock_timeout) {
    auto default_timeout = static_cast<uint32_t>(getGetlDefaultTimeout());

    if (lock_timeout == 0) {
        lock_timeout = default_timeout;
    } else if (lock_timeout > static_cast<uint32_t>(getGetlMaxTimeout())) {
        EP_LOG_WARN(
                "EventuallyPersistentEngine::get_locked: "
                "Illegal value for lock timeout specified {}. "
                "Using default value: {}",
                lock_timeout,
                default_timeout);
        lock_timeout = default_timeout;
    }

    auto result = kvBucket->getLocked(key, vbucket, ep_current_time(),
                                      lock_timeout, cookie);

    if (result.getStatus() == ENGINE_SUCCESS) {
        ++stats.numOpsGet;
        *itm = result.item.release();
    }

    return result.getStatus();
}

ENGINE_ERROR_CODE EventuallyPersistentEngine::unlockInner(const void* cookie,
                                                          const DocKey& key,
                                                          Vbid vbucket,
                                                          uint64_t cas) {
    return kvBucket->unlockKey(key, vbucket, cas, ep_current_time(), cookie);
}

cb::EngineErrorCasPair EventuallyPersistentEngine::storeIfInner(
        const void* cookie,
        Item& item,
        uint64_t cas,
        ENGINE_STORE_OPERATION operation,
        const cb::StoreIfPredicate& predicate) {
    ScopeTimer2<HdrMicroSecStopwatch, TracerStopwatch> timer(
            HdrMicroSecStopwatch(stats.storeCmdHisto),
            TracerStopwatch(cookie, cb::tracing::TraceCode::STORE));

    // Check if this is a in-progress durable store which has now completed -
    // (see 'case EWOULDBLOCK' at the end of this function where we record
    // the fact we must block the client until the SycnWrite is durable).
    if (item.isPending() && getEngineSpecific(cookie) != nullptr) {
        // Non-null means this is the second call to this function after
        // the SyncWrite has completed.
        // Clear the engineSpecific, and return SUCCESS.
        storeEngineSpecific(cookie, nullptr);
        // @todo-durability - return correct CAS
        // @todo-durability - add support for non-sucesss (e.g. Aborted) when
        // we support non-successful completions of SyncWrites.
        return {cb::engine_errc::success, 0xdeadbeef};
    }

    ENGINE_ERROR_CODE status;
    switch (operation) {
    case OPERATION_CAS:
        if (item.getCas() == 0) {
            // Using a cas command with a cas wildcard doesn't make sense
            status = ENGINE_NOT_STORED;
            break;
        }
    // FALLTHROUGH
    case OPERATION_SET:
        if (isDegradedMode()) {
            return {cb::engine_errc::temporary_failure, cas};
        }
        status = kvBucket->set(item, cookie, predicate);
        break;

    case OPERATION_ADD:
        if (isDegradedMode()) {
            return {cb::engine_errc::temporary_failure, cas};
        }

        if (item.getCas() != 0) {
            // Adding an item with a cas value doesn't really make sense...
            return {cb::engine_errc::key_already_exists, cas};
        }

        status = kvBucket->add(item, cookie);
        break;

    case OPERATION_REPLACE:
        status = kvBucket->replace(item, cookie, predicate);
        break;
    default:
        status = ENGINE_ENOTSUP;
    }

    switch (status) {
    case ENGINE_SUCCESS:
        ++stats.numOpsStore;
        // If success - check if we're now in need of some memory freeing
        kvBucket->checkAndMaybeFreeMemory();
        break;
    case ENGINE_ENOMEM:
        status = memoryCondition();
        break;
    case ENGINE_NOT_STORED:
    case ENGINE_NOT_MY_VBUCKET:
        if (isDegradedMode()) {
            return {cb::engine_errc::temporary_failure, cas};
        }
        break;
    case ENGINE_EWOULDBLOCK:
        if (item.isPending()) {
            // Record the fact that we are blocking to wait for SyncWrite
            // completion; so the next call to this function should return
            // the result of the SyncWrite (see call to getEngineSpecific at
            // the head of this function.
            // (just store non-null value to indicate this).
            storeEngineSpecific(cookie, reinterpret_cast<void*>(0x1));
        }
        break;
    default:
        break;
    }

    return {cb::engine_errc(status), item.getCas()};
}

ENGINE_ERROR_CODE EventuallyPersistentEngine::storeInner(
        const void* cookie,
        item* itm,
        uint64_t& cas,
        ENGINE_STORE_OPERATION operation) {
    Item& item = static_cast<Item&>(*static_cast<Item*>(itm));
    auto rv = storeIfInner(cookie, item, cas, operation, {});
    cas = rv.cas;
    return ENGINE_ERROR_CODE(rv.status);
}

void EventuallyPersistentEngine::initializeEngineCallbacks() {
    // Register the ON_DISCONNECT callback
    registerEngineCallback(ON_DISCONNECT, EvpHandleDisconnect, this);
    // Register the ON_DELETE_BUCKET callback
    registerEngineCallback(ON_DELETE_BUCKET, EvpHandleDeleteBucket, this);
}

ENGINE_ERROR_CODE EventuallyPersistentEngine::memoryCondition() {
    // Do we think it's possible we could free something?
    bool haveEvidenceWeCanFreeMemory =
            (stats.getMaxDataSize() > stats.getMemOverhead());
    if (haveEvidenceWeCanFreeMemory) {
        // Look for more evidence by seeing if we have resident items.
        VBucketCountVisitor countVisitor(vbucket_state_active);
        kvBucket->visit(countVisitor);

        haveEvidenceWeCanFreeMemory = countVisitor.getNonResident() <
            countVisitor.getNumItems();
    }
    if (haveEvidenceWeCanFreeMemory) {
        ++stats.tmp_oom_errors;
        // Wake up the item pager task as memory usage
        // seems to have exceeded high water mark
        getKVBucket()->attemptToFreeMemory();
        return ENGINE_TMPFAIL;
    } else {
        if (getKVBucket()->getItemEvictionPolicy() == FULL_EVICTION) {
            ++stats.tmp_oom_errors;
            getKVBucket()->wakeUpCheckpointRemover();
            return ENGINE_TMPFAIL;
        }

        ++stats.oom_errors;
        return ENGINE_ENOMEM;
    }
}

bool EventuallyPersistentEngine::hasMemoryForItemAllocation(
        uint32_t totalItemSize) {
    return (stats.getEstimatedTotalMemoryUsed() + totalItemSize) <=
           stats.getMaxDataSize();
}

bool EventuallyPersistentEngine::enableTraffic(bool enable) {
    bool inverse = !enable;
    bool bTrafficEnabled =
            trafficEnabled.compare_exchange_strong(inverse, enable);
    if (bTrafficEnabled) {
        EP_LOG_INFO("EventuallyPersistentEngine::enableTraffic() result true");
    }
    return bTrafficEnabled;
}

ENGINE_ERROR_CODE EventuallyPersistentEngine::doEngineStats(
        const void* cookie, const AddStatFn& add_stat) {
    configuration.addStats(add_stat, cookie);

    EPStats &epstats = getEpStats();
    add_casted_stat("ep_storage_age",
                    epstats.dirtyAge, add_stat, cookie);
    add_casted_stat("ep_storage_age_highwat",
                    epstats.dirtyAgeHighWat, add_stat, cookie);
    add_casted_stat("ep_num_workers", ExecutorPool::get()->getNumWorkersStat(),
                    add_stat, cookie);

    if (getWorkloadPriority() == HIGH_BUCKET_PRIORITY) {
        add_casted_stat("ep_bucket_priority", "HIGH", add_stat, cookie);
    } else if (getWorkloadPriority() == LOW_BUCKET_PRIORITY) {
        add_casted_stat("ep_bucket_priority", "LOW", add_stat, cookie);
    }

    add_casted_stat("ep_total_enqueued",
                    epstats.totalEnqueued, add_stat, cookie);
    add_casted_stat("ep_total_deduplicated",
                    epstats.totalDeduplicated,
                    add_stat,
                    cookie);
    add_casted_stat("ep_expired_access", epstats.expired_access,
                    add_stat, cookie);
    add_casted_stat("ep_expired_compactor", epstats.expired_compactor,
                    add_stat, cookie);
    add_casted_stat("ep_expired_pager", epstats.expired_pager,
                    add_stat, cookie);
    add_casted_stat("ep_queue_size",
                    epstats.diskQueueSize, add_stat, cookie);
    add_casted_stat("ep_diskqueue_items",
                    epstats.diskQueueSize, add_stat, cookie);
    add_casted_stat("ep_vb_backfill_queue_size",
                    epstats.vbBackfillQueueSize,
                    add_stat,
                    cookie);
    auto* flusher = kvBucket->getFlusher(EP_PRIMARY_SHARD);
    if (flusher) {
        add_casted_stat("ep_commit_num", epstats.flusherCommits,
                        add_stat, cookie);
        add_casted_stat("ep_commit_time",
                        epstats.commit_time, add_stat, cookie);
        add_casted_stat("ep_commit_time_total",
                        epstats.cumulativeCommitTime, add_stat, cookie);
        add_casted_stat("ep_item_begin_failed",
                        epstats.beginFailed, add_stat, cookie);
        add_casted_stat("ep_item_commit_failed",
                        epstats.commitFailed, add_stat, cookie);
        add_casted_stat("ep_item_flush_expired",
                        epstats.flushExpired, add_stat, cookie);
        add_casted_stat("ep_item_flush_failed",
                        epstats.flushFailed, add_stat, cookie);
        add_casted_stat("ep_flusher_state",
                        flusher->stateName(), add_stat, cookie);
        add_casted_stat("ep_flusher_todo",
                        epstats.flusher_todo, add_stat, cookie);
        add_casted_stat("ep_total_persisted",
                        epstats.totalPersisted, add_stat, cookie);
        add_casted_stat("ep_uncommitted_items",
                        epstats.flusher_todo, add_stat, cookie);
        add_casted_stat("ep_chk_persistence_timeout",
                        VBucket::getCheckpointFlushTimeout().count(),
                        add_stat,
                        cookie);
    }
    add_casted_stat("ep_vbucket_del",
                    epstats.vbucketDeletions, add_stat, cookie);
    add_casted_stat("ep_vbucket_del_fail",
                    epstats.vbucketDeletionFail, add_stat, cookie);
    add_casted_stat("ep_flush_duration_total",
                    epstats.cumulativeFlushTime, add_stat, cookie);

    kvBucket->getAggregatedVBucketStats(cookie, add_stat);

    kvBucket->getFileStats(cookie, add_stat);

    add_casted_stat("ep_persist_vbstate_total",
                    epstats.totalPersistVBState, add_stat, cookie);

    size_t memUsed = stats.getPreciseTotalMemoryUsed();
    add_casted_stat("mem_used", memUsed, add_stat, cookie);
    add_casted_stat("mem_used_estimate",
                    stats.getEstimatedTotalMemoryUsed(),
                    add_stat,
                    cookie);
    add_casted_stat("ep_mem_low_wat_percent", stats.mem_low_wat_percent,
                    add_stat, cookie);
    add_casted_stat("ep_mem_high_wat_percent", stats.mem_high_wat_percent,
                    add_stat, cookie);
    add_casted_stat("bytes", memUsed, add_stat, cookie);
    add_casted_stat("ep_kv_size", stats.getCurrentSize(), add_stat, cookie);
    add_casted_stat("ep_blob_num", stats.getNumBlob(), add_stat, cookie);
#if defined(HAVE_JEMALLOC) || defined(HAVE_TCMALLOC)
    add_casted_stat(
            "ep_blob_overhead", stats.getBlobOverhead(), add_stat, cookie);
#else
    add_casted_stat("ep_blob_overhead", "unknown", add_stat, cookie);
#endif
    add_casted_stat(
            "ep_value_size", stats.getTotalValueSize(), add_stat, cookie);
    add_casted_stat(
            "ep_storedval_size", stats.getStoredValSize(), add_stat, cookie);
#if defined(HAVE_JEMALLOC) || defined(HAVE_TCMALLOC)
    add_casted_stat(
            "ep_storedval_overhead", stats.getBlobOverhead(), add_stat, cookie);
#else
    add_casted_stat("ep_storedval_overhead", "unknown", add_stat, cookie);
#endif
    add_casted_stat(
            "ep_storedval_num", stats.getNumStoredVal(), add_stat, cookie);
    add_casted_stat("ep_overhead", stats.getMemOverhead(), add_stat, cookie);
    add_casted_stat("ep_item_num", stats.getNumItem(), add_stat, cookie);

    add_casted_stat("ep_oom_errors", stats.oom_errors, add_stat, cookie);
    add_casted_stat("ep_tmp_oom_errors", stats.tmp_oom_errors,
                    add_stat, cookie);
    add_casted_stat("ep_mem_tracker_enabled", stats.memoryTrackerEnabled,
                    add_stat, cookie);
    add_casted_stat("ep_bg_fetched", epstats.bg_fetched,
                    add_stat, cookie);
    add_casted_stat("ep_bg_meta_fetched", epstats.bg_meta_fetched,
                    add_stat, cookie);
    add_casted_stat("ep_bg_remaining_items", epstats.numRemainingBgItems,
                    add_stat, cookie);
    add_casted_stat("ep_bg_remaining_jobs", epstats.numRemainingBgJobs,
                    add_stat, cookie);
    add_casted_stat("ep_num_pager_runs", epstats.pagerRuns,
                    add_stat, cookie);
    add_casted_stat("ep_num_expiry_pager_runs", epstats.expiryPagerRuns,
                    add_stat, cookie);
    add_casted_stat("ep_num_freq_decayer_runs",
                    epstats.freqDecayerRuns,
                    add_stat,
                    cookie);
    add_casted_stat("ep_items_rm_from_checkpoints",
                    epstats.itemsRemovedFromCheckpoints,
                    add_stat, cookie);
    add_casted_stat("ep_num_value_ejects", epstats.numValueEjects,
                    add_stat, cookie);
    add_casted_stat("ep_num_eject_failures", epstats.numFailedEjects,
                    add_stat, cookie);
    add_casted_stat("ep_num_not_my_vbuckets", epstats.numNotMyVBuckets,
                    add_stat, cookie);

    add_casted_stat("ep_pending_ops", epstats.pendingOps, add_stat, cookie);
    add_casted_stat("ep_pending_ops_total", epstats.pendingOpsTotal,
                    add_stat, cookie);
    add_casted_stat("ep_pending_ops_max", epstats.pendingOpsMax,
                    add_stat, cookie);
    add_casted_stat("ep_pending_ops_max_duration",
                    epstats.pendingOpsMaxDuration,
                    add_stat, cookie);

    add_casted_stat("ep_pending_compactions", epstats.pendingCompactions,
                    add_stat, cookie);
    add_casted_stat("ep_rollback_count", epstats.rollbackCount,
                    add_stat, cookie);

    size_t vbDeletions = epstats.vbucketDeletions.load();
    if (vbDeletions > 0) {
        add_casted_stat("ep_vbucket_del_max_walltime",
                        epstats.vbucketDelMaxWalltime,
                        add_stat, cookie);
        add_casted_stat("ep_vbucket_del_avg_walltime",
                        epstats.vbucketDelTotWalltime / vbDeletions,
                        add_stat, cookie);
    }

    size_t numBgOps = epstats.bgNumOperations.load();
    if (numBgOps > 0) {
        add_casted_stat("ep_bg_num_samples", epstats.bgNumOperations,
                        add_stat, cookie);
        add_casted_stat("ep_bg_min_wait",
                        epstats.bgMinWait,
                        add_stat, cookie);
        add_casted_stat("ep_bg_max_wait",
                        epstats.bgMaxWait,
                        add_stat, cookie);
        add_casted_stat("ep_bg_wait_avg",
                        epstats.bgWait / numBgOps,
                        add_stat, cookie);
        add_casted_stat("ep_bg_min_load",
                        epstats.bgMinLoad,
                        add_stat, cookie);
        add_casted_stat("ep_bg_max_load",
                        epstats.bgMaxLoad,
                        add_stat, cookie);
        add_casted_stat("ep_bg_load_avg",
                        epstats.bgLoad / numBgOps,
                        add_stat, cookie);
        add_casted_stat("ep_bg_wait",
                        epstats.bgWait,
                        add_stat, cookie);
        add_casted_stat("ep_bg_load",
                        epstats.bgLoad,
                        add_stat, cookie);
    }

    add_casted_stat("ep_degraded_mode", isDegradedMode(), add_stat, cookie);

    add_casted_stat("ep_num_access_scanner_runs", epstats.alogRuns,
                    add_stat, cookie);
    add_casted_stat("ep_num_access_scanner_skips",
                    epstats.accessScannerSkips, add_stat, cookie);
    add_casted_stat("ep_access_scanner_last_runtime", epstats.alogRuntime,
                    add_stat, cookie);
    add_casted_stat("ep_access_scanner_num_items", epstats.alogNumItems,
                    add_stat, cookie);

    if (kvBucket->isAccessScannerEnabled() && epstats.alogTime.load() != 0)
    {
        char timestr[20];
        struct tm alogTim;
        hrtime_t alogTime = epstats.alogTime.load();
        if (cb_gmtime_r((time_t *)&alogTime, &alogTim) == -1) {
            add_casted_stat("ep_access_scanner_task_time", "UNKNOWN", add_stat,
                            cookie);
        } else {
            strftime(timestr, 20, "%Y-%m-%d %H:%M:%S", &alogTim);
            add_casted_stat("ep_access_scanner_task_time", timestr, add_stat,
                            cookie);
        }
    } else {
        add_casted_stat("ep_access_scanner_task_time", "NOT_SCHEDULED",
                        add_stat, cookie);
    }

    if (kvBucket->isExpPagerEnabled()) {
        char timestr[20];
        struct tm expPagerTim;
        hrtime_t expPagerTime = epstats.expPagerTime.load();
        if (cb_gmtime_r((time_t *)&expPagerTime, &expPagerTim) == -1) {
            add_casted_stat("ep_expiry_pager_task_time", "UNKNOWN", add_stat,
                            cookie);
        } else {
            strftime(timestr, 20, "%Y-%m-%d %H:%M:%S", &expPagerTim);
            add_casted_stat("ep_expiry_pager_task_time", timestr, add_stat,
                            cookie);
        }
    } else {
        add_casted_stat("ep_expiry_pager_task_time", "NOT_SCHEDULED",
                        add_stat, cookie);
    }

    add_casted_stat("ep_startup_time", startupTime.load(), add_stat, cookie);

    if (getConfiguration().isWarmup()) {
        Warmup *wp = kvBucket->getWarmup();
        if (wp == nullptr) {
            throw std::logic_error("EPEngine::doEngineStats: warmup is NULL");
        }
        if (!kvBucket->isWarmingUp()) {
            add_casted_stat("ep_warmup_thread", "complete", add_stat, cookie);
        } else {
            add_casted_stat("ep_warmup_thread", "running", add_stat, cookie);
        }
        if (wp->getTime() > wp->getTime().zero()) {
            add_casted_stat(
                    "ep_warmup_time",
                    std::chrono::duration_cast<std::chrono::microseconds>(
                            wp->getTime())
                            .count(),
                    add_stat,
                    cookie);
        }
        add_casted_stat("ep_warmup_oom", epstats.warmOOM, add_stat, cookie);
        add_casted_stat("ep_warmup_dups", epstats.warmDups, add_stat, cookie);
    }

    add_casted_stat("ep_num_ops_get_meta", epstats.numOpsGetMeta,
                    add_stat, cookie);
    add_casted_stat("ep_num_ops_set_meta", epstats.numOpsSetMeta,
                    add_stat, cookie);
    add_casted_stat("ep_num_ops_del_meta", epstats.numOpsDelMeta,
                    add_stat, cookie);
    add_casted_stat("ep_num_ops_set_meta_res_fail",
                    epstats.numOpsSetMetaResolutionFailed, add_stat, cookie);
    add_casted_stat("ep_num_ops_del_meta_res_fail",
                    epstats.numOpsDelMetaResolutionFailed, add_stat, cookie);
    add_casted_stat("ep_num_ops_set_ret_meta", epstats.numOpsSetRetMeta,
                    add_stat, cookie);
    add_casted_stat("ep_num_ops_del_ret_meta", epstats.numOpsDelRetMeta,
                    add_stat, cookie);
    add_casted_stat("ep_num_ops_get_meta_on_set_meta",
                    epstats.numOpsGetMetaOnSetWithMeta, add_stat, cookie);
    add_casted_stat("ep_workload_pattern",
                    workload->stringOfWorkLoadPattern(),
                    add_stat, cookie);

    add_casted_stat("ep_defragmenter_num_visited", epstats.defragNumVisited,
                    add_stat, cookie);
    add_casted_stat("ep_defragmenter_num_moved", epstats.defragNumMoved,
                    add_stat, cookie);
    add_casted_stat("ep_defragmenter_sv_num_moved",
                    epstats.defragStoredValueNumMoved,
                    add_stat,
                    cookie);

    add_casted_stat("ep_item_compressor_num_visited",
                    epstats.compressorNumVisited,
                    add_stat,
                    cookie);
    add_casted_stat("ep_item_compressor_num_compressed",
                    epstats.compressorNumCompressed,
                    add_stat,
                    cookie);

    add_casted_stat("ep_cursor_dropping_lower_threshold",
                    epstats.cursorDroppingLThreshold, add_stat, cookie);
    add_casted_stat("ep_cursor_dropping_upper_threshold",
                    epstats.cursorDroppingUThreshold, add_stat, cookie);
    add_casted_stat("ep_cursors_dropped",
                    epstats.cursorsDropped, add_stat, cookie);
    add_casted_stat("ep_cursor_memory_freed",
                    epstats.cursorMemoryFreed,
                    add_stat,
                    cookie);

    // Note: These are also reported per-shard in 'kvstore' stats, however
    // we want to be able to graph these over time, and hence need to expose
    // to ns_sever at the top-level.
    size_t value = 0;
    if (kvBucket->getKVStoreStat("failure_compaction", value,
                                 KVBucketIface::KVSOption::BOTH)) {
        // Total data write failures is compaction failures plus commit failures
        auto writeFailure = value + epstats.commitFailed;
        add_casted_stat("ep_data_write_failed", writeFailure, add_stat, cookie);
    }
    if (kvBucket->getKVStoreStat("failure_get", value,
                                 KVBucketIface::KVSOption::BOTH)) {
        add_casted_stat("ep_data_read_failed",  value, add_stat, cookie);
    }
    if (kvBucket->getKVStoreStat("io_total_read_bytes", value,
                                 KVBucketIface::KVSOption::BOTH)) {
        add_casted_stat("ep_io_total_read_bytes",  value, add_stat, cookie);
    }
    if (kvBucket->getKVStoreStat("io_total_write_bytes", value,
                                 KVBucketIface::KVSOption::BOTH)) {
        add_casted_stat("ep_io_total_write_bytes",  value, add_stat, cookie);
    }
    if (kvBucket->getKVStoreStat("io_compaction_read_bytes", value,
                                 KVBucketIface::KVSOption::BOTH)) {
        add_casted_stat("ep_io_compaction_read_bytes",  value, add_stat, cookie);
    }
    if (kvBucket->getKVStoreStat("io_compaction_write_bytes", value,
                                 KVBucketIface::KVSOption::BOTH)) {
        add_casted_stat("ep_io_compaction_write_bytes",  value, add_stat, cookie);
    }

    if (kvBucket->getKVStoreStat("io_bg_fetch_read_count",
                                 value,
                                 KVBucketIface::KVSOption::BOTH)) {
        add_casted_stat("ep_io_bg_fetch_read_count", value, add_stat, cookie);
        // Calculate read amplication (RA) in terms of disk reads:
        // ratio of number of reads performed, compared to how many docs
        // fetched.
        //
        // Note: An alternative definition would be in terms of *bytes* read -
        // count of bytes read from disk compared to sizeof(key+meta+body) for
        // for fetched documents. However this is potentially misleading given
        // we perform IO buffering and always read in 4K sized chunks, so it
        // would give very large values.
        auto fetched = epstats.bg_fetched + epstats.bg_meta_fetched;
        double readAmp = fetched ? double(value) / double(fetched) : 0.0;
        add_casted_stat("ep_bg_fetch_avg_read_amplification",
                        readAmp,
                        add_stat,
                        cookie);
    }

    // Specific to RocksDB. Cumulative ep-engine stats.
    // Note: These are also reported per-shard in 'kvstore' stats.
    // Memory Usage
    if (kvBucket->getKVStoreStat(
                "kMemTableTotal", value, KVBucketIface::KVSOption::RW)) {
        add_casted_stat("ep_rocksdb_kMemTableTotal", value, add_stat, cookie);
    }
    if (kvBucket->getKVStoreStat(
                "kMemTableUnFlushed", value, KVBucketIface::KVSOption::RW)) {
        add_casted_stat(
                "ep_rocksdb_kMemTableUnFlushed", value, add_stat, cookie);
    }
    if (kvBucket->getKVStoreStat(
                "kTableReadersTotal", value, KVBucketIface::KVSOption::RW)) {
        add_casted_stat(
                "ep_rocksdb_kTableReadersTotal", value, add_stat, cookie);
    }
    if (kvBucket->getKVStoreStat(
                "kCacheTotal", value, KVBucketIface::KVSOption::RW)) {
        add_casted_stat("ep_rocksdb_kCacheTotal", value, add_stat, cookie);
    }
    // MemTable Size per-CF
    if (kvBucket->getKVStoreStat("default_kSizeAllMemTables",
                                 value,
                                 KVBucketIface::KVSOption::RW)) {
        add_casted_stat("ep_rocksdb_default_kSizeAllMemTables",
                        value,
                        add_stat,
                        cookie);
    }
    if (kvBucket->getKVStoreStat("seqno_kSizeAllMemTables",
                                 value,
                                 KVBucketIface::KVSOption::RW)) {
        add_casted_stat(
                "ep_rocksdb_seqno_kSizeAllMemTables", value, add_stat, cookie);
    }
    // BlockCache Hit Ratio
    size_t hit = 0;
    size_t miss = 0;
    if (kvBucket->getKVStoreStat("rocksdb.block.cache.data.hit",
                                 hit,
                                 KVBucketIface::KVSOption::RW) &&
        kvBucket->getKVStoreStat("rocksdb.block.cache.data.miss",
                                 miss,
                                 KVBucketIface::KVSOption::RW) &&
        (hit + miss) != 0) {
        const auto ratio =
                gsl::narrow_cast<int>(float(hit) / (hit + miss) * 10000);
        add_casted_stat("ep_rocksdb_block_cache_data_hit_ratio",
                        ratio,
                        add_stat,
                        cookie);
    }
    if (kvBucket->getKVStoreStat("rocksdb.block.cache.index.hit",
                                 hit,
                                 KVBucketIface::KVSOption::RW) &&
        kvBucket->getKVStoreStat("rocksdb.block.cache.index.miss",
                                 miss,
                                 KVBucketIface::KVSOption::RW) &&
        (hit + miss) != 0) {
        const auto ratio =
                gsl::narrow_cast<int>(float(hit) / (hit + miss) * 10000);
        add_casted_stat("ep_rocksdb_block_cache_index_hit_ratio",
                        ratio,
                        add_stat,
                        cookie);
    }
    if (kvBucket->getKVStoreStat("rocksdb.block.cache.filter.hit",
                                 hit,
                                 KVBucketIface::KVSOption::RW) &&
        kvBucket->getKVStoreStat("rocksdb.block.cache.filter.miss",
                                 miss,
                                 KVBucketIface::KVSOption::RW) &&
        (hit + miss) != 0) {
        const auto ratio =
                gsl::narrow_cast<int>(float(hit) / (hit + miss) * 10000);
        add_casted_stat("ep_rocksdb_block_cache_filter_hit_ratio",
                        ratio,
                        add_stat,
                        cookie);
    }
    // Disk Usage per-CF
    if (kvBucket->getKVStoreStat("default_kTotalSstFilesSize",
                                 value,
                                 KVBucketIface::KVSOption::RW)) {
        add_casted_stat("ep_rocksdb_default_kTotalSstFilesSize",
                        value,
                        add_stat,
                        cookie);
    }
    if (kvBucket->getKVStoreStat("seqno_kTotalSstFilesSize",
                                 value,
                                 KVBucketIface::KVSOption::RW)) {
        add_casted_stat(
                "ep_rocksdb_seqno_kTotalSstFilesSize", value, add_stat, cookie);
    }
    // Scan stats
    if (kvBucket->getKVStoreStat(
                "scan_totalSeqnoHits", value, KVBucketIface::KVSOption::RW)) {
        add_casted_stat(
                "ep_rocksdb_scan_totalSeqnoHits", value, add_stat, cookie);
    }
    if (kvBucket->getKVStoreStat(
                "scan_oldSeqnoHits", value, KVBucketIface::KVSOption::RW)) {
        add_casted_stat(
                "ep_rocksdb_scan_oldSeqnoHits", value, add_stat, cookie);
    }

    return ENGINE_SUCCESS;
}

ENGINE_ERROR_CODE EventuallyPersistentEngine::doMemoryStats(
        const void* cookie, const AddStatFn& add_stat) {
    add_casted_stat(
            "bytes", stats.getPreciseTotalMemoryUsed(), add_stat, cookie);
    add_casted_stat(
            "mem_used", stats.getPreciseTotalMemoryUsed(), add_stat, cookie);
    add_casted_stat("mem_used_estimate",
                    stats.getEstimatedTotalMemoryUsed(),
                    add_stat,
                    cookie);
    add_casted_stat("mem_used_merge_threshold",
                    stats.getMemUsedMergeThreshold(),
                    add_stat,
                    cookie);

    add_casted_stat("ep_kv_size", stats.getCurrentSize(), add_stat, cookie);
    add_casted_stat(
            "ep_value_size", stats.getTotalValueSize(), add_stat, cookie);
    add_casted_stat("ep_overhead", stats.getMemOverhead(), add_stat, cookie);
    add_casted_stat("ep_max_size", stats.getMaxDataSize(), add_stat, cookie);
    add_casted_stat("ep_mem_low_wat", stats.mem_low_wat, add_stat, cookie);
    add_casted_stat("ep_mem_low_wat_percent", stats.mem_low_wat_percent,
                    add_stat, cookie);
    add_casted_stat("ep_mem_high_wat", stats.mem_high_wat, add_stat, cookie);
    add_casted_stat("ep_mem_high_wat_percent", stats.mem_high_wat_percent,
                    add_stat, cookie);
    add_casted_stat("ep_oom_errors", stats.oom_errors, add_stat, cookie);
    add_casted_stat("ep_tmp_oom_errors", stats.tmp_oom_errors,
                    add_stat, cookie);

    add_casted_stat("ep_blob_num", stats.getNumBlob(), add_stat, cookie);
#if defined(HAVE_JEMALLOC) || defined(HAVE_TCMALLOC)
    add_casted_stat(
            "ep_blob_overhead", stats.getBlobOverhead(), add_stat, cookie);
#else
    add_casted_stat("ep_blob_overhead", "unknown", add_stat, cookie);
#endif
    add_casted_stat(
            "ep_storedval_size", stats.getStoredValSize(), add_stat, cookie);
#if defined(HAVE_JEMALLOC) || defined(HAVE_TCMALLOC)
    add_casted_stat(
            "ep_storedval_overhead", stats.getBlobOverhead(), add_stat, cookie);
#else
    add_casted_stat("ep_storedval_overhead", "unknown", add_stat, cookie);
#endif
    add_casted_stat(
            "ep_storedval_num", stats.getNumStoredVal(), add_stat, cookie);
    add_casted_stat("ep_item_num", stats.getNumItem(), add_stat, cookie);

    std::map<std::string, size_t> alloc_stats;
    MemoryTracker::getInstance(*getServerApiFunc()->alloc_hooks)->
        getAllocatorStats(alloc_stats);

    for (const auto& it : alloc_stats) {
        add_casted_stat(it.first.c_str(), it.second, add_stat, cookie);
    }

    return ENGINE_SUCCESS;
}

ENGINE_ERROR_CODE EventuallyPersistentEngine::doVBucketStats(
        const void* cookie,
        const AddStatFn& add_stat,
        const char* stat_key,
        int nkey,
        bool prevStateRequested,
        bool details) {
    class StatVBucketVisitor : public VBucketVisitor {
    public:
        StatVBucketVisitor(KVBucketIface* store,
                           const void* c,
                           const AddStatFn& a,
                           bool isPrevStateRequested,
                           bool detailsRequested)
            : eps(store),
              cookie(c),
              add_stat(a),
              isPrevState(isPrevStateRequested),
              isDetailsRequested(detailsRequested) {
        }

        void visitBucket(const VBucketPtr& vb) override {
            addVBStats(cookie,
                       add_stat,
                       *vb,
                       eps,
                       isPrevState,
                       isDetailsRequested);
        }

        static void addVBStats(const void* cookie,
                               const AddStatFn& add_stat,
                               VBucket& vb,
                               KVBucketIface* store,
                               bool isPrevStateRequested,
                               bool detailsRequested) {
            if (isPrevStateRequested) {
                try {
                    char buf[16];
                    checked_snprintf(
                            buf, sizeof(buf), "vb_%d", vb.getId().get());
                    add_casted_stat(buf,
                                    VBucket::toString(vb.getInitialState()),
                                    add_stat,
                                    cookie);
                } catch (std::exception& error) {
                    EP_LOG_WARN("addVBStats: Failed building stats: {}",
                                error.what());
                }
            } else {
                vb.addStats(detailsRequested, add_stat, cookie);
            }
        }

    private:
        KVBucketIface* eps;
        const void *cookie;
        AddStatFn add_stat;
        bool isPrevState;
        bool isDetailsRequested;
    };

    if (nkey > 16 && strncmp(stat_key, "vbucket-details", 15) == 0) {
        std::string vbid(&stat_key[16], nkey - 16);
        uint16_t vbucket_id(0);
        if (!parseUint16(vbid.c_str(), &vbucket_id)) {
            return ENGINE_EINVAL;
        }
        Vbid vbucketId = Vbid(vbucket_id);
        VBucketPtr vb = getVBucket(vbucketId);
        if (!vb) {
            return ENGINE_NOT_MY_VBUCKET;
        }

        StatVBucketVisitor::addVBStats(cookie,
                                       add_stat,
                                       *vb,
                                       kvBucket.get(),
                                       prevStateRequested,
                                       details);
    }
    else {
        StatVBucketVisitor svbv(kvBucket.get(), cookie, add_stat,
                                prevStateRequested, details);
        kvBucket->visit(svbv);
    }
    return ENGINE_SUCCESS;
}

ENGINE_ERROR_CODE EventuallyPersistentEngine::doHashStats(
        const void* cookie, const AddStatFn& add_stat) {
    class StatVBucketVisitor : public VBucketVisitor {
    public:
        StatVBucketVisitor(const void* c,
                           const AddStatFn& a,
                           BucketCompressionMode compressMode)
            : cookie(c), add_stat(a), compressionMode(compressMode) {
        }

        void visitBucket(const VBucketPtr& vb) override {
            Vbid vbid = vb->getId();
            char buf[32];
            try {
                checked_snprintf(buf, sizeof(buf), "vb_%d:state", vbid.get());
                add_casted_stat(buf, VBucket::toString(vb->getState()),
                                add_stat, cookie);
            } catch (std::exception& error) {
                EP_LOG_WARN(
                        "StatVBucketVisitor::visitBucket: Failed to build "
                        "stat: {}",
                        error.what());
            }

            HashTableDepthStatVisitor depthVisitor;
            vb->ht.visitDepth(depthVisitor);

            try {
                checked_snprintf(buf, sizeof(buf), "vb_%d:size", vbid.get());
                add_casted_stat(buf, vb->ht.getSize(), add_stat, cookie);
                checked_snprintf(buf, sizeof(buf), "vb_%d:locks", vbid.get());
                add_casted_stat(buf, vb->ht.getNumLocks(), add_stat, cookie);
                checked_snprintf(
                        buf, sizeof(buf), "vb_%d:min_depth", vbid.get());
                add_casted_stat(buf,
                                depthVisitor.min == -1 ? 0 : depthVisitor.min,
                                add_stat, cookie);
                checked_snprintf(
                        buf, sizeof(buf), "vb_%d:max_depth", vbid.get());
                add_casted_stat(buf, depthVisitor.max, add_stat, cookie);
                checked_snprintf(buf, sizeof(buf), "vb_%d:histo", vbid.get());
                add_casted_stat(buf, depthVisitor.depthHisto, add_stat, cookie);
                checked_snprintf(
                        buf, sizeof(buf), "vb_%d:reported", vbid.get());
                add_casted_stat(buf, vb->ht.getNumInMemoryItems(), add_stat,
                                cookie);
                checked_snprintf(buf, sizeof(buf), "vb_%d:counted", vbid.get());
                add_casted_stat(buf, depthVisitor.size, add_stat, cookie);
                checked_snprintf(buf, sizeof(buf), "vb_%d:resized", vbid.get());
                add_casted_stat(buf, vb->ht.getNumResizes(), add_stat, cookie);
                checked_snprintf(
                        buf, sizeof(buf), "vb_%d:mem_size", vbid.get());
                add_casted_stat(buf, vb->ht.getItemMemory(), add_stat, cookie);

                if (compressionMode != BucketCompressionMode::Off) {
                    checked_snprintf(buf,
                                     sizeof(buf),
                                     "vb_%d:mem_size_uncompressed",
                                     vbid.get());
                    add_casted_stat(buf,
                                    vb->ht.getUncompressedItemMemory(),
                                    add_stat,
                                    cookie);
                }
                checked_snprintf(
                        buf, sizeof(buf), "vb_%d:mem_size_counted", vbid.get());
                add_casted_stat(buf, depthVisitor.memUsed, add_stat, cookie);

                checked_snprintf(
                        buf, sizeof(buf), "vb_%d:num_system_items", vbid.get());
                add_casted_stat(
                        buf, vb->ht.getNumSystemItems(), add_stat, cookie);
            } catch (std::exception& error) {
                EP_LOG_WARN(
                        "StatVBucketVisitor::visitBucket: Failed to build "
                        "stat: {}",
                        error.what());
            }
        }

        const void *cookie;
        AddStatFn add_stat;
        BucketCompressionMode compressionMode;
    };

    StatVBucketVisitor svbv(cookie, add_stat, getCompressionMode());
    kvBucket->visit(svbv);

    return ENGINE_SUCCESS;
}

/**
 * Helper class which sends the contents of an output stream to the ADD_STAT
 * callback.
 *
 * Usage:
 *     {
 *         AddStatsStream as("stat_key", callback, cookie);
 *         as << obj << std::endl;
 *     }
 *     // When 'as' goes out of scope, it will invoke the ADD_STAT callback
 *     // with the key "stat_key" and value of everything streamed to it.
 */
class AddStatsStream : public std::ostream {
public:
    AddStatsStream(std::string key,
                   const AddStatFn& callback,
                   const void* cookie)
        : std::ostream(&buf), key(key), callback(callback), cookie(cookie) {
    }

    ~AddStatsStream() {
        // The ADD_STAT callback may allocate memory (temporary buffers for
        // stat data) which will be de-allocated inside the server (i.e.
        // after the engine call has returned). As such we do not want to
        // account such memory against this bucket.
        SystemAllocationGuard guard;
        auto value = buf.str();
        callback(key.data(), key.size(), value.data(), value.size(), cookie);
    }

private:
    std::string key;
    AddStatFn callback;
    const void* cookie;
    std::stringbuf buf;
};

ENGINE_ERROR_CODE EventuallyPersistentEngine::doHashDump(
        const void* cookie,
        const AddStatFn& addStat,
        cb::const_char_buffer keyArgs) {
    auto result = getValidVBucketFromString(keyArgs);
    if (result.status != ENGINE_SUCCESS) {
        return result.status;
    }

    AddStatsStream as(result.vb->getId().to_string(), addStat, cookie);
    as << result.vb->ht << std::endl;

    return ENGINE_SUCCESS;
}

ENGINE_ERROR_CODE EventuallyPersistentEngine::doCheckpointDump(
        const void* cookie,
        const AddStatFn& addStat,
        cb::const_char_buffer keyArgs) {
    auto result = getValidVBucketFromString(keyArgs);
    if (result.status != ENGINE_SUCCESS) {
        return result.status;
    }

    AddStatsStream as(result.vb->getId().to_string(), addStat, cookie);
    as << *result.vb->checkpointManager << std::endl;

    return ENGINE_SUCCESS;
}

ENGINE_ERROR_CODE EventuallyPersistentEngine::doDurabilityMonitorDump(
        const void* cookie,
        const AddStatFn& addStat,
        cb::const_char_buffer keyArgs) {
    auto result = getValidVBucketFromString(keyArgs);
    if (result.status != ENGINE_SUCCESS) {
        return result.status;
    }

    AddStatsStream as(result.vb->getId().to_string(), addStat, cookie);
    result.vb->dumpDurabilityMonitor(as);
    as << std::endl;

    return ENGINE_SUCCESS;
}

class StatCheckpointVisitor : public VBucketVisitor {
public:
    StatCheckpointVisitor(KVBucketIface* kvs, const void* c, const AddStatFn& a)
        : kvBucket(kvs), cookie(c), add_stat(a) {
    }

    void visitBucket(const VBucketPtr& vb) override {
        addCheckpointStat(cookie, add_stat, kvBucket, *vb);
    }

    static void addCheckpointStat(const void* cookie,
                                  const AddStatFn& add_stat,
                                  KVBucketIface* eps,
                                  VBucket& vb) {
        Vbid vbid = vb.getId();
        char buf[256];
        try {
            checked_snprintf(buf, sizeof(buf), "vb_%d:state", vbid.get());
            add_casted_stat(
                    buf, VBucket::toString(vb.getState()), add_stat, cookie);
            vb.checkpointManager->addStats(add_stat, cookie);

            auto result = eps->getLastPersistedCheckpointId(vbid);
            if (result.second) {
                checked_snprintf(buf,
                                 sizeof(buf),
                                 "vb_%d:persisted_checkpoint_id",
                                 vbid.get());
                add_casted_stat(buf, result.first, add_stat, cookie);
            }
        } catch (std::exception& error) {
            EP_LOG_WARN(
                    "StatCheckpointVisitor::addCheckpointStat: error building "
                    "stats: {}",
                    error.what());
        }
    }

    KVBucketIface* kvBucket;
    const void *cookie;
    AddStatFn add_stat;
};


class StatCheckpointTask : public GlobalTask {
public:
    StatCheckpointTask(EventuallyPersistentEngine* e,
                       const void* c,
                       const AddStatFn& a)
        : GlobalTask(e, TaskId::StatCheckpointTask, 0, false),
          ep(e),
          cookie(c),
          add_stat(a) {
    }
    bool run(void) {
        TRACE_EVENT0("ep-engine/task", "StatsCheckpointTask");
        StatCheckpointVisitor scv(ep->getKVBucket(), cookie, add_stat);
        ep->getKVBucket()->visit(scv);
        ep->notifyIOComplete(cookie, ENGINE_SUCCESS);
        return false;
    }

    std::string getDescription() {
        return "checkpoint stats for all vbuckets";
    }

    std::chrono::microseconds maxExpectedDuration() {
        // Task needed to lookup "checkpoint" stats; so the runtime should only
        // affects the particular stat request. However we don't want this to
        // take /too/ long, so set limit of 100ms.
        return std::chrono::milliseconds(100);
    }

private:
    EventuallyPersistentEngine *ep;
    const void *cookie;
    AddStatFn add_stat;
};
/// @endcond

ENGINE_ERROR_CODE EventuallyPersistentEngine::doCheckpointStats(
        const void* cookie,
        const AddStatFn& add_stat,
        const char* stat_key,
        int nkey) {
    if (nkey == 10) {
        void* es = getEngineSpecific(cookie);
        if (es == NULL) {
            ExTask task = std::make_shared<StatCheckpointTask>(
                    this, cookie, add_stat);
            ExecutorPool::get()->schedule(task);
            storeEngineSpecific(cookie, this);
            return ENGINE_EWOULDBLOCK;
        } else {
            storeEngineSpecific(cookie, NULL);
        }
    } else if (nkey > 11) {
        std::string vbid(&stat_key[11], nkey - 11);
        uint16_t vbucket_id(0);
        if (!parseUint16(vbid.c_str(), &vbucket_id)) {
            return ENGINE_EINVAL;
        }
        Vbid vbucketId = Vbid(vbucket_id);
        VBucketPtr vb = getVBucket(vbucketId);
        if (!vb) {
            return ENGINE_NOT_MY_VBUCKET;
        }
        StatCheckpointVisitor::addCheckpointStat(
                cookie, add_stat, kvBucket.get(), *vb);
    }

    return ENGINE_SUCCESS;
}

ENGINE_ERROR_CODE EventuallyPersistentEngine::doDurabilityMonitorStats(
        const void* cookie,
        const AddStatFn& add_stat,
        const char* stat_key,
        int nkey) {
    const uint8_t size = 18; // size  of "durability-monitor"
    if (nkey == size) {
        // Case stat_key = "durability-monitor"
        // @todo: Return aggregated stats for all VBuckets.
        //     Implement as async, we don't what to block for too long.
        return ENGINE_ENOTSUP;
    } else if (nkey > size + 1) {
        // Case stat_key = "durability-monitor <vbid>"
        const uint16_t vbidPos = size + 1;
        std::string vbid_(&stat_key[vbidPos], nkey - vbidPos);
        uint16_t vbid(0);
        if (!parseUint16(vbid_.c_str(), &vbid)) {
            return ENGINE_EINVAL;
        }

        VBucketPtr vb = getVBucket(Vbid(vbid));
        if (!vb) {
            // @todo: I would return an error code, but just replicating the
            //     behaviour of other stats for now
            return ENGINE_SUCCESS;
        }
        vb->addDurabilityMonitorStats(add_stat, cookie);
    }

    return ENGINE_SUCCESS;
}

/**
 * Function object to send stats for a single dcp connection.
 */
struct ConnStatBuilder {
    ConnStatBuilder(const void* c, const AddStatFn& as, ConnCounter& tc)
        : cookie(c), add_stat(as), aggregator(tc) {
    }

    void operator()(std::shared_ptr<ConnHandler> tc) {
        ++aggregator.totalConns;
        tc->addStats(add_stat, cookie);

        auto tp = std::dynamic_pointer_cast<DcpProducer>(tc);
        if (tp) {
            ++aggregator.totalProducers;
            tp->aggregateQueueStats(aggregator);
        }
    }

    const void *cookie;
    AddStatFn add_stat;
    ConnCounter& aggregator;
};

struct ConnAggStatBuilder {
    ConnAggStatBuilder(std::map<std::string, ConnCounter*> *m,
                      const char *s, size_t sl)
        : counters(m), sep(s), sep_len(sl) {}

    ConnCounter* getTarget(std::shared_ptr<ConnHandler> tc) {
        ConnCounter *rv = NULL;

        if (tc) {
            const std::string name(tc->getName());
            size_t pos1 = name.find(':');
            if (pos1 == name.npos) {
                throw std::invalid_argument("ConnAggStatBuilder::getTarget: "
                        "connection tc (which has name '" + tc->getName() +
                        "' does not include a colon (:)");
            }
            size_t pos2 = name.find(sep, pos1+1, sep_len);
            if (pos2 != name.npos) {
                std::string prefix(name.substr(pos1+1, pos2 - pos1 - 1));
                rv = (*counters)[prefix];
                if (rv == NULL) {
                    rv = new ConnCounter;
                    (*counters)[prefix] = rv;
                }
            }
        }
        return rv;
    }

    void aggregate(std::shared_ptr<ConnHandler> c, ConnCounter* tc) {
        ConnCounter counter;

        ++counter.totalConns;
        if (std::dynamic_pointer_cast<DcpProducer>(c)) {
            ++counter.totalProducers;
        }

        c->aggregateQueueStats(counter);

        ConnCounter* total = getTotalCounter();
        *total += counter;

        if (tc) {
            *tc += counter;
        }
    }

    ConnCounter *getTotalCounter() {
        ConnCounter *rv = NULL;
        std::string sepr(sep);
        std::string total(sepr + "total");
        rv = (*counters)[total];
        if(rv == NULL) {
            rv = new ConnCounter;
            (*counters)[total] = rv;
        }
        return rv;
    }

    void operator()(std::shared_ptr<ConnHandler> tc) {
        if (tc) {
            ConnCounter *aggregator = getTarget(tc);
            aggregate(tc, aggregator);
        }
    }

    std::map<std::string, ConnCounter*> *counters;
    const char *sep;
    size_t sep_len;
};

/// @endcond

static void showConnAggStat(const std::string& prefix,
                            ConnCounter* counter,
                            const void* cookie,
                            const AddStatFn& add_stat) {
    try {
        char statname[80] = {0};
        const size_t sl(sizeof(statname));
        checked_snprintf(statname, sl, "%s:count", prefix.c_str());
        add_casted_stat(statname, counter->totalConns, add_stat, cookie);

        checked_snprintf(statname, sl, "%s:backoff", prefix.c_str());
        add_casted_stat(statname, counter->conn_queueBackoff,
                        add_stat, cookie);

        checked_snprintf(statname, sl, "%s:producer_count", prefix.c_str());
        add_casted_stat(statname, counter->totalProducers, add_stat, cookie);

        checked_snprintf(statname, sl, "%s:items_sent", prefix.c_str());
        add_casted_stat(statname, counter->conn_queueDrain, add_stat, cookie);

        checked_snprintf(statname, sl, "%s:items_remaining", prefix.c_str());
        add_casted_stat(statname, counter->conn_queueRemaining, add_stat,
                        cookie);

        checked_snprintf(statname, sl, "%s:total_bytes", prefix.c_str());
        add_casted_stat(statname, counter->conn_totalBytes, add_stat, cookie);

        checked_snprintf(statname, sl, "%s:total_uncompressed_data_size", prefix.c_str());
        add_casted_stat(statname, counter->conn_totalUncompressedDataSize, add_stat, cookie);

    } catch (std::exception& error) {
        EP_LOG_WARN("showConnAggStat: Failed to build stats: {}", error.what());
    }
}

ENGINE_ERROR_CODE EventuallyPersistentEngine::doConnAggStats(
        const void* cookie,
        const AddStatFn& add_stat,
        const char* sepPtr,
        size_t sep_len) {
    // In practice, this will be 1, but C++ doesn't let me use dynamic
    // array sizes.
    const size_t max_sep_len(8);
    sep_len = std::min(sep_len, max_sep_len);

    char sep[max_sep_len + 1];
    memcpy(sep, sepPtr, sep_len);
    sep[sep_len] = 0x00;

    std::map<std::string, ConnCounter*> counters;
    ConnAggStatBuilder visitor(&counters, sep, sep_len);
    dcpConnMap_->each(visitor);

    std::map<std::string, ConnCounter*>::iterator it;
    for (it = counters.begin(); it != counters.end(); ++it) {
        showConnAggStat(it->first, it->second, cookie, add_stat);
        delete it->second;
    }

    return ENGINE_SUCCESS;
}

ENGINE_ERROR_CODE EventuallyPersistentEngine::doDcpStats(
        const void* cookie, const AddStatFn& add_stat) {
    ConnCounter aggregator;
    ConnStatBuilder dcpVisitor(cookie, add_stat, aggregator);
    dcpConnMap_->each(dcpVisitor);

    add_casted_stat("ep_dcp_count", aggregator.totalConns, add_stat, cookie);
    add_casted_stat("ep_dcp_producer_count", aggregator.totalProducers, add_stat, cookie);
    add_casted_stat("ep_dcp_total_bytes", aggregator.conn_totalBytes, add_stat, cookie);
    add_casted_stat("ep_dcp_total_uncompressed_data_size", aggregator.conn_totalUncompressedDataSize,
                    add_stat, cookie);
    add_casted_stat("ep_dcp_total_queue", aggregator.conn_queue,
                    add_stat, cookie);
    add_casted_stat("ep_dcp_queue_fill", aggregator.conn_queueFill,
                    add_stat, cookie);
    add_casted_stat("ep_dcp_items_sent", aggregator.conn_queueDrain,
                    add_stat, cookie);
    add_casted_stat("ep_dcp_items_remaining", aggregator.conn_queueRemaining,
                    add_stat, cookie);
    add_casted_stat("ep_dcp_num_running_backfills",
                    dcpConnMap_->getNumActiveSnoozingBackfills(), add_stat, cookie);
    add_casted_stat("ep_dcp_max_running_backfills",
                    dcpConnMap_->getMaxActiveSnoozingBackfills(), add_stat, cookie);

    dcpConnMap_->addStats(add_stat, cookie);
    return ENGINE_SUCCESS;
}

ENGINE_ERROR_CODE EventuallyPersistentEngine::doEvictionStats(
        const void* cookie, const AddStatFn& add_stat) {
    /**
     * The "evicted" histogram stats provide an aggregated view of what the
     * execution frequencies are for all the items that evicted when running
     * the hifi_mfu algorithm.
     */
    add_casted_stat("ep_active_or_pending_eviction_values_evicted",
                    stats.activeOrPendingFrequencyValuesEvictedHisto,
                    add_stat,
                    cookie);
    add_casted_stat("ep_replica_eviction_values_evicted",
                    stats.replicaFrequencyValuesEvictedHisto,
                    add_stat,
                    cookie);
    /**
     * The "snapshot" histogram stats provide a view of what the contents of
     * the frequency histogram is like during the running of the hifi_mfu
     * algorithm.
     */
    add_casted_stat("ep_active_or_pending_eviction_values_snapshot",
                    stats.activeOrPendingFrequencyValuesSnapshotHisto,
                    add_stat,
                    cookie);
    add_casted_stat("ep_replica_eviction_values_snapshot",
                    stats.replicaFrequencyValuesSnapshotHisto,
                    add_stat,
                    cookie);
    return ENGINE_SUCCESS;
}

ENGINE_ERROR_CODE EventuallyPersistentEngine::doKeyStats(
        const void* cookie,
        const AddStatFn& add_stat,
        Vbid vbid,
        const DocKey& key,
        bool validate) {
    ENGINE_ERROR_CODE rv = ENGINE_FAILED;

    std::unique_ptr<Item> it;
    struct key_stats kstats;

    if (fetchLookupResult(cookie, it)) {
        if (!validate) {
            EP_LOG_DEBUG(
                    "Found lookup results for non-validating key "
                    "stat call. Would have leaked");
            it.reset();
        }
    } else if (validate) {
        rv = kvBucket->statsVKey(key, vbid, cookie);
        if (rv == ENGINE_NOT_MY_VBUCKET || rv == ENGINE_KEY_ENOENT) {
            if (isDegradedMode()) {
                return ENGINE_TMPFAIL;
            }
        }
        return rv;
    }

    rv = kvBucket->getKeyStats(key, vbid, cookie, kstats, WantsDeleted::No);
    if (rv == ENGINE_SUCCESS) {
        std::string valid("this_is_a_bug");
        if (validate) {
            if (kstats.dirty) {
                valid.assign("dirty");
            } else if (it) {
                valid.assign(kvBucket->validateKey(key, vbid, *it));
            } else {
                valid.assign("ram_but_not_disk");
            }
            EP_LOG_DEBUG("doKeyStats key {} is {}",
                         cb::UserDataView(key.data(), key.size()),
                         valid);
        }
        add_casted_stat("key_is_dirty", kstats.dirty, add_stat, cookie);
        add_casted_stat("key_exptime", kstats.exptime, add_stat, cookie);
        add_casted_stat("key_flags", kstats.flags, add_stat, cookie);
        add_casted_stat("key_cas", kstats.cas, add_stat, cookie);
        add_casted_stat("key_vb_state", VBucket::toString(kstats.vb_state),
                        add_stat,
                        cookie);
        add_casted_stat("key_is_resident", kstats.resident, add_stat, cookie);
        if (validate) {
            add_casted_stat("key_valid", valid.c_str(), add_stat, cookie);
        }
    }
    return rv;
}

ENGINE_ERROR_CODE EventuallyPersistentEngine::doVbIdFailoverLogStats(
        const void* cookie, const AddStatFn& add_stat, Vbid vbid) {
    VBucketPtr vb = getVBucket(vbid);
    if(!vb) {
        return ENGINE_NOT_MY_VBUCKET;
    }
    vb->failovers->addStats(cookie, vb->getId(), add_stat);
    return ENGINE_SUCCESS;
}

ENGINE_ERROR_CODE EventuallyPersistentEngine::doAllFailoverLogStats(
        const void* cookie, const AddStatFn& add_stat) {
    ENGINE_ERROR_CODE rv = ENGINE_SUCCESS;
    class StatVBucketVisitor : public VBucketVisitor {
    public:
        StatVBucketVisitor(const void* c, const AddStatFn& a)
            : cookie(c), add_stat(a) {
        }

        void visitBucket(const VBucketPtr& vb) override {
            vb->failovers->addStats(cookie, vb->getId(), add_stat);
        }

    private:
        const void *cookie;
        AddStatFn add_stat;
    };

    StatVBucketVisitor svbv(cookie, add_stat);
    kvBucket->visit(svbv);

    return rv;
}

ENGINE_ERROR_CODE EventuallyPersistentEngine::doTimingStats(
        const void* cookie, const AddStatFn& add_stat) {
    add_casted_stat("bg_wait", stats.bgWaitHisto, add_stat, cookie);
    add_casted_stat("bg_load", stats.bgLoadHisto, add_stat, cookie);
    add_casted_stat("set_with_meta", stats.setWithMetaHisto, add_stat, cookie);
    add_casted_stat("pending_ops", stats.pendingOpsHisto, add_stat, cookie);

    // Vbucket visitors
    add_casted_stat("access_scanner", stats.accessScannerHisto, add_stat, cookie);
    add_casted_stat("checkpoint_remover", stats.checkpointRemoverHisto, add_stat, cookie);
    add_casted_stat("item_pager", stats.itemPagerHisto, add_stat, cookie);
    add_casted_stat("expiry_pager", stats.expiryPagerHisto, add_stat, cookie);

    add_casted_stat("storage_age", stats.dirtyAgeHisto, add_stat, cookie);

    // Regular commands
    add_casted_stat("get_cmd", stats.getCmdHisto, add_stat, cookie);
    add_casted_stat("store_cmd", stats.storeCmdHisto, add_stat, cookie);
    add_casted_stat("arith_cmd", stats.arithCmdHisto, add_stat, cookie);
    add_casted_stat("get_stats_cmd", stats.getStatsCmdHisto, add_stat, cookie);
    // Admin commands
    add_casted_stat("get_vb_cmd", stats.getVbucketCmdHisto, add_stat, cookie);
    add_casted_stat("set_vb_cmd", stats.setVbucketCmdHisto, add_stat, cookie);
    add_casted_stat("del_vb_cmd", stats.delVbucketCmdHisto, add_stat, cookie);
    add_casted_stat("chk_persistence_cmd", stats.chkPersistenceHisto,
                    add_stat, cookie);
    // Misc
    add_casted_stat("notify_io", stats.notifyIOHisto, add_stat, cookie);
    add_casted_stat("batch_read", stats.getMultiHisto, add_stat, cookie);

    // Disk stats
    add_casted_stat("disk_insert", stats.diskInsertHisto, add_stat, cookie);
    add_casted_stat("disk_update", stats.diskUpdateHisto, add_stat, cookie);
    add_casted_stat("disk_del", stats.diskDelHisto, add_stat, cookie);
    add_casted_stat("disk_vb_del", stats.diskVBDelHisto, add_stat, cookie);
    add_casted_stat("disk_commit", stats.diskCommitHisto, add_stat, cookie);

    add_casted_stat("item_alloc_sizes", stats.itemAllocSizeHisto,
                    add_stat, cookie);
    add_casted_stat("bg_batch_size", stats.getMultiBatchSizeHisto, add_stat,
                    cookie);

    // Checkpoint cursor stats
    add_casted_stat("persistence_cursor_get_all_items",
                    stats.persistenceCursorGetItemsHisto,
                    add_stat, cookie);
    add_casted_stat("dcp_cursors_get_all_items",
                    stats.dcpCursorsGetItemsHisto,
                    add_stat, cookie);

    return ENGINE_SUCCESS;
}

static std::string getTaskDescrForStats(TaskId id) {
    return std::string(GlobalTask::getTaskName(id)) + "[" +
           to_string(GlobalTask::getTaskType(id)) + "]";
}

ENGINE_ERROR_CODE EventuallyPersistentEngine::doSchedulerStats(
        const void* cookie, const AddStatFn& add_stat) {
    for (TaskId id : GlobalTask::allTaskIds) {
        add_casted_stat(getTaskDescrForStats(id).c_str(),
                        stats.schedulingHisto[static_cast<int>(id)],
                        add_stat,
                        cookie);
    }

    return ENGINE_SUCCESS;
}

ENGINE_ERROR_CODE EventuallyPersistentEngine::doRunTimeStats(
        const void* cookie, const AddStatFn& add_stat) {
    for (TaskId id : GlobalTask::allTaskIds) {
        add_casted_stat(getTaskDescrForStats(id).c_str(),
                        stats.taskRuntimeHisto[static_cast<int>(id)],
                        add_stat,
                        cookie);
    }

    return ENGINE_SUCCESS;
}

ENGINE_ERROR_CODE EventuallyPersistentEngine::doDispatcherStats(
        const void* cookie, const AddStatFn& add_stat) {
    ExecutorPool::get()->doWorkerStat(ObjectRegistry::getCurrentEngine(),
                                      cookie, add_stat);
    return ENGINE_SUCCESS;
}

ENGINE_ERROR_CODE EventuallyPersistentEngine::doTasksStats(
        const void* cookie, const AddStatFn& add_stat) {
    ExecutorPool::get()->doTasksStat(
            ObjectRegistry::getCurrentEngine(), cookie, add_stat);
    return ENGINE_SUCCESS;
}

ENGINE_ERROR_CODE EventuallyPersistentEngine::doWorkloadStats(
        const void* cookie, const AddStatFn& add_stat) {
    try {
        char statname[80] = {0};
        ExecutorPool* expool = ExecutorPool::get();

        int readers = expool->getNumReaders();
        checked_snprintf(statname, sizeof(statname), "ep_workload:num_readers");
        add_casted_stat(statname, readers, add_stat, cookie);

        int writers = expool->getNumWriters();
        checked_snprintf(statname, sizeof(statname), "ep_workload:num_writers");
        add_casted_stat(statname, writers, add_stat, cookie);

        int auxio = expool->getNumAuxIO();
        checked_snprintf(statname, sizeof(statname), "ep_workload:num_auxio");
        add_casted_stat(statname, auxio, add_stat, cookie);

        int nonio = expool->getNumNonIO();
        checked_snprintf(statname, sizeof(statname), "ep_workload:num_nonio");
        add_casted_stat(statname, nonio, add_stat, cookie);

        int max_readers = expool->getMaxReaders();
        checked_snprintf(statname, sizeof(statname), "ep_workload:max_readers");
        add_casted_stat(statname, max_readers, add_stat, cookie);

        int max_writers = expool->getMaxWriters();
        checked_snprintf(statname, sizeof(statname), "ep_workload:max_writers");
        add_casted_stat(statname, max_writers, add_stat, cookie);

        int max_auxio = expool->getMaxAuxIO();
        checked_snprintf(statname, sizeof(statname), "ep_workload:max_auxio");
        add_casted_stat(statname, max_auxio, add_stat, cookie);

        int max_nonio = expool->getMaxNonIO();
        checked_snprintf(statname, sizeof(statname), "ep_workload:max_nonio");
        add_casted_stat(statname, max_nonio, add_stat, cookie);

        int shards = workload->getNumShards();
        checked_snprintf(statname, sizeof(statname), "ep_workload:num_shards");
        add_casted_stat(statname, shards, add_stat, cookie);

        int numReadyTasks = expool->getNumReadyTasks();
        checked_snprintf(statname, sizeof(statname), "ep_workload:ready_tasks");
        add_casted_stat(statname, numReadyTasks, add_stat, cookie);

        int numSleepers = expool->getNumSleepers();
        checked_snprintf(statname, sizeof(statname),
                         "ep_workload:num_sleepers");
        add_casted_stat(statname, numSleepers, add_stat, cookie);

        expool->doTaskQStat(ObjectRegistry::getCurrentEngine(),
                            cookie, add_stat);

    } catch (std::exception& error) {
        EP_LOG_WARN("doWorkloadStats: Error building stats: {}", error.what());
    }

    return ENGINE_SUCCESS;
}

void EventuallyPersistentEngine::addSeqnoVbStats(const void* cookie,
                                                 const AddStatFn& add_stat,
                                                 const VBucketPtr& vb) {
    // MB-19359: An atomic read of vbucket state without acquiring the
    // reader lock for state should suffice here.
    uint64_t relHighSeqno = vb->getHighSeqno();
    if (vb->getState() != vbucket_state_active) {
        snapshot_info_t info = vb->checkpointManager->getSnapshotInfo();
        relHighSeqno = info.range.end;
    }

    try {
        char buffer[64];
        failover_entry_t entry = vb->failovers->getLatestEntry();
        checked_snprintf(
                buffer, sizeof(buffer), "vb_%d:high_seqno", vb->getId().get());
        add_casted_stat(buffer, relHighSeqno, add_stat, cookie);
        checked_snprintf(buffer,
                         sizeof(buffer),
                         "vb_%d:abs_high_seqno",
                         vb->getId().get());
        add_casted_stat(buffer, vb->getHighSeqno(), add_stat, cookie);
        checked_snprintf(buffer,
                         sizeof(buffer),
                         "vb_%d:last_persisted_seqno",
                         vb->getId().get());
        add_casted_stat(
                buffer, vb->getPublicPersistenceSeqno(), add_stat, cookie);
        checked_snprintf(
                buffer, sizeof(buffer), "vb_%d:uuid", vb->getId().get());
        add_casted_stat(buffer, entry.vb_uuid, add_stat, cookie);
        checked_snprintf(
                buffer, sizeof(buffer), "vb_%d:purge_seqno", vb->getId().get());
        add_casted_stat(buffer, vb->getPurgeSeqno(), add_stat, cookie);
        const snapshot_range_t range = vb->getPersistedSnapshot();
        checked_snprintf(buffer,
                         sizeof(buffer),
                         "vb_%d:last_persisted_snap_start",
                         vb->getId().get());
        add_casted_stat(buffer, range.start, add_stat, cookie);
        checked_snprintf(buffer,
                         sizeof(buffer),
                         "vb_%d:last_persisted_snap_end",
                         vb->getId().get());
        add_casted_stat(buffer, range.end, add_stat, cookie);

        checked_snprintf(buffer,
                         sizeof(buffer),
                         "vb_%d:high_prepared_seqno",
                         vb->getId().get());
        add_casted_stat(buffer, vb->getHighPreparedSeqno(), add_stat, cookie);
    } catch (std::exception& error) {
        EP_LOG_WARN("addSeqnoVbStats: error building stats: {}", error.what());
    }
}

void EventuallyPersistentEngine::addLookupResult(const void* cookie,
                                                 std::unique_ptr<Item> result) {
    LockHolder lh(lookupMutex);
    auto it = lookups.find(cookie);
    if (it != lookups.end()) {
        if (it->second != NULL) {
            EP_LOG_DEBUG("Cleaning up old lookup result for '{}'",
                         it->second->getKey().data());
        } else {
            EP_LOG_DEBUG("Cleaning up old null lookup result");
        }
        lookups.erase(it);
    }
    lookups[cookie] = std::move(result);
}

bool EventuallyPersistentEngine::fetchLookupResult(const void* cookie,
                                                   std::unique_ptr<Item>& itm) {
    // This will return *and erase* the lookup result for a connection.
    // You look it up, you own it.
    LockHolder lh(lookupMutex);
    auto it = lookups.find(cookie);
    if (it != lookups.end()) {
        itm = std::move(it->second);
        lookups.erase(it);
        return true;
    } else {
        return false;
    }
}

EventuallyPersistentEngine::StatusAndVBPtr
EventuallyPersistentEngine::getValidVBucketFromString(
        cb::const_char_buffer vbNum) {
    if (vbNum.empty()) {
        // Must specify a vbucket.
        return {ENGINE_EINVAL, {}};
    }
    uint16_t vbucket_id;
    if (!parseUint16(vbNum.data(), &vbucket_id)) {
        return {ENGINE_EINVAL, {}};
    }
    Vbid vbid = Vbid(vbucket_id);
    VBucketPtr vb = getVBucket(vbid);
    if (!vb) {
        return {ENGINE_NOT_MY_VBUCKET, {}};
    }
    return {ENGINE_SUCCESS, vb};
}

ENGINE_ERROR_CODE EventuallyPersistentEngine::doSeqnoStats(
        const void* cookie,
        const AddStatFn& add_stat,
        const char* stat_key,
        int nkey) {
    if (nkey > 14) {
        std::string value(stat_key + 14, nkey - 14);

        try {
            checkNumeric(value.c_str());
        } catch(std::runtime_error &) {
            return ENGINE_EINVAL;
        }

        Vbid vbucket(atoi(value.c_str()));
        VBucketPtr vb = getVBucket(vbucket);
        if (!vb || vb->getState() == vbucket_state_dead) {
            return ENGINE_NOT_MY_VBUCKET;
        }

        addSeqnoVbStats(cookie, add_stat, vb);

        return ENGINE_SUCCESS;
    }

    auto vbuckets = kvBucket->getVBuckets().getBuckets();
    for (auto vbid : vbuckets) {
        VBucketPtr vb = getVBucket(vbid);
        if (vb) {
            addSeqnoVbStats(cookie, add_stat, vb);
        }
    }
    return ENGINE_SUCCESS;
}

void EventuallyPersistentEngine::addLookupAllKeys(const void *cookie,
                                                  ENGINE_ERROR_CODE err) {
    LockHolder lh(lookupMutex);
    allKeysLookups[cookie] = err;
}

void EventuallyPersistentEngine::runDefragmenterTask(void) {
    kvBucket->runDefragmenterTask();
}

bool EventuallyPersistentEngine::runAccessScannerTask(void) {
    return kvBucket->runAccessScannerTask();
}

void EventuallyPersistentEngine::runVbStatePersistTask(Vbid vbid) {
    kvBucket->runVbStatePersistTask(vbid);
}

ENGINE_ERROR_CODE EventuallyPersistentEngine::doCollectionStats(
        const void* cookie,
        const AddStatFn& add_stat,
        const std::string& statKey) {
    return Collections::Manager::doCollectionStats(
            *kvBucket, cookie, add_stat, statKey);
}

ENGINE_ERROR_CODE EventuallyPersistentEngine::doScopeStats(
        const void* cookie,
        const AddStatFn& add_stat,
        const std::string& statKey) {
    return Collections::Manager::doScopeStats(
            *kvBucket, cookie, add_stat, statKey);
}

ENGINE_ERROR_CODE EventuallyPersistentEngine::getStats(
        const void* cookie,
        const char* stat_key,
        int nkey,
        const AddStatFn& add_stat) {
    ScopeTimer2<HdrMicroSecStopwatch, TracerStopwatch> timer(
            HdrMicroSecStopwatch(stats.getStatsCmdHisto),
            TracerStopwatch(cookie, cb::tracing::TraceCode::GETSTATS));

    const std::string statKey(stat_key, nkey);

    if (statKey.size()) {
        EP_LOG_DEBUG("stats {}", stat_key);
    } else {
        EP_LOG_DEBUG("stats engine");
    }

    ENGINE_ERROR_CODE rv = ENGINE_KEY_ENOENT;
    if (statKey.empty()) {
        rv = doEngineStats(cookie, add_stat);
    } else if (nkey > 7 && cb_isPrefix(statKey, "dcpagg ")) {
        rv = doConnAggStats(cookie, add_stat, stat_key + 7, nkey - 7);
    } else if (statKey == "dcp") {
        rv = doDcpStats(cookie, add_stat);
    } else if (statKey == "eviction") {
        // Only return eviction stats if hifi_mfu eviction policy is used.
        rv = (configuration.getHtEvictionPolicy() == "hifi_mfu")
                     ? doEvictionStats(cookie, add_stat)
                     : ENGINE_EINVAL;
    } else if (statKey == "hash") {
        rv = doHashStats(cookie, add_stat);
    } else if (statKey == "vbucket") {
        rv = doVBucketStats(cookie, add_stat, stat_key, nkey, false, false);
    } else if (cb_isPrefix(statKey, "vbucket-details")) {
        rv = doVBucketStats(cookie, add_stat, stat_key, nkey, false, true);
    } else if (cb_isPrefix(statKey, "vbucket-seqno")) {
        rv = doSeqnoStats(cookie, add_stat, stat_key, nkey);
    } else if (statKey == "prev-vbucket") {
        rv = doVBucketStats(cookie, add_stat, stat_key, nkey, true, false);
    } else if (cb_isPrefix(statKey, "checkpoint")) {
        rv = doCheckpointStats(cookie, add_stat, stat_key, nkey);
    } else if (cb_isPrefix(statKey, "durability-monitor")) {
        rv = doDurabilityMonitorStats(cookie, add_stat, stat_key, nkey);
    } else if (statKey == "timings") {
        rv = doTimingStats(cookie, add_stat);
    } else if (statKey == "dispatcher") {
        rv = doDispatcherStats(cookie, add_stat);
    } else if (statKey == "tasks") {
        rv = doTasksStats(cookie, add_stat);
    } else if (statKey == "scheduler") {
        rv = doSchedulerStats(cookie, add_stat);
    } else if (statKey == "runtimes") {
        rv = doRunTimeStats(cookie, add_stat);
    } else if (statKey == "memory") {
        rv = doMemoryStats(cookie, add_stat);
    } else if (statKey == "uuid") {
        add_casted_stat("uuid", configuration.getUuid(), add_stat, cookie);
        rv = ENGINE_SUCCESS;
    } else if (nkey > 4 && cb_isPrefix(statKey, "key ")) {
        std::string key;
        std::string vbid;
        std::string s_key(statKey.substr(4, nkey - 4));
        std::stringstream ss(s_key);
        ss >> key;
        ss >> vbid;
        uint16_t vbucket_id(0);
        parseUint16(vbid.c_str(), &vbucket_id);
        Vbid vbucketId = Vbid(vbucket_id);
        // Non-validating, non-blocking version
        // @todo MB-30524: Collection - getStats needs DocNamespace
        rv = doKeyStats(cookie,
                        add_stat,
                        vbucketId,
                        DocKey(reinterpret_cast<const uint8_t*>(key.data()),
                               key.size(),
                               DocKeyEncodesCollectionId::No),
                        false);
    } else if (nkey > 5 && cb_isPrefix(statKey, "vkey ")) {
        std::string key;
        std::string vbid;
        std::string s_key(statKey.substr(5, nkey - 5));
        std::stringstream ss(s_key);
        ss >> key;
        ss >> vbid;
        uint16_t vbucket_id(0);
        parseUint16(vbid.c_str(), &vbucket_id);
        Vbid vbucketId = Vbid(vbucket_id);
        // Validating version; blocks
        // @todo MB-30524: Collection - getStats needs DocNamespace
        rv = doKeyStats(cookie,
                        add_stat,
                        vbucketId,
                        DocKey(reinterpret_cast<const uint8_t*>(key.data()),
                               key.size(),
                               DocKeyEncodesCollectionId::No),
                        true);
    } else if (statKey == "kvtimings") {
        getKVBucket()->addKVStoreTimingStats(add_stat, cookie);
        rv = ENGINE_SUCCESS;
    } else if (nkey >= 7 && cb_isPrefix(statKey, "kvstore")) {
        std::string args(statKey.substr(7, nkey - 7));
        getKVBucket()->addKVStoreStats(add_stat, cookie, args);
        rv = ENGINE_SUCCESS;
    } else if (statKey == "warmup") {
        const auto* warmup = getKVBucket()->getWarmup();
        if (warmup != nullptr) {
            warmup->addStats(add_stat, cookie);
            rv = ENGINE_SUCCESS;
        }

    } else if (statKey == "info") {
        add_casted_stat("info", get_stats_info(), add_stat, cookie);
        rv = ENGINE_SUCCESS;
    } else if (statKey == "allocator") {
        char buffer[64 * 1024];
        MemoryTracker::getInstance(*getServerApiFunc()->alloc_hooks)->
                getDetailedStats(buffer, sizeof(buffer));
        add_casted_stat("detailed", buffer, add_stat, cookie);
        rv = ENGINE_SUCCESS;
    } else if (statKey == "config") {
        configuration.addStats(add_stat, cookie);
        rv = ENGINE_SUCCESS;
    } else if (nkey > 15 && cb_isPrefix(statKey, "dcp-vbtakeover")) {
        std::string tStream;
        std::string vbid;
        std::string buffer(statKey.substr(15, nkey - 15));
        std::stringstream ss(buffer);
        ss >> vbid;
        ss >> tStream;
        uint16_t vbucket_id(0);
        parseUint16(vbid.c_str(), &vbucket_id);
        Vbid vbucketId = Vbid(vbucket_id);
        rv = doDcpVbTakeoverStats(cookie, add_stat, tStream, vbucketId);
    } else if (statKey == "workload") {
        return doWorkloadStats(cookie, add_stat);
    } else if (cb_isPrefix(statKey, "failovers")) {
        if (nkey == 9) {
            rv = doAllFailoverLogStats(cookie, add_stat);
        } else if (statKey.compare(std::string("failovers").length(),
                                   std::string(" ").length(),
                                   " ") == 0) {
            std::string vbid;
            std::string s_key(statKey.substr(10, nkey - 10));
            std::stringstream ss(s_key);
            ss >> vbid;
            uint16_t vbucket_id(0);
            parseUint16(vbid.c_str(), &vbucket_id);
            Vbid vbucketId = Vbid(vbucket_id);
            rv = doVbIdFailoverLogStats(cookie, add_stat, vbucketId);
        }
    } else if (cb_isPrefix(statKey, "diskinfo")) {
        if (nkey == 8) {
            return kvBucket->getFileStats(cookie, add_stat);
        } else if ((nkey == 15) &&
                (statKey.compare(std::string("diskinfo").length() + 1,
                                 std::string("detail").length(),
                                 "detail") == 0)) {
            return kvBucket->getPerVBucketDiskStats(cookie, add_stat);
        } else {
            return ENGINE_EINVAL;
        }
    } else if (cb_isPrefix(statKey, "collections")) {
        rv = doCollectionStats(cookie, add_stat, std::string(stat_key, nkey));
    } else if (cb_isPrefix(statKey, "scopes")) {
        rv = doScopeStats(cookie, add_stat, std::string(stat_key, nkey));
    } else if (statKey[0] == '_') {
        // Privileged stats - need Stats priv (and not just SimpleStats).
        switch (getServerApi()->cookie->check_privilege(
                cookie, cb::rbac::Privilege::Stats)) {
        case cb::rbac::PrivilegeAccess::Fail:
        case cb::rbac::PrivilegeAccess::Stale:
            return ENGINE_EACCESS;

        case cb::rbac::PrivilegeAccess::Ok:
            if (cb_isPrefix(statKey, "_checkpoint-dump")) {
                const size_t keyLen = strlen("_checkpoint-dump");
                cb::const_char_buffer keyArgs(statKey.data() + keyLen,
                                              statKey.size() - keyLen);
                rv = doCheckpointDump(cookie, add_stat, keyArgs);
            } else if (cb_isPrefix(statKey, "_hash-dump")) {
                const size_t keyLen = strlen("_hash-dump");
                cb::const_char_buffer keyArgs(statKey.data() + keyLen,
                                              statKey.size() - keyLen);
                rv = doHashDump(cookie, add_stat, keyArgs);
            } else if (cb_isPrefix(statKey, "_durability-dump")) {
                const size_t keyLen = strlen("_durability-dump");
                cb::const_char_buffer keyArgs(statKey.data() + keyLen,
                                              statKey.size() - keyLen);
                rv = doDurabilityMonitorDump(cookie, add_stat, keyArgs);
            }
            break;
        }
    }

    return rv;
}

void EventuallyPersistentEngine::resetStats() {
    stats.reset();
    if (kvBucket) {
        kvBucket->resetUnderlyingStats();
    }
}

ENGINE_ERROR_CODE EventuallyPersistentEngine::observe(
        const void* cookie,
        const cb::mcbp::Request& req,
        const AddResponseFn& response) {
    size_t offset = 0;

    const auto value = req.getValue();
    const uint8_t* data = value.data();
    std::stringstream result;

    while (offset < value.size()) {
        // Each entry is built up by:
        // 2 bytes vb id
        // 2 bytes key length
        // n bytes key

        // Parse a key
        if (value.size() - offset < 4) {
            setErrorContext(cookie, "Requires vbid and keylen.");
            return ENGINE_EINVAL;
        }

        Vbid vb_id;
        memcpy(&vb_id, data + offset, sizeof(Vbid));
        vb_id = vb_id.ntoh();
        offset += sizeof(Vbid);

        uint16_t keylen;
        memcpy(&keylen, data + offset, sizeof(uint16_t));
        keylen = ntohs(keylen);
        offset += sizeof(uint16_t);

        if (value.size() - offset < keylen) {
            setErrorContext(cookie, "Incorrect keylen");
            return ENGINE_EINVAL;
        }

        DocKey key = makeDocKey(cookie, {data + offset, keylen});
        offset += keylen;
        EP_LOG_DEBUG("Observing key {} in {}",
                     cb::UserDataView(key.data(), key.size()),
                     vb_id);

        // Get key stats
        uint16_t keystatus = 0;
        struct key_stats kstats = {};
        ENGINE_ERROR_CODE rv = kvBucket->getKeyStats(
                key, vb_id, cookie, kstats, WantsDeleted::Yes);
        if (rv == ENGINE_SUCCESS) {
            if (kstats.logically_deleted) {
                keystatus = OBS_STATE_LOGICAL_DEL;
            } else if (!kstats.dirty) {
                keystatus = OBS_STATE_PERSISTED;
            } else {
                keystatus = OBS_STATE_NOT_PERSISTED;
            }
        } else if (rv == ENGINE_KEY_ENOENT) {
            keystatus = OBS_STATE_NOT_FOUND;
        } else if (rv == ENGINE_NOT_MY_VBUCKET) {
            return ENGINE_NOT_MY_VBUCKET;
        } else if (rv == ENGINE_EWOULDBLOCK) {
            return rv;
        } else {
            return ENGINE_FAILED;
        }

        // Put the result into a response buffer
        vb_id = vb_id.hton();
        keylen = htons(keylen);
        uint64_t cas = htonll(kstats.cas);
        result.write((char*)&vb_id, sizeof(Vbid));
        result.write((char*) &keylen, sizeof(uint16_t));
        result.write(reinterpret_cast<const char*>(key.data()), key.size());
        result.write((char*) &keystatus, sizeof(uint8_t));
        result.write((char*) &cas, sizeof(uint64_t));
    }

    uint64_t persist_time = 0;
    auto queue_size = static_cast<double>(stats.diskQueueSize);
    double item_trans_time = kvBucket->getTransactionTimePerItem();

    if (item_trans_time > 0 && queue_size > 0) {
        persist_time = static_cast<uint32_t>(queue_size * item_trans_time);
    }
    persist_time = persist_time << 32;

    const auto result_string = result.str();
    return sendResponse(response,
                        nullptr,
                        0,
                        nullptr,
                        0,
                        result_string.data(),
                        gsl::narrow<uint32_t>(result_string.length()),
                        PROTOCOL_BINARY_RAW_BYTES,
                        cb::mcbp::Status::Success,
                        persist_time,
                        cookie);
}

ENGINE_ERROR_CODE EventuallyPersistentEngine::observe_seqno(
        const void* cookie,
        const cb::mcbp::Request& request,
        const AddResponseFn& response) {
    Vbid vb_id = request.getVBucket();
    auto value = request.getValue();
    uint64_t vb_uuid = static_cast<uint64_t>(
            ntohll(*reinterpret_cast<const uint64_t*>(value.data())));

    EP_LOG_DEBUG("Observing {} with uuid: {}", vb_id, vb_uuid);

    VBucketPtr vb = kvBucket->getVBucket(vb_id);
    if (!vb) {
        return ENGINE_NOT_MY_VBUCKET;
    }

    folly::SharedMutex::ReadHolder rlh(vb->getStateLock());
    if (vb->getState() == vbucket_state_dead) {
        return ENGINE_NOT_MY_VBUCKET;
    }

    //Check if the vb uuid matches with the latest entry
    failover_entry_t entry = vb->failovers->getLatestEntry();
    std::stringstream result;

    if (vb_uuid != entry.vb_uuid) {
       uint64_t failover_highseqno = 0;
       uint64_t latest_uuid;
       bool found = vb->failovers->getLastSeqnoForUUID(vb_uuid, &failover_highseqno);
       if (!found) {
           return ENGINE_KEY_ENOENT;
       }

       uint8_t format_type = 1;
       uint64_t last_persisted_seqno = htonll(vb->getPublicPersistenceSeqno());
       uint64_t current_seqno = htonll(vb->getHighSeqno());
       latest_uuid = htonll(entry.vb_uuid);
       vb_id = vb_id.hton();
       vb_uuid = htonll(vb_uuid);
       failover_highseqno = htonll(failover_highseqno);

       result.write((char*) &format_type, sizeof(uint8_t));
       result.write((char*)&vb_id, sizeof(Vbid));
       result.write((char*) &latest_uuid, sizeof(uint64_t));
       result.write((char*) &last_persisted_seqno, sizeof(uint64_t));
       result.write((char*) &current_seqno, sizeof(uint64_t));
       result.write((char*) &vb_uuid, sizeof(uint64_t));
       result.write((char*) &failover_highseqno, sizeof(uint64_t));
    } else {
        uint8_t format_type = 0;
        uint64_t last_persisted_seqno = htonll(vb->getPublicPersistenceSeqno());
        uint64_t current_seqno = htonll(vb->getHighSeqno());
        vb_id = vb_id.hton();
        vb_uuid =  htonll(vb_uuid);

        result.write((char*) &format_type, sizeof(uint8_t));
        result.write((char*)&vb_id, sizeof(Vbid));
        result.write((char*) &vb_uuid, sizeof(uint64_t));
        result.write((char*) &last_persisted_seqno, sizeof(uint64_t));
        result.write((char*) &current_seqno, sizeof(uint64_t));
    }

    return sendResponse(response,
                        nullptr,
                        0,
                        0,
                        0,
                        result.str().data(),
                        gsl::narrow<uint32_t>(result.str().length()),
                        PROTOCOL_BINARY_RAW_BYTES,
                        cb::mcbp::Status::Success,
                        0,
                        cookie);
}

VBucketPtr EventuallyPersistentEngine::getVBucket(Vbid vbucket) {
    return kvBucket->getVBucket(vbucket);
}

ENGINE_ERROR_CODE EventuallyPersistentEngine::handleLastClosedCheckpoint(
        const void* cookie,
        const cb::mcbp::Request& request,
        const AddResponseFn& response) {
    VBucketPtr vb = getVBucket(request.getVBucket());
    if (!vb) {
        return ENGINE_NOT_MY_VBUCKET;
    }

    const uint64_t id =
            htonll(vb->checkpointManager->getLastClosedCheckpointId());
    return sendResponse(response,
                        nullptr,
                        0,
                        nullptr,
                        0,
                        &id,
                        sizeof(id),
                        PROTOCOL_BINARY_RAW_BYTES,
                        cb::mcbp::Status::Success,
                        0,
                        cookie);
}

ENGINE_ERROR_CODE EventuallyPersistentEngine::handleCreateCheckpoint(
        const void* cookie,
        const cb::mcbp::Request& req,
        const AddResponseFn& response) {
    VBucketPtr vb = getVBucket(req.getVBucket());

    if (!vb || vb->getState() != vbucket_state_active) {
        return ENGINE_NOT_MY_VBUCKET;
    }

    // Create a new checkpoint, notifying flusher.
    const uint64_t checkpointId =
            htonll(vb->checkpointManager->createNewCheckpoint());
    getKVBucket()->wakeUpFlusher();
    const auto lastPersisted =
            kvBucket->getLastPersistedCheckpointId(vb->getId());

    if (lastPersisted.second) {
        const uint64_t persistedChkId = htonll(lastPersisted.first);
        char val[sizeof(checkpointId) + sizeof(persistedChkId)];
        memcpy(val, &checkpointId, sizeof(checkpointId));
        memcpy(val + sizeof(checkpointId),
               &persistedChkId,
               sizeof(persistedChkId));
        return sendResponse(response,
                            NULL,
                            0,
                            NULL,
                            0,
                            val,
                            sizeof(val),
                            PROTOCOL_BINARY_RAW_BYTES,
                            cb::mcbp::Status::Success,
                            0,
                            cookie);
    }

    return sendResponse(response,
                        NULL,
                        0,
                        NULL,
                        0,
                        NULL,
                        0,
                        PROTOCOL_BINARY_RAW_BYTES,
                        cb::mcbp::Status::Success,
                        0,
                        cookie);
}

ENGINE_ERROR_CODE EventuallyPersistentEngine::handleCheckpointPersistence(
        const void* cookie,
        const cb::mcbp::Request& request,
        const AddResponseFn& response) {
    auto vbucket = request.getVBucket();
    VBucketPtr vb = getVBucket(vbucket);
    if (!vb) {
        return ENGINE_NOT_MY_VBUCKET;
    }

    auto status = cb::mcbp::Status::Success;
    auto extras = request.getExtdata();
    uint64_t chk_id;
    if (extras.size() == sizeof(chk_id)) {
        memcpy(&chk_id, extras.data(), sizeof(chk_id));
    } else {
        auto value = request.getValue();
        memcpy(&chk_id, value.data(), sizeof(chk_id));
    }

    chk_id = ntohll(chk_id);
    if (getEngineSpecific(cookie) == nullptr) {
        auto res = vb->checkAddHighPriorityVBEntry(
                chk_id, cookie, HighPriorityVBNotify::ChkPersistence);

        switch (res) {
        case HighPriorityVBReqStatus::RequestScheduled:
            storeEngineSpecific(cookie, this);
            // Wake up the flusher if it is idle.
            getKVBucket()->wakeUpFlusher();
            return ENGINE_EWOULDBLOCK;

        case HighPriorityVBReqStatus::NotSupported:
            status = cb::mcbp::Status::NotSupported;
            EP_LOG_WARN(
                    "EventuallyPersistentEngine::"
                    "handleCheckpointCmds(): "
                    "High priority async chk request "
                    "for {} is NOT supported",
                    vbucket);
            break;

        case HighPriorityVBReqStatus::RequestNotScheduled:
            // 'HighPriorityVBEntry' was not added, hence just
            // return success
            EP_LOG_INFO(
                    "EventuallyPersistentEngine::"
                    "handleCheckpointCmds(): "
                    "Did NOT add high priority async chk request "
                    "for {}",
                    vbucket);

            break;
        }
    } else {
        storeEngineSpecific(cookie, NULL);
        EP_LOG_DEBUG("Checkpoint {} persisted for {}", chk_id, vbucket);
    }

    return sendResponse(response,
                        nullptr,
                        0,
                        nullptr,
                        0,
                        nullptr,
                        0,
                        PROTOCOL_BINARY_RAW_BYTES,
                        status,
                        0,
                        cookie);
}

ENGINE_ERROR_CODE EventuallyPersistentEngine::handleSeqnoPersistence(
        const void* cookie,
        const cb::mcbp::Request& req,
        const AddResponseFn& response) {
    const Vbid vbucket = req.getVBucket();
    VBucketPtr vb = getVBucket(vbucket);
    if (!vb) {
        return ENGINE_NOT_MY_VBUCKET;
    }

    auto status = cb::mcbp::Status::Success;
    auto extras = req.getExtdata();
    uint64_t seqno = ntohll(*reinterpret_cast<const uint64_t*>(extras.data()));

    if (getEngineSpecific(cookie) == nullptr) {
        auto persisted_seqno = vb->getPersistenceSeqno();
        if (seqno > persisted_seqno) {
            auto res = vb->checkAddHighPriorityVBEntry(
                    seqno, cookie, HighPriorityVBNotify::Seqno);

            switch (res) {
            case HighPriorityVBReqStatus::RequestScheduled:
                storeEngineSpecific(cookie, this);
                return ENGINE_EWOULDBLOCK;

            case HighPriorityVBReqStatus::NotSupported:
                status = cb::mcbp::Status::NotSupported;
                EP_LOG_WARN(
                        "EventuallyPersistentEngine::handleSeqnoCmds(): "
                        "High priority async seqno request "
                        "for {} is NOT supported",
                        vbucket);
                break;

            case HighPriorityVBReqStatus::RequestNotScheduled:
                /* 'HighPriorityVBEntry' was not added, hence just return
                   success */
                EP_LOG_INFO(
                        "EventuallyPersistentEngine::handleSeqnoCmds(): "
                        "Did NOT add high priority async seqno request "
                        "for {}, Persisted seqno {} > requested seqno "
                        "{}",
                        vbucket,
                        persisted_seqno,
                        seqno);
                break;
            }
        }
    } else {
        storeEngineSpecific(cookie, nullptr);
        EP_LOG_DEBUG("Sequence number {} persisted for {}", seqno, vbucket);
    }

    return sendResponse(response,
                        nullptr,
                        0,
                        nullptr,
                        0,
                        nullptr,
                        0,
                        PROTOCOL_BINARY_RAW_BYTES,
                        status,
                        0,
                        cookie);
}

cb::EngineErrorMetadataPair EventuallyPersistentEngine::getMetaInner(
        const void* cookie, const DocKey& key, Vbid vbucket) {
    uint32_t deleted;
    uint8_t datatype;
    ItemMetaData itemMeta;
    ENGINE_ERROR_CODE ret = kvBucket->getMetaData(
            key, vbucket, cookie, itemMeta, deleted, datatype);

    item_info metadata;

    if (ret == ENGINE_SUCCESS) {
        metadata = to_item_info(itemMeta, datatype, deleted);
    } else if (ret == ENGINE_KEY_ENOENT || ret == ENGINE_NOT_MY_VBUCKET) {
        if (isDegradedMode()) {
            ret = ENGINE_TMPFAIL;
        }
    }

    return std::make_pair(cb::engine_errc(ret), metadata);
}
bool EventuallyPersistentEngine::decodeSetWithMetaOptions(
        cb::const_byte_buffer extras,
        GenerateCas& generateCas,
        CheckConflicts& checkConflicts,
        PermittedVBStates& permittedVBStates) {
    // DeleteSource not needed by SetWithMeta, so set to default of explicit
    DeleteSource deleteSource = DeleteSource::Explicit;
    return EventuallyPersistentEngine::decodeWithMetaOptions(extras,
                                                             generateCas,
                                                             checkConflicts,
                                                             permittedVBStates,
                                                             deleteSource);
}
bool EventuallyPersistentEngine::decodeWithMetaOptions(
        cb::const_byte_buffer extras,
        GenerateCas& generateCas,
        CheckConflicts& checkConflicts,
        PermittedVBStates& permittedVBStates,
        DeleteSource& deleteSource) {
    bool forceFlag = false;
    if (extras.size() == 28 || extras.size() == 30) {
        const size_t fixed_extras_size = 24;
        uint32_t options;
        memcpy(&options, extras.data() + fixed_extras_size, sizeof(options));
        options = ntohl(options);

        if (options & SKIP_CONFLICT_RESOLUTION_FLAG) {
            checkConflicts = CheckConflicts::No;
        }

        if (options & FORCE_ACCEPT_WITH_META_OPS) {
            forceFlag = true;
        }

        if (options & REGENERATE_CAS) {
            generateCas = GenerateCas::Yes;
        }

        if (options & FORCE_WITH_META_OP) {
            permittedVBStates.set(vbucket_state_replica);
            permittedVBStates.set(vbucket_state_pending);
            checkConflicts = CheckConflicts::No;
        }

        if (options & IS_EXPIRATION) {
            deleteSource = DeleteSource::TTL;
        }
    }

    // Validate options
    // 1) If GenerateCas::Yes then we must have CheckConflicts::No
    bool check1 = generateCas == GenerateCas::Yes &&
                  checkConflicts == CheckConflicts::Yes;

    // 2) If bucket is LWW and forceFlag is not set and GenerateCas::No
    bool check2 = configuration.getConflictResolutionType() == "lww" &&
                  !forceFlag && generateCas == GenerateCas::No;

    // 3) If bucket is not LWW then forceFlag must be false.
    bool check3 =
            configuration.getConflictResolutionType() != "lww" && forceFlag;

    // So if either check1/2/3 is true, return false
    return !(check1 || check2 || check3);
}

/**
 * This is a helper function for set/deleteWithMeta, used to extract nmeta
 * from the packet.
 * @param emd Extended Metadata (edited by this function)
 * @param value nmeta is removed from the value by this function
 * @param extras
 */
void extractNmetaFromExtras(cb::const_byte_buffer& emd,
                            cb::const_byte_buffer& value,
                            cb::const_byte_buffer extras) {
    if (extras.size() == 26 || extras.size() == 30) {
        // 26 = nmeta
        // 30 = options and nmeta (options followed by nmeta)
        // The extras is stored last, so copy out the two last bytes in
        // the extras field and use them as nmeta
        uint16_t nmeta;
        memcpy(&nmeta, extras.end() - sizeof(nmeta), sizeof(nmeta));
        nmeta = ntohs(nmeta);
        // Correct the vallen
        emd = {value.data() + value.size() - nmeta, nmeta};
        value = {value.data(), value.size() - nmeta};
    }
}

protocol_binary_datatype_t EventuallyPersistentEngine::checkForDatatypeJson(
        const void* cookie,
        protocol_binary_datatype_t datatype,
        cb::const_char_buffer body) {
    if (!isDatatypeSupported(cookie, PROTOCOL_BINARY_DATATYPE_JSON)) {
        // JSON check the body if xattr's are enabled
        if (mcbp::datatype::is_xattr(datatype)) {
            body = cb::xattr::get_body(body);
        }

        if (checkUTF8JSON(reinterpret_cast<const uint8_t*>(body.data()),
                          body.size())) {
            datatype |= PROTOCOL_BINARY_DATATYPE_JSON;
        }
    }
    return datatype;
}

DocKey EventuallyPersistentEngine::makeDocKey(const void* cookie,
                                              cb::const_byte_buffer key) {
    return DocKey{key.data(),
                  key.size(),
                  isCollectionsSupported(cookie)
                          ? DocKeyEncodesCollectionId::Yes
                          : DocKeyEncodesCollectionId::No};
}

ENGINE_ERROR_CODE EventuallyPersistentEngine::setWithMeta(
        const void* cookie,
        const cb::mcbp::Request& request,
        const AddResponseFn& response) {
    if (isDegradedMode()) {
        return ENGINE_TMPFAIL;
    }

    const auto extras = request.getExtdata();

    CheckConflicts checkConflicts = CheckConflicts::Yes;
    PermittedVBStates permittedVBStates{vbucket_state_active};
    GenerateCas generateCas = GenerateCas::No;
    if (!decodeSetWithMetaOptions(
                extras, generateCas, checkConflicts, permittedVBStates)) {
        return ENGINE_EINVAL;
    }

    auto value = request.getValue();
    cb::const_byte_buffer emd;
    extractNmetaFromExtras(emd, value, extras);

    if (value.size() > maxItemSize) {
        EP_LOG_WARN(
                "Item value size {} for setWithMeta is bigger "
                "than the max size {} allowed!!!",
                value.size(),
                maxItemSize);
        return ENGINE_E2BIG;
    }

    std::chrono::steady_clock::time_point startTime;
    {
        void* startTimeC = getEngineSpecific(cookie);
        if (startTimeC) {
            startTime = std::chrono::steady_clock::time_point(
                    std::chrono::steady_clock::duration(
                            *(static_cast<hrtime_t*>(startTimeC))));
            // Release the allocated memory and store nullptr to avoid
            // memory leak in an error path
            cb_free(startTimeC);
            storeEngineSpecific(cookie, nullptr);
        } else {
            startTime = std::chrono::steady_clock::now();
        }
    }
    TRACE_BEGIN(cookie, TraceCode::SETWITHMETA, startTime);

    const auto opcode = request.getClientOpcode();
    const bool allowExisting = (opcode == cb::mcbp::ClientOpcode::SetWithMeta ||
                                opcode == cb::mcbp::ClientOpcode::SetqWithMeta);

    const auto* payload =
            reinterpret_cast<const cb::mcbp::request::SetWithMetaPayload*>(
                    extras.data());

    uint32_t flags = payload->getFlagsInNetworkByteOrder();
    uint32_t expiration = payload->getExpiration();
    uint64_t seqno = payload->getSeqno();
    uint64_t cas = payload->getCas();
    uint64_t bySeqno = 0;
    ENGINE_ERROR_CODE ret;
    uint64_t commandCas = request.getCas();
    try {
        ret = setWithMeta(request.getVBucket(),
                          makeDocKey(cookie, request.getKey()),
                          value,
                          {cas, seqno, flags, time_t(expiration)},
                          false /*isDeleted*/,
                          uint8_t(request.getDatatype()),
                          commandCas,
                          &bySeqno,
                          cookie,
                          permittedVBStates,
                          checkConflicts,
                          allowExisting,
                          GenerateBySeqno::Yes,
                          generateCas,
                          emd);
    } catch (const std::bad_alloc&) {
        return ENGINE_ENOMEM;
    }

    if (ret == ENGINE_SUCCESS) {
        ++stats.numOpsSetMeta;
        auto endTime = std::chrono::steady_clock::now();
        TRACE_END(cookie, TraceCode::SETWITHMETA, endTime);
        auto elapsed = std::chrono::duration_cast<std::chrono::microseconds>(
                endTime - startTime);
        stats.setWithMetaHisto.add(elapsed);

        cas = commandCas;
    } else if (ret == ENGINE_ENOMEM) {
        return memoryCondition();
    } else if (ret == ENGINE_EWOULDBLOCK) {
        ++stats.numOpsGetMetaOnSetWithMeta;
        auto* startTimeC = cb_malloc(sizeof(hrtime_t));
        memcpy(startTimeC, &startTime, sizeof(hrtime_t));
        storeEngineSpecific(cookie, startTimeC);
        return ret;
    } else {
        // Let the framework generate the error message
        return ret;
    }

    if (opcode == cb::mcbp::ClientOpcode::SetqWithMeta ||
        opcode == cb::mcbp::ClientOpcode::AddqWithMeta) {
        // quiet ops should not produce output
        return ENGINE_SUCCESS;
    }

    if (isMutationExtrasSupported(cookie)) {
        return sendMutationExtras(response,
                                  request.getVBucket(),
                                  bySeqno,
                                  cb::mcbp::Status::Success,
                                  cas,
                                  cookie);
    }
    return sendErrorResponse(response, cb::mcbp::Status::Success, cas, cookie);
}

ENGINE_ERROR_CODE EventuallyPersistentEngine::setWithMeta(
        Vbid vbucket,
        DocKey key,
        cb::const_byte_buffer value,
        ItemMetaData itemMeta,
        bool isDeleted,
        protocol_binary_datatype_t datatype,
        uint64_t& cas,
        uint64_t* seqno,
        const void* cookie,
        PermittedVBStates permittedVBStates,
        CheckConflicts checkConflicts,
        bool allowExisting,
        GenerateBySeqno genBySeqno,
        GenerateCas genCas,
        cb::const_byte_buffer emd) {
    std::unique_ptr<ExtendedMetaData> extendedMetaData;
    if (!emd.empty()) {
        extendedMetaData =
                std::make_unique<ExtendedMetaData>(emd.data(), emd.size());
        if (extendedMetaData->getStatus() == ENGINE_EINVAL) {
            setErrorContext(cookie, "Invalid extended metadata");
            return ENGINE_EINVAL;
        }
    }

    if (!isDatatypeSupported(cookie, PROTOCOL_BINARY_DATATYPE_SNAPPY) &&
            mcbp::datatype::is_snappy(datatype)) {
        return ENGINE_EINVAL;
    }

    cb::const_char_buffer payload(reinterpret_cast<const char*>(value.data()),
                                  value.size());

    cb::const_byte_buffer finalValue = value;
    protocol_binary_datatype_t finalDatatype = datatype;
    cb::compression::Buffer uncompressedValue;
    if (mcbp::datatype::is_snappy(datatype)) {
        if (!cb::compression::inflate(cb::compression::Algorithm::Snappy,
                                      payload, uncompressedValue)) {
            return ENGINE_EINVAL;
        }

        if (compressionMode == BucketCompressionMode::Off) {
            finalValue = uncompressedValue;
            finalDatatype &= ~PROTOCOL_BINARY_DATATYPE_SNAPPY;
        }
    }

    finalDatatype = checkForDatatypeJson(cookie, finalDatatype,
                        mcbp::datatype::is_snappy(datatype) ?
                        uncompressedValue : payload);

    auto item = std::make_unique<Item>(key,
                                       itemMeta.flags,
                                       itemMeta.exptime,
                                       finalValue.data(),
                                       finalValue.size(),
                                       finalDatatype,
                                       itemMeta.cas,
                                       -1,
                                       vbucket);
    item->setRevSeqno(itemMeta.revSeqno);
    if (isDeleted) {
        item->setDeleted();
    }
    auto ret = kvBucket->setWithMeta(*item,
                                     cas,
                                     seqno,
                                     cookie,
                                     permittedVBStates,
                                     checkConflicts,
                                     allowExisting,
                                     genBySeqno,
                                     genCas,
                                     extendedMetaData.get());

    if (ret == ENGINE_SUCCESS) {
        cas = item->getCas();
    } else {
        cas = 0;
    }
    return ret;
}

ENGINE_ERROR_CODE EventuallyPersistentEngine::deleteWithMeta(
        const void* cookie,
        const cb::mcbp::Request& request,
        const AddResponseFn& response) {
    if (isDegradedMode()) {
        return ENGINE_TMPFAIL;
    }

    const auto extras = request.getExtdata();

    CheckConflicts checkConflicts = CheckConflicts::Yes;
    PermittedVBStates permittedVBStates{vbucket_state_active};
    GenerateCas generateCas = GenerateCas::No;
    DeleteSource deleteSource = DeleteSource::Explicit;
    if (!decodeWithMetaOptions(extras,
                               generateCas,
                               checkConflicts,
                               permittedVBStates,
                               deleteSource)) {
        return ENGINE_EINVAL;
    }

    auto value = request.getValue();
    cb::const_byte_buffer emd;
    extractNmetaFromExtras(emd, value, extras);

    auto key = makeDocKey(cookie, request.getKey());
    uint64_t bySeqno = 0;

    const auto* payload =
            reinterpret_cast<const cb::mcbp::request::DelWithMetaPayload*>(
                    extras.data());
    const uint32_t flags = payload->getFlagsInNetworkByteOrder();
    const uint32_t delete_time = payload->getDeleteTime();
    const uint64_t seqno = payload->getSeqno();
    const uint64_t metacas = payload->getCas();
    uint64_t cas = request.getCas();
    ENGINE_ERROR_CODE ret;
    try {
        if (value.empty()) {
            ret = deleteWithMeta(request.getVBucket(),
                                 key,
                                 {metacas, seqno, flags, time_t(delete_time)},
                                 cas,
                                 &bySeqno,
                                 cookie,
                                 permittedVBStates,
                                 checkConflicts,
                                 GenerateBySeqno::Yes,
                                 generateCas,
                                 emd,
                                 deleteSource);
        } else {
            // A delete with a value
            ret = setWithMeta(request.getVBucket(),
                              key,
                              value,
                              {metacas, seqno, flags, time_t(delete_time)},
                              true /*isDeleted*/,
                              uint8_t(request.getDatatype()),
                              cas,
                              &bySeqno,
                              cookie,
                              permittedVBStates,
                              checkConflicts,
                              true /*allowExisting*/,
                              GenerateBySeqno::Yes,
                              generateCas,
                              emd);
        }
    } catch (const std::bad_alloc&) {
        return ENGINE_ENOMEM;
    }

    if (ret == ENGINE_SUCCESS) {
        stats.numOpsDelMeta++;
    } else if (ret == ENGINE_ENOMEM) {
        return memoryCondition();
    } else {
        return ret;
    }

    if (request.getClientOpcode() == cb::mcbp::ClientOpcode::DelqWithMeta) {
        return ENGINE_SUCCESS;
    }

    if (isMutationExtrasSupported(cookie)) {
        return sendMutationExtras(response,
                                  request.getVBucket(),
                                  bySeqno,
                                  cb::mcbp::Status::Success,
                                  cas,
                                  cookie);
    }

    return sendErrorResponse(response, cb::mcbp::Status::Success, cas, cookie);
}

ENGINE_ERROR_CODE EventuallyPersistentEngine::deleteWithMeta(
        Vbid vbucket,
        DocKey key,
        ItemMetaData itemMeta,
        uint64_t& cas,
        uint64_t* seqno,
        const void* cookie,
        PermittedVBStates permittedVBStates,
        CheckConflicts checkConflicts,
        GenerateBySeqno genBySeqno,
        GenerateCas genCas,
        cb::const_byte_buffer emd,
        DeleteSource deleteSource) {
    std::unique_ptr<ExtendedMetaData> extendedMetaData;
    if (!emd.empty()) {
        extendedMetaData =
                std::make_unique<ExtendedMetaData>(emd.data(), emd.size());
        if (extendedMetaData->getStatus() == ENGINE_EINVAL) {
            setErrorContext(cookie, "Invalid extended metadata");
            return ENGINE_EINVAL;
        }
    }

    return kvBucket->deleteWithMeta(key,
                                    cas,
                                    seqno,
                                    vbucket,
                                    cookie,
                                    permittedVBStates,
                                    checkConflicts,
                                    itemMeta,
                                    false /*allowExisting*/,
                                    genBySeqno,
                                    genCas,
                                    0 /*bySeqno*/,
                                    extendedMetaData.get(),
                                    deleteSource);
}

ENGINE_ERROR_CODE
EventuallyPersistentEngine::handleTrafficControlCmd(
        const void* cookie,
        const cb::mcbp::Request& request,
        const AddResponseFn& response) {
    switch (request.getClientOpcode()) {
    case cb::mcbp::ClientOpcode::EnableTraffic:
        if (kvBucket->isWarmingUp()) {
            // engine is still warming up, do not turn on data traffic yet
            setErrorContext(cookie, "Persistent engine is still warming up!");
            return ENGINE_TMPFAIL;
        } else if (configuration.isFailpartialwarmup() &&
                   kvBucket->isWarmupOOMFailure()) {
            // engine has completed warm up, but data traffic cannot be
            // turned on due to an OOM failure
            setErrorContext(
                    cookie,
                    "Data traffic to persistent engine cannot be enabled"
                    " due to out of memory failures during warmup");
            return ENGINE_ENOMEM;
        } else {
            if (enableTraffic(true)) {
                EP_LOG_INFO(
                        "EventuallyPersistentEngine::handleTrafficControlCmd() "
                        "Data traffic to persistence engine is enabled");
                setErrorContext(
                        cookie,
                        "Data traffic to persistence engine is enabled");
            } else {
                setErrorContext(cookie,
                                "Data traffic to persistence engine was "
                                "already enabled");
            }
        }
        break;
    case cb::mcbp::ClientOpcode::DisableTraffic:
        if (enableTraffic(false)) {
            setErrorContext(cookie,
                            "Data traffic to persistence engine is disabled");
        } else {
            setErrorContext(
                    cookie,
                    "Data traffic to persistence engine was already disabled");
        }
        break;
    default:
        throw std::invalid_argument(
                "EPE::handleTrafficControlCmd can only be called with "
                "EnableTraffic or DisableTraffic");
    }

    return sendResponse(response,
                        nullptr,
                        0,
                        nullptr,
                        0,
                        nullptr,
                        0,
                        PROTOCOL_BINARY_RAW_BYTES,
                        cb::mcbp::Status::Success,
                        0,
                        cookie);
}

bool EventuallyPersistentEngine::isDegradedMode() const {
    return kvBucket->isWarmingUp() || !trafficEnabled.load();
}

ENGINE_ERROR_CODE
EventuallyPersistentEngine::doDcpVbTakeoverStats(const void* cookie,
                                                 const AddStatFn& add_stat,
                                                 std::string& key,
                                                 Vbid vbid) {
    VBucketPtr vb = getVBucket(vbid);
    if (!vb) {
        return ENGINE_NOT_MY_VBUCKET;
    }

    std::string dcpName("eq_dcpq:");
    dcpName.append(key);

    const auto conn = dcpConnMap_->findByName(dcpName);
    if (!conn) {
        EP_LOG_DEBUG("doDcpVbTakeoverStats - cannot find connection {} for {}",
                     dcpName,
                     vbid);
        size_t vb_items = vb->getNumItems();

        size_t del_items = 0;
        try {
            del_items = vb->getNumPersistedDeletes();
        } catch (std::runtime_error& e) {
            EP_LOG_WARN(
                    "doDcpVbTakeoverStats: exception while getting num "
                    "persisted deletes for {} - treating as 0 "
                    "deletes. Details: {}",
                    vbid,
                    e.what());
        }
        size_t chk_items =
                vb_items > 0 ? vb->checkpointManager->getNumOpenChkItems() : 0;
        add_casted_stat("status", "does_not_exist", add_stat, cookie);
        add_casted_stat("on_disk_deletes", del_items, add_stat, cookie);
        add_casted_stat("vb_items", vb_items, add_stat, cookie);
        add_casted_stat("chk_items", chk_items, add_stat, cookie);
        add_casted_stat("estimate", vb_items + del_items, add_stat, cookie);
        return ENGINE_SUCCESS;
    }

    auto producer = dynamic_pointer_cast<DcpProducer>(conn);
    if (producer) {
        producer->addTakeoverStats(add_stat, cookie, *vb);
    } else {
        /**
          * There is not a legitimate case where a connection is not a
          * DcpProducer.  But just in case it does happen log the event and
          * return ENGINE_KEY_ENOENT.
          */
        EP_LOG_WARN(
                "doDcpVbTakeoverStats: connection {} for "
                "{} is not a DcpProducer",
                dcpName,
                vbid);
        return ENGINE_KEY_ENOENT;
    }

    return ENGINE_SUCCESS;
}

ENGINE_ERROR_CODE
EventuallyPersistentEngine::returnMeta(const void* cookie,
                                       const cb::mcbp::Request& req,
                                       const AddResponseFn& response) {
    using cb::mcbp::request::ReturnMetaPayload;
    using cb::mcbp::request::ReturnMetaType;

    auto* payload =
            reinterpret_cast<const ReturnMetaPayload*>(req.getExtdata().data());

    if (isDegradedMode()) {
        return ENGINE_TMPFAIL;
    }

    auto cas = req.getCas();
    auto datatype = uint8_t(req.getDatatype());
    auto mutate_type = payload->getMutationType();
    auto flags = payload->getFlags();
    auto exp = payload->getExpiration();
    if (exp != 0) {
        exp = ep_abs_time(ep_reltime(exp));
    }

    uint64_t seqno;
    ENGINE_ERROR_CODE ret;
    if (mutate_type == ReturnMetaType::Set ||
        mutate_type == ReturnMetaType::Add) {
        auto value = req.getValue();
        datatype = checkForDatatypeJson(
                cookie,
                datatype,
                {reinterpret_cast<const char*>(value.data()), value.size()});

        auto itm = std::make_unique<Item>(makeDocKey(cookie, req.getKey()),
                                          flags,
                                          exp,
                                          value.data(),
                                          value.size(),
                                          datatype,
                                          cas,
                                          -1,
                                          req.getVBucket());

        if (mutate_type == ReturnMetaType::Set) {
            ret = kvBucket->set(*itm, cookie, {});
        } else {
            ret = kvBucket->add(*itm, cookie);
        }
        if (ret == ENGINE_SUCCESS) {
            ++stats.numOpsSetRetMeta;
        }
        cas = itm->getCas();
        seqno = htonll(itm->getRevSeqno());
    } else if (mutate_type == ReturnMetaType::Del) {
        ItemMetaData itm_meta;
        mutation_descr_t mutation_descr;
        ret = kvBucket->deleteItem(makeDocKey(cookie, req.getKey()),
                                   cas,
                                   req.getVBucket(),
                                   cookie,
                                   {},
                                   &itm_meta,
                                   mutation_descr);
        if (ret == ENGINE_SUCCESS) {
            ++stats.numOpsDelRetMeta;
        }
        flags = itm_meta.flags;
        exp = gsl::narrow<uint32_t>(itm_meta.exptime);
        cas = itm_meta.cas;
        seqno = htonll(itm_meta.revSeqno);
    } else {
        throw std::runtime_error(
                "returnMeta: Unknown mode passed though the validator");
    }

    if (ret != ENGINE_SUCCESS) {
        return ret;
    }

    uint8_t meta[16];
    exp = htonl(exp);
    memcpy(meta, &flags, 4);
    memcpy(meta + 4, &exp, 4);
    memcpy(meta + 8, &seqno, 8);

    return sendResponse(response,
                        nullptr,
                        0,
                        (const void*)meta,
                        16,
                        nullptr,
                        0,
                        datatype,
                        cb::mcbp::Status::Success,
                        cas,
                        cookie);
}

/**
 * Callback class used by AllKeysAPI, for caching fetched keys
 *
 * As by default (or in most cases), number of keys is 1000,
 * and an average key could be 32B in length, initialize buffersize of
 * allKeys to 34000 (1000 * 32 + 1000 * 2), the additional 2 bytes per
 * key is for the keylength.
 *
 * This initially allocated buffersize is doubled whenever the length
 * of the buffer holding all the keys, crosses the buffersize.
 */
class AllKeysCallback : public Callback<const DiskDocKey&> {
public:
    AllKeysCallback(bool collectionsSupported)
        : collectionsSupported(collectionsSupported) {
        buffer.reserve((avgKeySize + sizeof(uint16_t)) * expNumKeys);
    }

    void callback(const DiskDocKey& key) {
        auto outKey = key.getDocKey();
        if (outKey.isPrivate() || key.isPrepared()) {
            // Skip system-event and durability-prepared keys
            return;
        }

        if (!collectionsSupported) {
            if (outKey.getCollectionID().isDefaultCollection()) {
                outKey = outKey.makeDocKeyWithoutCollectionID();
            } else {
                // Only default collection key can be sent back if
                // collectionsSupported is false
                return;
            }
        }

        if (buffer.size() + outKey.size() + sizeof(uint16_t) > buffer.size()) {
            // Reserve the 2x space for the copy-to buffer.
            buffer.reserve(buffer.size()*2);
        }
        uint16_t outlen = htons(outKey.size());
        // insert 1 x u16
        const auto* outlenPtr = reinterpret_cast<const char*>(&outlen);
        buffer.insert(buffer.end(), outlenPtr, outlenPtr + sizeof(uint16_t));
        // insert the char buffer
        buffer.insert(
                buffer.end(), outKey.data(), outKey.data() + outKey.size());
    }

    char* getAllKeysPtr() { return buffer.data(); }
    uint64_t getAllKeysLen() { return buffer.size(); }

private:
    std::vector<char> buffer;
    bool collectionsSupported{false};
    static const int avgKeySize = 32;
    static const int expNumKeys = 1000;
};

/*
 * Task that fetches all_docs and returns response,
 * runs in background.
 */
class FetchAllKeysTask : public GlobalTask {
public:
    FetchAllKeysTask(EventuallyPersistentEngine* e,
                     const void* c,
                     const AddResponseFn& resp,
                     const DocKey start_key_,
                     Vbid vbucket,
                     uint32_t count_,
                     bool collectionsSupported)
        : GlobalTask(e, TaskId::FetchAllKeysTask, 0, false),
          engine(e),
          cookie(c),
          description("Running the ALL_DOCS api on " + vbucket.to_string()),
          response(resp),
          start_key(start_key_),
          vbid(vbucket),
          count(count_),
          collectionsSupported(collectionsSupported) {
    }

    std::string getDescription() {
        return description;
    }

    std::chrono::microseconds maxExpectedDuration() {
        // Duration will be a function of how many documents are fetched;
        // however for simplicity just return a fixed "reasonable" duration.
        return std::chrono::milliseconds(100);
    }

    bool run() {
        TRACE_EVENT0("ep-engine/task", "FetchAllKeysTask");
        ENGINE_ERROR_CODE err;
        if (engine->getKVBucket()->getVBuckets().
                getBucket(vbid)->isBucketCreation()) {
            // Returning an empty packet with a SUCCESS response as
            // there aren't any keys during the vbucket file creation.
            err = sendResponse(response,
                               NULL,
                               0,
                               NULL,
                               0,
                               NULL,
                               0,
                               PROTOCOL_BINARY_RAW_BYTES,
                               cb::mcbp::Status::Success,
                               0,
                               cookie);
        } else {
            auto cb = std::make_shared<AllKeysCallback>(collectionsSupported);
            err = engine->getKVBucket()->getROUnderlying(vbid)->getAllKeys(
                                                    vbid, start_key, count, cb);
            if (err == ENGINE_SUCCESS) {
                err = sendResponse(
                        response,
                        NULL,
                        0,
                        NULL,
                        0,
                        ((AllKeysCallback*)cb.get())->getAllKeysPtr(),
                        ((AllKeysCallback*)cb.get())->getAllKeysLen(),
                        PROTOCOL_BINARY_RAW_BYTES,
                        cb::mcbp::Status::Success,
                        0,
                        cookie);
            }
        }
        engine->addLookupAllKeys(cookie, err);
        engine->notifyIOComplete(cookie, err);
        return false;
    }

private:
    EventuallyPersistentEngine *engine;
    const void *cookie;
    const std::string description;
    AddResponseFn response;
    DiskDocKey start_key;
    Vbid vbid;
    uint32_t count;
    bool collectionsSupported{false};
};

ENGINE_ERROR_CODE
EventuallyPersistentEngine::getAllKeys(const void* cookie,
                                       const cb::mcbp::Request& request,
                                       const AddResponseFn& response) {
    if (!getKVBucket()->isGetAllKeysSupported()) {
        return ENGINE_ENOTSUP;
    }

    {
        LockHolder lh(lookupMutex);
        auto it = allKeysLookups.find(cookie);
        if (it != allKeysLookups.end()) {
            ENGINE_ERROR_CODE err = it->second;
            allKeysLookups.erase(it);
            return err;
        }
    }

    VBucketPtr vb = getVBucket(request.getVBucket());
    if (!vb) {
        return ENGINE_NOT_MY_VBUCKET;
    }

    folly::SharedMutex::ReadHolder rlh(vb->getStateLock());
    if (vb->getState() != vbucket_state_active) {
        return ENGINE_NOT_MY_VBUCKET;
    }

    // key: key, ext: no. of keys to fetch, sorting-order
    uint32_t count = 1000;
    auto extras = request.getExtdata();
    if (!extras.empty()) {
        count = ntohl(*reinterpret_cast<const uint32_t*>(extras.data()));
    }

    DocKey start_key = makeDocKey(cookie, request.getKey());
    ExTask task =
            std::make_shared<FetchAllKeysTask>(this,
                                               cookie,
                                               response,
                                               start_key,
                                               request.getVBucket(),
                                               count,
                                               isCollectionsSupported(cookie));
    ExecutorPool::get()->schedule(task);
    return ENGINE_EWOULDBLOCK;
}

CONN_PRIORITY EventuallyPersistentEngine::getDCPPriority(const void* cookie) {
    NonBucketAllocationGuard guard;
    auto priority = serverApi->cookie->get_priority(cookie);
    return priority;
}

void EventuallyPersistentEngine::setDCPPriority(const void* cookie,
                                                CONN_PRIORITY priority) {
    NonBucketAllocationGuard guard;
    serverApi->cookie->set_priority(cookie, priority);
}

void EventuallyPersistentEngine::notifyIOComplete(const void* cookie,
                                                  ENGINE_ERROR_CODE status) {
    if (cookie == NULL) {
        EP_LOG_WARN("Tried to signal a NULL cookie!");
    } else {
        HdrMicroSecBlockTimer bt(&stats.notifyIOHisto);
        NonBucketAllocationGuard guard;
        serverApi->cookie->notify_io_complete(cookie, status);
    }
}

ENGINE_ERROR_CODE EventuallyPersistentEngine::getRandomKey(
        const void* cookie, const AddResponseFn& response) {
    GetValue gv(kvBucket->getRandomKey());
    ENGINE_ERROR_CODE ret = gv.getStatus();

    if (ret == ENGINE_SUCCESS) {
        Item* it = gv.item.get();
        uint32_t flags = it->getFlags();
        ret = sendResponse(response,
                           static_cast<const void*>(it->getKey().data()),
                           it->getKey().size(),
                           (const void*)&flags,
                           sizeof(uint32_t),
                           static_cast<const void*>(it->getData()),
                           it->getNBytes(),
                           it->getDataType(),
                           cb::mcbp::Status::Success,
                           it->getCas(),
                           cookie);
    }

    return ret;
}

ENGINE_ERROR_CODE EventuallyPersistentEngine::dcpOpen(
        const void* cookie,
        uint32_t opaque,
        uint32_t seqno,
        uint32_t flags,
        cb::const_char_buffer stream_name,
        cb::const_char_buffer value) {
    (void) opaque;
    (void) seqno;
    std::string connName = cb::to_string(stream_name);

    if (getEngineSpecific(cookie) != NULL) {
        EP_LOG_WARN(
                "Cannot open DCP connection as another"
                " connection exists on the same socket");
        return ENGINE_DISCONNECT;
    }

    ConnHandler *handler = NULL;
    if (flags & (cb::mcbp::request::DcpOpenPayload::Producer |
                 cb::mcbp::request::DcpOpenPayload::Notifier)) {
        handler = dcpConnMap_->newProducer(cookie, connName, flags);
    } else {
        // dont accept dcp consumer open requests during warm up
        if (!kvBucket->isWarmingUp()) {
            // Check if consumer_name specified in value; if so use in Consumer
            // object.
            nlohmann::json jsonValue;
            std::string consumerName;
            if (!value.empty()) {
                jsonValue = nlohmann::json::parse(value);
                consumerName = jsonValue.at("consumer_name");
            }
            handler = dcpConnMap_->newConsumer(cookie, connName, consumerName);

            EP_LOG_INFO(
                    "EventuallyPersistentEngine::dcpOpen: opening new DCP "
                    "Consumer handler - stream name:{}, opaque:{}, seqno:{}, "
                    "flags:0b{} value:{}",
                    connName,
                    opaque,
                    seqno,
                    std::bitset<sizeof(flags) * 8>(flags).to_string(),
                    jsonValue.dump());
        } else {
            EP_LOG_WARN(
                    "EventuallyPersistentEngine::dcpOpen: not opening new DCP "
                    "Consumer handler as EPEngine is still warming up");
            return ENGINE_TMPFAIL;
        }
    }

    if (handler == nullptr) {
        EP_LOG_WARN("EPEngine::dcpOpen: failed to create a handler");
        return ENGINE_DISCONNECT;
    }

    // Success creating dcp object which has stored the cookie, now reserve it.
    if (reserveCookie(cookie) != ENGINE_SUCCESS) {
        EP_LOG_WARN(
                "Cannot create DCP connection because cookie "
                "cannot be reserved");
        return ENGINE_DISCONNECT;
    }

    storeEngineSpecific(cookie, handler);

    return ENGINE_SUCCESS;
}

ENGINE_ERROR_CODE EventuallyPersistentEngine::dcpAddStream(const void* cookie,
                                                           uint32_t opaque,
                                                           Vbid vbucket,
                                                           uint32_t flags) {
    ENGINE_ERROR_CODE errCode = ENGINE_DISCONNECT;
    ConnHandler* conn = getConnHandler(cookie);
    if (conn) {
        errCode = dcpConnMap_->addPassiveStream(*conn, opaque, vbucket, flags);
    }
    return errCode;
}

ConnHandler* EventuallyPersistentEngine::getConnHandler(const void *cookie) {
    void* specific = getEngineSpecific(cookie);
    ConnHandler* handler = reinterpret_cast<ConnHandler*>(specific);
    if (!handler) {
        EP_LOG_WARN("Invalid streaming connection");
    }
    return handler;
}

void EventuallyPersistentEngine::handleDisconnect(const void *cookie) {
    dcpConnMap_->disconnect(cookie);
    /**
     * Decrement session_cas's counter, if the connection closes
     * before a control command (that returned ENGINE_EWOULDBLOCK
     * the first time) makes another attempt.
     *
     * Commands to be considered: DEL_VBUCKET, COMPACT_DB
     */
    if (getEngineSpecific(cookie) != NULL) {
        switch (getOpcodeIfEwouldblockSet(cookie)) {
        case cb::mcbp::ClientOpcode::DelVbucket:
        case cb::mcbp::ClientOpcode::CompactDb: {
            decrementSessionCtr();
            storeEngineSpecific(cookie, NULL);
            break;
        }
            default:
                break;
            }
    }
}

void EventuallyPersistentEngine::handleDeleteBucket(const void *cookie) {
    EP_LOG_INFO(
            "Shutting down all DCP connections in "
            "preparation for bucket deletion.");
    dcpConnMap_->shutdownAllConnections();
}

cb::mcbp::Status EventuallyPersistentEngine::stopFlusher(const char** msg,
                                                         size_t* msg_size) {
    (void)msg_size;
    auto rv = cb::mcbp::Status::Success;
    *msg = NULL;
    if (!kvBucket->pauseFlusher()) {
        EP_LOG_DEBUG("Unable to stop flusher");
        *msg = "Flusher not running.";
        rv = cb::mcbp::Status::Einval;
    }
    return rv;
}

cb::mcbp::Status EventuallyPersistentEngine::startFlusher(const char** msg,
                                                          size_t* msg_size) {
    (void)msg_size;
    auto rv = cb::mcbp::Status::Success;
    *msg = NULL;
    if (!kvBucket->resumeFlusher()) {
        EP_LOG_DEBUG("Unable to start flusher");
        *msg = "Flusher not shut down.";
        rv = cb::mcbp::Status::Einval;
    }
    return rv;
}

ENGINE_ERROR_CODE EventuallyPersistentEngine::deleteVBucket(Vbid vbid,
                                                            const void* c) {
    return kvBucket->deleteVBucket(vbid, c);
}

ENGINE_ERROR_CODE EventuallyPersistentEngine::compactDB(
        Vbid vbid, const CompactionConfig& c, const void* cookie) {
    return kvBucket->scheduleCompaction(vbid, c, cookie);
}

ENGINE_ERROR_CODE EventuallyPersistentEngine::getAllVBucketSequenceNumbers(
        const void* cookie,
        const cb::mcbp::Request& request,
        const AddResponseFn& response) {
    static_assert(sizeof(vbucket_state_t) == 4,
                  "Unexpected size for vbucket_state_t");
    auto extras = request.getExtdata();

    // By default allow any alive states. If reqState has been set then
    // filter on that specific state.
    auto reqState = aliveVBStates;
    boost::optional<CollectionIDType> reqCollection = {};

    // if extlen is non-zero, it limits the result to either only include the
    // vbuckets in the specified vbucket state, or in the specified vbucket
    // state and for the specified collection ID.
    if (extras.size() > 0) {
        auto rawState = ntohl(*reinterpret_cast<const uint32_t*>(
                extras.substr(0, sizeof(vbucket_state_t)).data()));

        // If the received vbucket_state isn't 0 (i.e. all alive states) then
        // set the specifically requested states.
        auto desired = static_cast<vbucket_state_t>(rawState);
        if (desired != vbucket_state_alive) {
            reqState = PermittedVBStates(desired);
        }

        if (extras.size() ==
            (sizeof(vbucket_state_t) + sizeof(CollectionIDType))) {
            reqCollection = static_cast<CollectionIDType>(
                    ntohl(*reinterpret_cast<const uint32_t*>(
                            extras.substr(sizeof(vbucket_state_t),
                                          sizeof(CollectionIDType))
                                    .data())));
        } else if (extras.size() != sizeof(vbucket_state_t)) {
            return ENGINE_EINVAL;
        }
    }

    // If the client ISN'T talking collections, we should just give them the
    // high seqno of the default collection as that's all they should be aware
    // of.
    // If the client IS talking collections but hasn't specified a collection,
    // we'll give them the actual vBucket high seqno.
    if (!serverApi->cookie->is_collections_supported(cookie)) {
        reqCollection = CollectionID::Default;
    }

    std::vector<uint8_t> payload;
    auto vbuckets = kvBucket->getVBuckets().getBuckets();

    /* Reserve a buffer that's big enough to hold all of them (we might
     * not use all of them. Each entry in the array occupies 10 bytes
     * (two bytes vbucket id followed by 8 bytes sequence number)
     */
    try {
        payload.reserve(vbuckets.size() * (sizeof(uint16_t) + sizeof(uint64_t)));
    } catch (const std::bad_alloc&) {
        return sendResponse(response,
                            0,
                            0,
                            0,
                            0,
                            0,
                            0,
                            PROTOCOL_BINARY_RAW_BYTES,
                            cb::mcbp::Status::Enomem,
                            0,
                            cookie);
    }

    for (auto id : vbuckets) {
        VBucketPtr vb = getVBucket(id);
        if (vb) {
            if (!reqState.test(vb->getState())) {
                continue;
            }

            Vbid vbid = id.hton();
            uint64_t highSeqno;

            if (reqCollection) {
                // The collection may not exist in any given vBucket.
                // Check this instead of throwing and catching an
                // exception.
                auto handle = vb->lockCollections();
                if (handle.exists(reqCollection.get())) {
                    highSeqno = htonll(handle.getHighSeqno(*reqCollection));
                } else {
                    // If the collection doesn't exist in this
                    // vBucket, return nothing for this vBucket by
                    // not adding anything to the payload during this
                    // iteration.
                    continue;
                }
            } else {
                if (vb->getState() == vbucket_state_active) {
                    highSeqno = htonll(vb->getHighSeqno());
                } else {
                    snapshot_info_t info =
                            vb->checkpointManager->getSnapshotInfo();
                    highSeqno = htonll(info.range.end);
                }
            }
            auto offset = payload.size();
            payload.resize(offset + sizeof(vbid) + sizeof(highSeqno));
            memcpy(payload.data() + offset, &vbid, sizeof(vbid));
            memcpy(payload.data() + offset + sizeof(vbid),
                   &highSeqno,
                   sizeof(highSeqno));
        }
    }

    return sendResponse(response,
                        0,
                        0, /* key */
                        0,
                        0, /* ext field */
                        payload.data(),
                        gsl::narrow<uint32_t>(payload.size()), /* value */
                        PROTOCOL_BINARY_RAW_BYTES,
                        cb::mcbp::Status::Success,
                        0,
                        cookie);
}

void EventuallyPersistentEngine::updateDcpMinCompressionRatio(float value) {
    if (dcpConnMap_) {
        dcpConnMap_->updateMinCompressionRatioForProducers(value);
    }
}

/**
 * Call the response callback and return the appropriate value so that
 * the core knows what to do..
 */
ENGINE_ERROR_CODE EventuallyPersistentEngine::sendErrorResponse(
        const AddResponseFn& response,
        cb::mcbp::Status status,
        uint64_t cas,
        const void* cookie) {
    // no body/ext data for the error
    return sendResponse(response,
                        nullptr,
                        0,
                        nullptr,
                        0,
                        nullptr,
                        0,
                        0,
                        status,
                        cas,
                        cookie);
}

ENGINE_ERROR_CODE EventuallyPersistentEngine::sendMutationExtras(
        const AddResponseFn& response,
        Vbid vbucket,
        uint64_t bySeqno,
        cb::mcbp::Status status,
        uint64_t cas,
        const void* cookie) {
    VBucketPtr vb = kvBucket->getVBucket(vbucket);
    if (!vb) {
        return sendErrorResponse(
                response, cb::mcbp::Status::NotMyVbucket, cas, cookie);
    }
    const uint64_t uuid = htonll(vb->failovers->getLatestUUID());
    bySeqno = htonll(bySeqno);
    uint8_t meta[16];
    memcpy(meta, &uuid, sizeof(uuid));
    memcpy(meta + sizeof(uuid), &bySeqno, sizeof(bySeqno));
    return sendResponse(response,
                        nullptr,
                        0,
                        (const void*)meta,
                        sizeof(meta),
                        nullptr,
                        0,
                        PROTOCOL_BINARY_RAW_BYTES,
                        status,
                        cas,
                        cookie);
}

std::unique_ptr<KVBucket> EventuallyPersistentEngine::makeBucket(
        Configuration& config) {
    const auto bucketType = config.getBucketType();
    if (bucketType == "persistent") {
        return std::make_unique<EPBucket>(*this);
    } else if (bucketType == "ephemeral") {
        EphemeralBucket::reconfigureForEphemeral(configuration);
        return std::make_unique<EphemeralBucket>(*this);
    }
    throw std::invalid_argument(bucketType +
                                " is not a recognized bucket "
                                "type");
}

ENGINE_ERROR_CODE EventuallyPersistentEngine::setVBucketState(
        const void* cookie,
        const AddResponseFn& response,
        Vbid vbid,
        vbucket_state_t to,
        const nlohmann::json& meta,
        TransferVB transfer,
        uint64_t cas) {
    auto status = kvBucket->setVBucketState(vbid, to, meta, transfer, cookie);

    if (status == ENGINE_EWOULDBLOCK) {
        return status;
    } else if (status == ENGINE_ERANGE) {
        setErrorContext(cookie, "VBucket number too big");
    }

    return sendResponse(response,
                        NULL,
                        0,
                        NULL,
                        0,
                        NULL,
                        0,
                        PROTOCOL_BINARY_RAW_BYTES,
                        serverApi->cookie->engine_error2mcbp(cookie, status),
                        cas,
                        cookie);
}

EventuallyPersistentEngine::~EventuallyPersistentEngine() {
    if (kvBucket) {
        kvBucket->deinitialize();
    }
    EP_LOG_INFO("~EPEngine: Completed deinitialize.");
    delete workload;
    delete checkpointConfig;
    /* Unique_ptr(s) are deleted in the reverse order of the initialization */
}

ReplicationThrottle& EventuallyPersistentEngine::getReplicationThrottle() {
    return getKVBucket()->getReplicationThrottle();
}

const std::string& EpEngineTaskable::getName() const {
    return myEngine->getName();
}

task_gid_t EpEngineTaskable::getGID() const {
    return reinterpret_cast<task_gid_t>(myEngine);
}

bucket_priority_t EpEngineTaskable::getWorkloadPriority() const {
    return myEngine->getWorkloadPriority();
}

void  EpEngineTaskable::setWorkloadPriority(bucket_priority_t prio) {
    myEngine->setWorkloadPriority(prio);
}

WorkLoadPolicy&  EpEngineTaskable::getWorkLoadPolicy(void) {
    return myEngine->getWorkLoadPolicy();
}

void EpEngineTaskable::logQTime(
        TaskId id, const std::chrono::steady_clock::duration enqTime) {
    myEngine->getKVBucket()->logQTime(id, enqTime);
}

void EpEngineTaskable::logRunTime(
        TaskId id, const std::chrono::steady_clock::duration runTime) {
    myEngine->getKVBucket()->logRunTime(id, runTime);
}

item_info EventuallyPersistentEngine::getItemInfo(const Item& item) {
    VBucketPtr vb = getKVBucket()->getVBucket(item.getVBucketId());
    uint64_t uuid = 0;
    int64_t hlcEpoch = HlcCasSeqnoUninitialised;

    if (vb) {
        uuid = vb->failovers->getLatestUUID();
        hlcEpoch = vb->getHLCEpochSeqno();
    }

    return item.toItemInfo(uuid, hlcEpoch);
}

void EventuallyPersistentEngine::setCompressionMode(
        const std::string& compressModeStr) {
    BucketCompressionMode oldCompressionMode = compressionMode;

    try {
        compressionMode = parseCompressionMode(compressModeStr);
        if (oldCompressionMode != compressionMode) {
            EP_LOG_WARN(R"(Transitioning from "{}"->"{}" compression mode)",
                        to_string(oldCompressionMode),
                        compressModeStr);
        }
    } catch (const std::invalid_argument& e) {
        EP_LOG_WARN("{}", e.what());
    }
}<|MERGE_RESOLUTION|>--- conflicted
+++ resolved
@@ -598,28 +598,16 @@
             // to prevent setting item compressor to constantly run
             validate(v, size_t(1), std::numeric_limits<size_t>::max());
             getConfiguration().setItemCompressorInterval(v);
-<<<<<<< HEAD
         } else if (key == "item_compressor_chunk_duration") {
             getConfiguration().setItemCompressorChunkDuration(std::stoull(val));
         } else if (key == "defragmenter_age_threshold") {
             getConfiguration().setDefragmenterAgeThreshold(std::stoull(val));
         } else if (key == "defragmenter_chunk_duration") {
             getConfiguration().setDefragmenterChunkDuration(std::stoull(val));
+        } else if (key == "defragmenter_stored_value_age_threshold") {
+            getConfiguration().setDefragmenterStoredValueAgeThreshold(
+                    std::stoull(val));
         } else if (key == "defragmenter_run") {
-=======
-        } else if (strcmp(keyz, "item_compressor_chunk_duration") == 0) {
-            getConfiguration().setItemCompressorChunkDuration(
-                    std::stoull(valz));
-        } else if (strcmp(keyz, "defragmenter_age_threshold") == 0) {
-            getConfiguration().setDefragmenterAgeThreshold(std::stoull(valz));
-        } else if (strcmp(keyz, "defragmenter_stored_value_age_threshold") ==
-                   0) {
-            getConfiguration().setDefragmenterStoredValueAgeThreshold(
-                    std::stoull(valz));
-        } else if (strcmp(keyz, "defragmenter_chunk_duration") == 0) {
-            getConfiguration().setDefragmenterChunkDuration(std::stoull(valz));
-        } else if (strcmp(keyz, "defragmenter_run") == 0) {
->>>>>>> 7f9f80f5
             runDefragmenterTask();
         } else if (key == "compaction_write_queue_cap") {
             getConfiguration().setCompactionWriteQueueCap(std::stoull(val));
@@ -3341,11 +3329,6 @@
     }
 
     ~AddStatsStream() {
-        // The ADD_STAT callback may allocate memory (temporary buffers for
-        // stat data) which will be de-allocated inside the server (i.e.
-        // after the engine call has returned). As such we do not want to
-        // account such memory against this bucket.
-        SystemAllocationGuard guard;
         auto value = buf.str();
         callback(key.data(), key.size(), value.data(), value.size(), cookie);
     }
