/* -*- Mode: C++; tab-width: 4; c-basic-offset: 4; indent-tabs-mode: nil -*- */
/*
 *     Copyright 2013 Couchbase, Inc
 *
 *   Licensed under the Apache License, Version 2.0 (the "License");
 *   you may not use this file except in compliance with the License.
 *   You may obtain a copy of the License at
 *
 *       http://www.apache.org/licenses/LICENSE-2.0
 *
 *   Unless required by applicable law or agreed to in writing, software
 *   distributed under the License is distributed on an "AS IS" BASIS,
 *   WITHOUT WARRANTIES OR CONDITIONS OF ANY KIND, either express or implied.
 *   See the License for the specific language governing permissions and
 *   limitations under the License.
 */

#include "config.h"

#include "ep_engine.h"
#include "failover-table.h"
#include "kvstore.h"
#include "statwriter.h"
#include "dcp-backfill-manager.h"
#include "dcp-backfill.h"
#include "dcp-consumer.h"
#include "dcp-producer.h"
#include "dcp-response.h"
#include "dcp-stream.h"

static const char* snapshotTypeToString(snapshot_type_t type) {
    static const char * const snapshotTypes[] = { "none", "disk", "memory" };
    cb_assert(type >= none && type <= memory);
    return snapshotTypes[type];
}

const uint64_t Stream::dcpMaxSeqno = std::numeric_limits<uint64_t>::max();
const size_t PassiveStream::batchSize = 10;

<<<<<<< HEAD
=======
class SnapshotMarkerCallback : public Callback<SeqnoRange> {
public:
    SnapshotMarkerCallback(stream_t s)
        : stream(s) {
        cb_assert(s->getType() == STREAM_ACTIVE);
    }

    void callback(SeqnoRange &range) {
        uint64_t st = range.getStartSeqno();
        uint64_t en = range.getEndSeqno();
        static_cast<ActiveStream*>(stream.get())->markDiskSnapshot(st, en);
    }

private:
    stream_t stream;
};

class CacheCallback : public Callback<CacheLookup> {
public:
    CacheCallback(EventuallyPersistentEngine* e, stream_t &s)
        : engine_(e), stream_(s) {
        Stream *str = stream_.get();
        if (str) {
            cb_assert(str->getType() == STREAM_ACTIVE);
        }
    }

    void callback(CacheLookup &lookup);

private:
    EventuallyPersistentEngine* engine_;
    stream_t stream_;
};

void CacheCallback::callback(CacheLookup &lookup) {
    RCPtr<VBucket> vb = engine_->getEpStore()->getVBucket(lookup.getVBucketId());
    if (!vb) {
        setStatus(ENGINE_SUCCESS);
        return;
    }

    int bucket_num(0);
    LockHolder lh = vb->ht.getLockedBucket(lookup.getKey(), &bucket_num);
    StoredValue *v = vb->ht.unlocked_find(lookup.getKey(), bucket_num, false, false);
    if (v && v->isResident() && v->getBySeqno() == lookup.getBySeqno()) {
        Item* it = v->toItem(false, lookup.getVBucketId());
        lh.unlock();
        static_cast<ActiveStream*>(stream_.get())->backfillReceived(it);
        setStatus(ENGINE_KEY_EEXISTS);
    } else {
        setStatus(ENGINE_SUCCESS);
    }
}

class DiskCallback : public Callback<GetValue> {
public:
    DiskCallback(stream_t &s)
        : stream_(s) {
        Stream *str = stream_.get();
        if (str) {
            cb_assert(str->getType() == STREAM_ACTIVE);
        }
    }

    void callback(GetValue &val) {
        cb_assert(val.getValue());
        ActiveStream* active_stream = static_cast<ActiveStream*>(stream_.get());
        active_stream->backfillReceived(val.getValue());
    }

private:
    stream_t stream_;
};

class DCPBackfill : public GlobalTask {
public:
    DCPBackfill(EventuallyPersistentEngine* e, stream_t s,
                uint64_t start_seqno, uint64_t end_seqno, const Priority &p,
                double sleeptime = 0, bool shutdown = false)
        : GlobalTask(e, p, sleeptime, shutdown), engine(e), stream(s),
          startSeqno(start_seqno), endSeqno(end_seqno) {
        cb_assert(stream->getType() == STREAM_ACTIVE);
    }

    bool run();

    std::string getDescription();

private:
    EventuallyPersistentEngine *engine;
    stream_t                    stream;
    uint64_t                    startSeqno;
    uint64_t                    endSeqno;
};

bool DCPBackfill::run() {
    uint16_t vbid = stream->getVBucket();

    if (engine->getEpStore()->isMemoryUsageTooHigh()) {
        LOG(EXTENSION_LOG_WARNING, "VBucket %d dcp backfill task temporarily "
                "suspended  because the current memory usage is too high",
                vbid);
        snooze(DCP_BACKFILL_SLEEP_TIME);
        return true;
    }

    uint64_t lastPersistedSeqno =
        engine->getEpStore()->getLastPersistedSeqno(vbid);
    uint64_t diskSeqno =
        engine->getEpStore()->getRWUnderlying(vbid)->getLastPersistedSeqno(vbid);

    if (lastPersistedSeqno < endSeqno) {
        LOG(EXTENSION_LOG_WARNING, "%s (vb %d) Rescheduling backfill "
            "because backfill up to seqno %llu is needed but only up to "
            "%llu is persisted (disk %llu)",
            static_cast<ActiveStream*>(stream.get())->logHeader(), vbid,
            endSeqno, lastPersistedSeqno, diskSeqno);
        snooze(DCP_BACKFILL_SLEEP_TIME);
        return true;
    }

    KVStore* kvstore = engine->getEpStore()->getROUnderlying(vbid);
    size_t numItems = kvstore->getNumItems(vbid, startSeqno,
                                           std::numeric_limits<uint64_t>::max());
    static_cast<ActiveStream*>(stream.get())->incrBackfillRemaining(numItems);

    shared_ptr<Callback<GetValue> > cb(new DiskCallback(stream));
    shared_ptr<Callback<CacheLookup> > cl(new CacheCallback(engine, stream));
    shared_ptr<Callback<SeqnoRange> > sr(new SnapshotMarkerCallback(stream));
    kvstore->dump(vbid, startSeqno, cb, cl, sr);

    static_cast<ActiveStream*>(stream.get())->completeBackfill();

    LOG(EXTENSION_LOG_WARNING, "%s (vb %d) Backfill task (%llu to %llu) "
        "finished. disk seqno %llu memory seqno %llu",
        static_cast<ActiveStream*>(stream.get())->logHeader(), startSeqno,
        endSeqno, vbid, diskSeqno, lastPersistedSeqno);

    return false;
}

std::string DCPBackfill::getDescription() {
    std::stringstream ss;
    ss << "DCP backfill for vbucket " << stream->getVBucket();
    return ss.str();
}

>>>>>>> df9e6815
Stream::Stream(const std::string &name, uint32_t flags, uint32_t opaque,
               uint16_t vb, uint64_t start_seqno, uint64_t end_seqno,
               uint64_t vb_uuid, uint64_t snap_start_seqno,
               uint64_t snap_end_seqno)
    : name_(name), flags_(flags), opaque_(opaque), vb_(vb),
      start_seqno_(start_seqno), end_seqno_(end_seqno), vb_uuid_(vb_uuid),
      snap_start_seqno_(snap_start_seqno),
      snap_end_seqno_(snap_end_seqno),
      state_(STREAM_PENDING), itemsReady(false), readyQueueMemory(0) {
}

void Stream::clear_UNLOCKED() {
    while (!readyQ.empty()) {
        DcpResponse* resp = readyQ.front();
        popFromReadyQ();
        delete resp;
    }
}

void Stream::pushToReadyQ(DcpResponse* resp)
{
    if (resp) {
        readyQ.push(resp);
        readyQueueMemory += resp->getMessageSize();
    }
}

void Stream::popFromReadyQ(void)
{
    if (!readyQ.empty()) {
        uint32_t respSize = readyQ.front()->getMessageSize();
        readyQ.pop();
        /* Decrement the readyQ size */
        if ((readyQueueMemory - respSize) <= readyQueueMemory) {
            readyQueueMemory -= respSize;
        } else {
            LOG(EXTENSION_LOG_DEBUG, "readyQ size for stream %s (vb %d)"
                "underflow, likely wrong stat calculation! curr size: %llu;"
                "new size: %d", name_.c_str(), getVBucket(), readyQueueMemory,
                respSize);
            readyQueueMemory = 0;
        }
    }
}

uint64_t Stream::getReadyQueueMemory() {
    return readyQueueMemory;
}

const char * Stream::stateName(stream_state_t st) const {
    static const char * const stateNames[] = {
        "pending", "backfilling", "in-memory", "takeover-send", "takeover-wait",
        "reading", "dead"
    };
    cb_assert(st >= STREAM_PENDING && st <= STREAM_DEAD);
    return stateNames[st];
}

void Stream::addStats(ADD_STAT add_stat, const void *c) {
    const int bsize = 1024;
    char buffer[bsize];
    snprintf(buffer, bsize, "%s:stream_%d_flags", name_.c_str(), vb_);
    add_casted_stat(buffer, flags_, add_stat, c);
    snprintf(buffer, bsize, "%s:stream_%d_opaque", name_.c_str(), vb_);
    add_casted_stat(buffer, opaque_, add_stat, c);
    snprintf(buffer, bsize, "%s:stream_%d_start_seqno", name_.c_str(), vb_);
    add_casted_stat(buffer, start_seqno_, add_stat, c);
    snprintf(buffer, bsize, "%s:stream_%d_end_seqno", name_.c_str(), vb_);
    add_casted_stat(buffer, end_seqno_, add_stat, c);
    snprintf(buffer, bsize, "%s:stream_%d_vb_uuid", name_.c_str(), vb_);
    add_casted_stat(buffer, vb_uuid_, add_stat, c);
    snprintf(buffer, bsize, "%s:stream_%d_snap_start_seqno", name_.c_str(), vb_);
    add_casted_stat(buffer, snap_start_seqno_, add_stat, c);
    snprintf(buffer, bsize, "%s:stream_%d_snap_end_seqno", name_.c_str(), vb_);
    add_casted_stat(buffer, snap_end_seqno_, add_stat, c);
    snprintf(buffer, bsize, "%s:stream_%d_state", name_.c_str(), vb_);
    add_casted_stat(buffer, stateName(state_), add_stat, c);
}

ActiveStream::ActiveStream(EventuallyPersistentEngine* e, DcpProducer* p,
                           const std::string &n, uint32_t flags,
                           uint32_t opaque, uint16_t vb, uint64_t st_seqno,
                           uint64_t en_seqno, uint64_t vb_uuid,
                           uint64_t snap_start_seqno, uint64_t snap_end_seqno)
    :  Stream(n, flags, opaque, vb, st_seqno, en_seqno, vb_uuid,
              snap_start_seqno, snap_end_seqno),
       lastReadSeqno(st_seqno), lastSentSeqno(st_seqno), curChkSeqno(st_seqno),
       takeoverState(vbucket_state_pending), backfillRemaining(0),
       itemsFromMemoryPhase(0), firstMarkerSent(false), waitForSnapshot(0),
       engine(e), producer(p), isBackfillTaskRunning(false) {

    const char* type = "";
    if (flags_ & DCP_ADD_STREAM_FLAG_TAKEOVER) {
        type = "takeover ";
        end_seqno_ = dcpMaxSeqno;
    }

    if (start_seqno_ >= end_seqno_) {
        endStream(END_STREAM_OK);
        itemsReady = true;
    }

    backfillItems.memory = 0;
    backfillItems.disk = 0;
    backfillItems.sent = 0;

    type_ = STREAM_ACTIVE;

    bufferedBackfill.bytes = 0;
    bufferedBackfill.items = 0;

    LOG(EXTENSION_LOG_WARNING, "%s (vb %d) %sstream created with start seqno "
        "%llu and end seqno %llu", producer->logHeader(), vb, type, st_seqno,
        en_seqno);
}

ActiveStream::~ActiveStream() {
    LockHolder lh(streamMutex);
    transitionState(STREAM_DEAD);
    clear_UNLOCKED();
    producer->getBackfillManager()->bytesSent(bufferedBackfill.bytes);
    bufferedBackfill.bytes = 0;
    bufferedBackfill.items = 0;
}

DcpResponse* ActiveStream::next() {
    LockHolder lh(streamMutex);

    stream_state_t initState = state_;

    DcpResponse* response = NULL;

    switch (state_) {
        case STREAM_PENDING:
            break;
        case STREAM_BACKFILLING:
            response = backfillPhase();
            break;
        case STREAM_IN_MEMORY:
            response = inMemoryPhase();
            break;
        case STREAM_TAKEOVER_SEND:
            response = takeoverSendPhase();
            break;
        case STREAM_TAKEOVER_WAIT:
            response = takeoverWaitPhase();
            break;
        case STREAM_DEAD:
            response = deadPhase();
            break;
        default:
            LOG(EXTENSION_LOG_WARNING, "%s (vb %d) Invalid state '%s'",
                producer->logHeader(), vb_, stateName(state_));
            abort();
    }

    if (state_ != STREAM_DEAD && initState != state_ && !response) {
        lh.unlock();
        return next();
    }

    itemsReady = response ? true : false;
    return response;
}

void ActiveStream::markDiskSnapshot(uint64_t startSeqno, uint64_t endSeqno) {
    LockHolder lh(streamMutex);
    if (state_ != STREAM_BACKFILLING) {
        return;
    }

    startSeqno = std::min(snap_start_seqno_, startSeqno);
    firstMarkerSent = true;

    LOG(EXTENSION_LOG_WARNING, "%s (vb %d) Sending disk snapshot with start "
        "seqno %llu and end seqno %llu", producer->logHeader(), vb_, startSeqno,
        endSeqno);
    pushToReadyQ(new SnapshotMarker(opaque_, vb_, startSeqno, endSeqno,
                                   MARKER_FLAG_DISK));
    RCPtr<VBucket> vb = engine->getVBucket(vb_);
    if (!vb) {
        endStream(END_STREAM_STATE);
    } else {
        if (endSeqno > end_seqno_) {
            endSeqno = end_seqno_;
        }
        // Only re-register the cursor if we still need to get memory snapshots
        CursorRegResult result =
            vb->checkpointManager.registerCursorBySeqno(name_, endSeqno);
        curChkSeqno = result.first;
    }

    if (!itemsReady) {
        itemsReady = true;
        lh.unlock();
        producer->notifyStreamReady(vb_, false);
    }
}

bool ActiveStream::backfillReceived(Item* itm, backfill_source_t backfill_source) {
    LockHolder lh(streamMutex);
    if (state_ == STREAM_BACKFILLING) {
        if (!producer->getBackfillManager()->bytesRead(itm->size())) {
            delete itm;
            return false;
        }

        bufferedBackfill.bytes.fetch_add(itm->size());
        bufferedBackfill.items++;

        pushToReadyQ(new MutationResponse(itm, opaque_,
                          prepareExtendedMetaData(itm->getVBucketId(),
                                                  itm->getConflictResMode())));
        lastReadSeqno = itm->getBySeqno();

        if (!itemsReady) {
            itemsReady = true;
            lh.unlock();
            producer->notifyStreamReady(vb_, false);
        }

        if (backfill_source == BACKFILL_FROM_MEMORY) {
            backfillItems.memory++;
        } else {
            backfillItems.disk++;
        }
    } else {
        delete itm;
    }

    return true;
}

void ActiveStream::completeBackfill() {
    LockHolder lh(streamMutex);

    if (state_ == STREAM_BACKFILLING) {
        isBackfillTaskRunning = false;
        LOG(EXTENSION_LOG_WARNING, "%s (vb %d) Backfill complete, %d items read"
            " from disk %d from memory, last seqno read: %llu",
            producer->logHeader(), vb_, backfillItems.disk.load(),
            backfillItems.memory.load(), lastReadSeqno);

        if (!itemsReady) {
            itemsReady = true;
            lh.unlock();
            producer->notifyStreamReady(vb_, false);
        }
    }
}

void ActiveStream::snapshotMarkerAckReceived() {
    LockHolder lh (streamMutex);
    waitForSnapshot--;

    if (!itemsReady && waitForSnapshot == 0) {
        itemsReady = true;
        lh.unlock();
        producer->notifyStreamReady(vb_, true);
    }
}

void ActiveStream::setVBucketStateAckRecieved() {
    LockHolder lh(streamMutex);
    if (state_ == STREAM_TAKEOVER_WAIT) {
        if (takeoverState == vbucket_state_pending) {
            RCPtr<VBucket> vbucket = engine->getVBucket(vb_);
            engine->getEpStore()->setVBucketState(vb_, vbucket_state_dead,
                                                  false, false);
            takeoverState = vbucket_state_active;
            transitionState(STREAM_TAKEOVER_SEND);
            LOG(EXTENSION_LOG_INFO, "%s (vb %d) Receive ack for set vbucket "
                "state to pending message", producer->logHeader(), vb_);
        } else {
            LOG(EXTENSION_LOG_INFO, "%s (vb %d) Receive ack for set vbucket "
                "state to active message", producer->logHeader(), vb_);
            endStream(END_STREAM_OK);
        }

        if (!itemsReady) {
            itemsReady = true;
            lh.unlock();
            producer->notifyStreamReady(vb_, true);
        }
    } else {
        LOG(EXTENSION_LOG_WARNING, "%s (vb %d) Unexpected ack for set vbucket "
            "op on stream '%s' state '%s'", producer->logHeader(), vb_,
            name_.c_str(), stateName(state_));
    }
}

DcpResponse* ActiveStream::backfillPhase() {
    DcpResponse* resp = nextQueuedItem();

    if (resp && (resp->getEvent() == DCP_MUTATION ||
         resp->getEvent() == DCP_DELETION ||
         resp->getEvent() == DCP_EXPIRATION)) {
        MutationResponse* m = static_cast<MutationResponse*>(resp);
        producer->getBackfillManager()->bytesSent(m->getItem()->size());
        bufferedBackfill.bytes.fetch_sub(m->getItem()->size());
        bufferedBackfill.items--;
        if (backfillRemaining > 0) {
            backfillRemaining--;
        }
    }

    if (!isBackfillTaskRunning && readyQ.empty()) {
        backfillRemaining = 0;
        if (lastReadSeqno >= end_seqno_) {
            endStream(END_STREAM_OK);
        } else if (flags_ & DCP_ADD_STREAM_FLAG_TAKEOVER) {
            transitionState(STREAM_TAKEOVER_SEND);
        } else if (flags_ & DCP_ADD_STREAM_FLAG_DISKONLY) {
            endStream(END_STREAM_OK);
        } else {
            transitionState(STREAM_IN_MEMORY);
        }

        if (!resp) {
            resp = nextQueuedItem();
        }
    }

    return resp;
}

DcpResponse* ActiveStream::inMemoryPhase() {
    if (!readyQ.empty()) {
        return nextQueuedItem();
    }

    if (lastSentSeqno >= end_seqno_) {
        endStream(END_STREAM_OK);
    } else {
        nextCheckpointItem();
    }

    return nextQueuedItem();
}

DcpResponse* ActiveStream::takeoverSendPhase() {
    if (!readyQ.empty()) {
        return nextQueuedItem();
    } else {
        nextCheckpointItem();
        if (!readyQ.empty()) {
            return nextQueuedItem();
        }
    }

    if (waitForSnapshot != 0) {
        return NULL;
    }

    DcpResponse* resp = new SetVBucketState(opaque_, vb_, takeoverState);
    transitionState(STREAM_TAKEOVER_WAIT);
    return resp;
}

DcpResponse* ActiveStream::takeoverWaitPhase() {
    return nextQueuedItem();
}

DcpResponse* ActiveStream::deadPhase() {
    return nextQueuedItem();
}

void ActiveStream::addStats(ADD_STAT add_stat, const void *c) {
    Stream::addStats(add_stat, c);

    const int bsize = 1024;
    char buffer[bsize];
    snprintf(buffer, bsize, "%s:stream_%d_backfill_disk_items",
             name_.c_str(), vb_);
    add_casted_stat(buffer, backfillItems.disk, add_stat, c);
    snprintf(buffer, bsize, "%s:stream_%d_backfill_mem_items",
             name_.c_str(), vb_);
    add_casted_stat(buffer, backfillItems.memory, add_stat, c);
    snprintf(buffer, bsize, "%s:stream_%d_backfill_sent", name_.c_str(), vb_);
    add_casted_stat(buffer, backfillItems.sent, add_stat, c);
    snprintf(buffer, bsize, "%s:stream_%d_memory_phase", name_.c_str(), vb_);
    add_casted_stat(buffer, itemsFromMemoryPhase, add_stat, c);
    snprintf(buffer, bsize, "%s:stream_%d_last_sent_seqno", name_.c_str(), vb_);
    add_casted_stat(buffer, lastSentSeqno, add_stat, c);
    snprintf(buffer, bsize, "%s:stream_%d_last_read_seqno", name_.c_str(), vb_);
    add_casted_stat(buffer, lastReadSeqno, add_stat, c);
    snprintf(buffer, bsize, "%s:stream_%d_ready_queue_memory", name_.c_str(), vb_);
    add_casted_stat(buffer, getReadyQueueMemory(), add_stat, c);
    snprintf(buffer, bsize, "%s:stream_%d_items_ready", name_.c_str(), vb_);
    add_casted_stat(buffer, itemsReady ? "true" : "false", add_stat, c);
    snprintf(buffer, bsize, "%s:stream_%d_backfill_buffer_bytes", name_.c_str(), vb_);
    add_casted_stat(buffer, bufferedBackfill.bytes, add_stat, c);
    snprintf(buffer, bsize, "%s:stream_%d_backfill_buffer_items", name_.c_str(), vb_);
    add_casted_stat(buffer, bufferedBackfill.items, add_stat, c);
}

void ActiveStream::addTakeoverStats(ADD_STAT add_stat, const void *cookie) {
    LockHolder lh(streamMutex);

    RCPtr<VBucket> vb = engine->getVBucket(vb_);
    add_casted_stat("name", name_, add_stat, cookie);
    if (!vb || state_ == STREAM_DEAD) {
        add_casted_stat("status", "completed", add_stat, cookie);
        add_casted_stat("estimate", 0, add_stat, cookie);
        add_casted_stat("backfillRemaining", 0, add_stat, cookie);
        add_casted_stat("estimate", 0, add_stat, cookie);
        return;
    }

    size_t total = backfillRemaining;
    if (state_ == STREAM_BACKFILLING) {
        add_casted_stat("status", "backfilling", add_stat, cookie);
    } else {
        add_casted_stat("status", "in-memory", add_stat, cookie);
    }
    add_casted_stat("backfillRemaining", backfillRemaining, add_stat, cookie);

    item_eviction_policy_t iep = engine->getEpStore()->getItemEvictionPolicy();
    size_t vb_items = vb->getNumItems(iep);
    size_t chk_items = vb_items > 0 ?
                vb->checkpointManager.getNumItemsForCursor(name_) : 0;
    size_t del_items = engine->getEpStore()->getRWUnderlying(vb_)->
                                                    getNumPersistedDeletes(vb_);

    if (end_seqno_ < curChkSeqno) {
        chk_items = 0;
    } else if ((end_seqno_ - curChkSeqno) < chk_items) {
        chk_items = end_seqno_ - curChkSeqno + 1;
    }
    total += chk_items;

    add_casted_stat("estimate", total, add_stat, cookie);
    add_casted_stat("chk_items", chk_items, add_stat, cookie);
    add_casted_stat("vb_items", vb_items, add_stat, cookie);
    add_casted_stat("on_disk_deletes", del_items, add_stat, cookie);
}

DcpResponse* ActiveStream::nextQueuedItem() {
    if (!readyQ.empty()) {
        DcpResponse* response = readyQ.front();
        if (response->getEvent() == DCP_MUTATION ||
            response->getEvent() == DCP_DELETION ||
            response->getEvent() == DCP_EXPIRATION) {
            lastSentSeqno = dynamic_cast<MutationResponse*>(response)->getBySeqno();

            if (state_ == STREAM_BACKFILLING) {
                backfillItems.sent++;
            } else {
                itemsFromMemoryPhase++;
            }
        }
        popFromReadyQ();
        return response;
    }
    return NULL;
}

void ActiveStream::nextCheckpointItem() {
    RCPtr<VBucket> vbucket = engine->getVBucket(vb_);
    if (!vbucket) {
        /* The entity deleting the vbucket must set stream to dead,
           calling setDead(END_STREAM_STATE) will cause deadlock because
           it will try to grab streamMutex which is already acquired at this
           point here */
        return;
    }

    bool mark = false;
    std::vector<queued_item> items;
    std::list<MutationResponse*> mutations;
    vbucket->checkpointManager.getAllItemsForCursor(name_, items);
    if (vbucket->checkpointManager.getNumCheckpoints() > 1) {
        engine->getEpStore()->wakeUpCheckpointRemover();
    }

    if (items.empty()) {
        return;
    }

    if (items.front()->getOperation() == queue_op_checkpoint_start) {
        mark = true;
    }

    std::vector<queued_item>::iterator itr = items.begin();
    for (; itr != items.end(); ++itr) {
        queued_item& qi = *itr;

        if (qi->getOperation() == queue_op_set ||
            qi->getOperation() == queue_op_del) {
            curChkSeqno = qi->getBySeqno();
            lastReadSeqno = qi->getBySeqno();

            mutations.push_back(new MutationResponse(qi, opaque_,
                           prepareExtendedMetaData(qi->getVBucketId(),
                                                   qi->getConflictResMode())));
        } else if (qi->getOperation() == queue_op_checkpoint_start) {
            cb_assert(mutations.empty());
            mark = true;
        }
    }

    if (mutations.empty()) {
        // If we only got checkpoint start or ends check to see if there are
        // any more snapshots before pausing the stream.
        nextCheckpointItem();
    } else {
        snapshot(mutations, mark);
    }
}

void ActiveStream::snapshot(std::list<MutationResponse*>& items, bool mark) {
    if (items.empty()) {
        return;
    }

    uint32_t flags = MARKER_FLAG_MEMORY;
    uint64_t snapStart = items.front()->getBySeqno();
    uint64_t snapEnd = items.back()->getBySeqno();

    if (mark) {
        flags |= MARKER_FLAG_CHK;
    }

    if (state_ == STREAM_TAKEOVER_SEND) {
        waitForSnapshot++;
        flags |= MARKER_FLAG_ACK;
    }

    if (!firstMarkerSent) {
        snapStart = std::min(snap_start_seqno_, snapStart);
        firstMarkerSent = true;
    }

    pushToReadyQ(new SnapshotMarker(opaque_, vb_, snapStart, snapEnd, flags));
    while(!items.empty()) {
        pushToReadyQ(items.front());
        items.pop_front();
    }
}

uint32_t ActiveStream::setDead(end_stream_status_t status) {
    LockHolder lh(streamMutex);
    endStream(status);

    if (!itemsReady && status != END_STREAM_DISCONNECTED) {
        itemsReady = true;
        lh.unlock();
        producer->notifyStreamReady(vb_, true);
    }
    return 0;
}

void ActiveStream::notifySeqnoAvailable(uint64_t seqno) {
    LockHolder lh(streamMutex);
    if (state_ != STREAM_DEAD) {
        if (!itemsReady) {
            itemsReady = true;
            lh.unlock();
            producer->notifyStreamReady(vb_, true);
        }
    }
}

void ActiveStream::endStream(end_stream_status_t reason) {
    if (state_ != STREAM_DEAD) {
        if (state_ == STREAM_BACKFILLING) {
            // If Stream were in Backfilling state, clear out the
            // backfilled items to clear up the backfill buffer.
            clear_UNLOCKED();
            producer->getBackfillManager()->bytesSent(bufferedBackfill.bytes);
            bufferedBackfill.bytes = 0;
            bufferedBackfill.items = 0;
        }
        if (reason != END_STREAM_DISCONNECTED) {
            pushToReadyQ(new StreamEndResponse(opaque_, reason, vb_));
        }
        transitionState(STREAM_DEAD);
<<<<<<< HEAD
        LOG(EXTENSION_LOG_WARNING, "%s (vb %" PRId16 ") Stream closing, "
            "%" PRIu64 " items sent from backfill phase, %" PRIu64 " items "
            "sent from memory phase, %" PRIu64 " was last seqno sent, "
            "reason: %s", producer->logHeader(), vb_,
            uint64_t(backfillItems.sent.load()),
            uint64_t(itemsFromMemoryPhase), lastSentSeqno,
            getEndStreamStatusStr(reason));
=======
        LOG(EXTENSION_LOG_WARNING, "%s (vb %d) Stream closing, %llu items sent"
            " from disk, %llu items sent from memory, %llu was last seqno sent"
            " %s is the reason", producer->logHeader(), vb_, itemsFromBackfill,
            itemsFromMemory, lastSentSeqno, getEndStreamStatusStr(reason));
>>>>>>> df9e6815
    }
}

void ActiveStream::scheduleBackfill() {
    if (!isBackfillTaskRunning) {
        RCPtr<VBucket> vbucket = engine->getVBucket(vb_);
        if (!vbucket) {
            return;
        }

        CursorRegResult result =
            vbucket->checkpointManager.registerCursorBySeqno(name_,
                                                             lastReadSeqno);
        curChkSeqno = result.first;
        bool isFirstItem = result.second;

        cb_assert(lastReadSeqno <= curChkSeqno);
        uint64_t backfillStart = lastReadSeqno + 1;

        /* We need to find the minimum seqno that needs to be backfilled in
         * order to make sure that we don't miss anything when transitioning
         * to a memory snapshot. The backfill task will always make sure that
         * the backfill end seqno is contained in the backfill.
         */
        uint64_t backfillEnd = 0;
        if (flags_ & DCP_ADD_STREAM_FLAG_DISKONLY) { // disk backfill only
            backfillEnd = end_seqno_;
        } else { // disk backfill + in-memory streaming
            if (backfillStart < curChkSeqno) {
                if (curChkSeqno > end_seqno_) {
                    backfillEnd = end_seqno_;
                } else {
                    backfillEnd = curChkSeqno - 1;
                }
            }
        }

        bool tryBackfill = isFirstItem || flags_ & DCP_ADD_STREAM_FLAG_DISKONLY;

        if (backfillStart <= backfillEnd && tryBackfill) {
            BackfillManager* backfillMgr = producer->getBackfillManager();
            backfillMgr->schedule(this, backfillStart, backfillEnd);
            isBackfillTaskRunning = true;
        } else {
            if (flags_ & DCP_ADD_STREAM_FLAG_DISKONLY) {
                endStream(END_STREAM_OK);
            } else if (flags_ & DCP_ADD_STREAM_FLAG_TAKEOVER) {
                transitionState(STREAM_TAKEOVER_SEND);
            } else {
                transitionState(STREAM_IN_MEMORY);
            }
            itemsReady = true;
        }
    }
}

const char* ActiveStream::getEndStreamStatusStr(end_stream_status_t status)
{
    switch (status) {
<<<<<<< HEAD
    case END_STREAM_OK:
        return "The stream ended due to all items being streamed";
        break;
    case END_STREAM_CLOSED:
        return "The stream closed early due to a close stream message";
        break;
    case END_STREAM_STATE:
        return "The stream closed early because the vbucket state changed";
        break;
    case END_STREAM_DISCONNECTED:
        return "The stream closed early because the conn was disconnected";
        break;
    default:
        break;
=======
        case END_STREAM_OK:
            return "The stream ended due to all items being streamed";
        case END_STREAM_CLOSED:
            return "The stream closed early due to a close stream message";
        case END_STREAM_STATE:
            return "The stream closed early because the vbucket state changed";
        case END_STREAM_DISCONNECTED:
            return "The stream closed early because the conn was disconnected";
        default:
            break;
>>>>>>> df9e6815
    }
    return "Status unknown; this should not happen";
}

void ActiveStream::transitionState(stream_state_t newState) {
    LOG(EXTENSION_LOG_DEBUG, "%s (vb %d) Transitioning from %s to %s",
        producer->logHeader(), vb_, stateName(state_), stateName(newState));

    if (state_ == newState) {
        return;
    }

    switch (state_) {
        case STREAM_PENDING:
            cb_assert(newState == STREAM_BACKFILLING || newState == STREAM_DEAD);
            break;
        case STREAM_BACKFILLING:
            cb_assert(newState == STREAM_IN_MEMORY ||
                   newState == STREAM_TAKEOVER_SEND ||
                   newState == STREAM_DEAD);
            break;
        case STREAM_IN_MEMORY:
            cb_assert(newState == STREAM_BACKFILLING || newState == STREAM_DEAD);
            break;
        case STREAM_TAKEOVER_SEND:
            cb_assert(newState == STREAM_TAKEOVER_WAIT || newState == STREAM_DEAD);
            break;
        case STREAM_TAKEOVER_WAIT:
            cb_assert(newState == STREAM_TAKEOVER_SEND || newState == STREAM_DEAD);
            break;
        default:
            LOG(EXTENSION_LOG_WARNING, "%s (vb %d) Invalid Transition from %s "
                "to %s", producer->logHeader(), vb_, stateName(state_),
                stateName(newState));
            abort();
    }

    state_ = newState;

    if (newState == STREAM_BACKFILLING) {
        scheduleBackfill();
    } else if (newState == STREAM_TAKEOVER_SEND) {
        nextCheckpointItem();
    } else if (newState == STREAM_DEAD) {
        RCPtr<VBucket> vb = engine->getVBucket(vb_);
        if (vb) {
            vb->checkpointManager.removeCursor(name_);
        }
    }
}

size_t ActiveStream::getItemsRemaining() {
    RCPtr<VBucket> vbucket = engine->getVBucket(vb_);

    if (!vbucket || state_ == STREAM_DEAD) {
        return 0;
    }

    uint64_t high_seqno = vbucket->getHighSeqno();

    if (end_seqno_ < high_seqno) {
        if (end_seqno_ > lastSentSeqno) {
            return (end_seqno_ - lastSentSeqno);
        }
    } else {
        if (high_seqno > lastSentSeqno) {
            return (high_seqno - lastSentSeqno);
        }
    }

    return 0;
}

<<<<<<< HEAD
ExtendedMetaData* ActiveStream::prepareExtendedMetaData(uint16_t vBucketId,
                                                        uint8_t conflictResMode)
{
    ExtendedMetaData *emd = NULL;
    if (producer->isExtMetaDataEnabled()) {
        RCPtr<VBucket> vb = engine->getVBucket(vBucketId);
        if (vb && vb->isTimeSyncEnabled()) {
            int64_t adjustedTime = gethrtime() + vb->getDriftCounter();
            emd = new ExtendedMetaData(adjustedTime, conflictResMode);
        } else {
            emd = new ExtendedMetaData(conflictResMode);
        }
    }
    return emd;
}

=======
>>>>>>> df9e6815
const char* ActiveStream::logHeader()
{
    return producer->logHeader();
}

NotifierStream::NotifierStream(EventuallyPersistentEngine* e, DcpProducer* p,
                               const std::string &name, uint32_t flags,
                               uint32_t opaque, uint16_t vb, uint64_t st_seqno,
                               uint64_t en_seqno, uint64_t vb_uuid,
                               uint64_t snap_start_seqno,
                               uint64_t snap_end_seqno)
    : Stream(name, flags, opaque, vb, st_seqno, en_seqno, vb_uuid,
             snap_start_seqno, snap_end_seqno),
      producer(p) {
    LockHolder lh(streamMutex);
    RCPtr<VBucket> vbucket = e->getVBucket(vb_);
    if (vbucket && static_cast<uint64_t>(vbucket->getHighSeqno()) > st_seqno) {
        pushToReadyQ(new StreamEndResponse(opaque_, END_STREAM_OK, vb_));
        transitionState(STREAM_DEAD);
        itemsReady = true;
    }

    type_ = STREAM_NOTIFIER;

    LOG(EXTENSION_LOG_WARNING, "%s (vb %d) stream created with start seqno "
        "%llu and end seqno %llu", producer->logHeader(), vb, st_seqno,
        en_seqno);
}

uint32_t NotifierStream::setDead(end_stream_status_t status) {
    LockHolder lh(streamMutex);
    if (state_ != STREAM_DEAD) {
        transitionState(STREAM_DEAD);
        if (status != END_STREAM_DISCONNECTED) {
            pushToReadyQ(new StreamEndResponse(opaque_, status, vb_));
            if (!itemsReady) {
                itemsReady = true;
                lh.unlock();
                producer->notifyStreamReady(vb_, true);
            }
        }
    }
    return 0;
}

void NotifierStream::notifySeqnoAvailable(uint64_t seqno) {
    LockHolder lh(streamMutex);
    if (state_ != STREAM_DEAD && start_seqno_ < seqno) {
        pushToReadyQ(new StreamEndResponse(opaque_, END_STREAM_OK, vb_));
        transitionState(STREAM_DEAD);
        if (!itemsReady) {
            itemsReady = true;
            lh.unlock();
            producer->notifyStreamReady(vb_, true);
        }
    }
}

DcpResponse* NotifierStream::next() {
    LockHolder lh(streamMutex);

    if (readyQ.empty()) {
        itemsReady = false;
        return NULL;
    }

    DcpResponse* response = readyQ.front();
    popFromReadyQ();

    return response;
}

void NotifierStream::transitionState(stream_state_t newState) {
    LOG(EXTENSION_LOG_DEBUG, "%s (vb %d) Transitioning from %s to %s",
        producer->logHeader(), vb_, stateName(state_), stateName(newState));

    if (state_ == newState) {
        return;
    }

    switch (state_) {
        case STREAM_PENDING:
            cb_assert(newState == STREAM_DEAD);
            break;
        default:
            LOG(EXTENSION_LOG_WARNING, "%s (vb %d) Invalid Transition from %s "
                "to %s", producer->logHeader(), vb_, stateName(state_),
                stateName(newState));
            abort();
    }

    state_ = newState;
}

PassiveStream::PassiveStream(EventuallyPersistentEngine* e, DcpConsumer* c,
                             const std::string &name, uint32_t flags,
                             uint32_t opaque, uint16_t vb, uint64_t st_seqno,
                             uint64_t en_seqno, uint64_t vb_uuid,
                             uint64_t snap_start_seqno, uint64_t snap_end_seqno,
                             uint64_t vb_high_seqno)
    : Stream(name, flags, opaque, vb, st_seqno, en_seqno, vb_uuid,
             snap_start_seqno, snap_end_seqno),
      engine(e), consumer(c), last_seqno(vb_high_seqno), cur_snapshot_start(0),
      cur_snapshot_end(0), cur_snapshot_type(none), cur_snapshot_ack(false) {
    LockHolder lh(streamMutex);
    pushToReadyQ(new StreamRequest(vb, opaque, flags, st_seqno, en_seqno,
                                  vb_uuid, snap_start_seqno, snap_end_seqno));
    itemsReady = true;
    type_ = STREAM_PASSIVE;

    const char* type = (flags & DCP_ADD_STREAM_FLAG_TAKEOVER) ? "takeover" : "";
    LOG(EXTENSION_LOG_WARNING, "%s (vb %d) Attempting to add %s stream with "
        "start seqno %llu, end seqno %llu, vbucket uuid %llu, snap start seqno "
        "%llu, snap end seqno %llu, and vb_high_seqno %llu",
        consumer->logHeader(), vb, type, st_seqno, en_seqno, vb_uuid,
        snap_start_seqno, snap_end_seqno, vb_high_seqno);
}

PassiveStream::~PassiveStream() {
    LockHolder lh(streamMutex);
    clear_UNLOCKED();
    if (state_ != STREAM_DEAD) {
        setDead_UNLOCKED(END_STREAM_OK);
    }
}

uint32_t PassiveStream::setDead_UNLOCKED(end_stream_status_t status) {
    transitionState(STREAM_DEAD);
    uint32_t unackedBytes = buffer.bytes;
    clearBuffer();
    LOG(EXTENSION_LOG_WARNING, "%s (vb %d) Setting stream to dead state,"
        " last_seqno is %llu, unackedBytes is %u, status is %s",
        consumer->logHeader(), vb_, last_seqno, unackedBytes,
        getEndStreamStatusStr(status));
    return unackedBytes;
}

uint32_t PassiveStream::setDead(end_stream_status_t status) {
    LockHolder lh(streamMutex);
    return setDead_UNLOCKED(status);
}

void PassiveStream::acceptStream(uint16_t status, uint32_t add_opaque) {
    LockHolder lh(streamMutex);
    if (state_ == STREAM_PENDING) {
        if (status == ENGINE_SUCCESS) {
            transitionState(STREAM_READING);
        } else {
            transitionState(STREAM_DEAD);
        }
        pushToReadyQ(new AddStreamResponse(add_opaque, opaque_, status));
        if (!itemsReady) {
            itemsReady = true;
            lh.unlock();
            consumer->notifyStreamReady(vb_);
        }
    }
}

void PassiveStream::reconnectStream(RCPtr<VBucket> &vb,
                                    uint32_t new_opaque,
                                    uint64_t start_seqno) {
    vb_uuid_ = vb->failovers->getLatestEntry().vb_uuid;

    snapshot_info_t info = vb->checkpointManager.getSnapshotInfo();
    if (info.range.end == info.start) {
        info.range.start = info.start;
    }

    snap_start_seqno_ = info.range.start;
    start_seqno_ = info.start;
    snap_end_seqno_ = info.range.end;

    LOG(EXTENSION_LOG_WARNING, "%s (vb %d) Attempting to reconnect stream "
        "with opaque %u, start seq no %llu, end seq no %llu, snap start seqno "
        "%llu, and snap end seqno %llu", consumer->logHeader(), vb_, new_opaque,
        start_seqno, end_seqno_, snap_start_seqno_, snap_end_seqno_);

    LockHolder lh(streamMutex);
    last_seqno = start_seqno;
    pushToReadyQ(new StreamRequest(vb_, new_opaque, flags_, start_seqno,
                                  end_seqno_, vb_uuid_, snap_start_seqno_,
                                  snap_end_seqno_));
    if (!itemsReady) {
        itemsReady = true;
        lh.unlock();
        consumer->notifyStreamReady(vb_);
    }
}

ENGINE_ERROR_CODE PassiveStream::messageReceived(DcpResponse* resp) {
    if(nullptr == resp) {
        return ENGINE_EINVAL;
    }

    LockHolder lh(buffer.bufMutex);

    if (state_ == STREAM_DEAD) {
        delete resp;
        return ENGINE_KEY_ENOENT;
    }

    switch (resp->getEvent()) {
        case DCP_MUTATION:
        case DCP_DELETION:
        case DCP_EXPIRATION:
        {
            MutationResponse* m = static_cast<MutationResponse*>(resp);
            uint64_t bySeqno = m->getBySeqno();
            if (bySeqno <= last_seqno) {
                LOG(EXTENSION_LOG_WARNING, "%s (vb %d) Erroneous (out of "
                    "sequence) mutation received, with opaque: %u, its "
                    "seqno (%llu) is not greater than last received seqno "
                    "(%llu); Dropping mutation!", consumer->logHeader(),
                    vb_, opaque_, bySeqno, last_seqno);
                delete m;
                return ENGINE_ERANGE;
            }
            last_seqno = bySeqno;
            break;
        }
        case DCP_SNAPSHOT_MARKER:
        {
            SnapshotMarker* s = static_cast<SnapshotMarker*>(resp);
            uint64_t snapStart = s->getStartSeqno();
            uint64_t snapEnd = s->getEndSeqno();
            if (snapStart < last_seqno && snapEnd <= last_seqno) {
                LOG(EXTENSION_LOG_WARNING, "%s (vb %d) Erroneous snapshot "
                    "marker received, with opaque: %u, its start (%llu), and"
                    "end (%llu) are less than last received seqno (%llu); "
                    "Dropping marker!", consumer->logHeader(), vb_, opaque_,
                    snapStart, snapEnd, last_seqno);
                delete s;
                return ENGINE_ERANGE;
            }
            break;
        }
        case DCP_SET_VBUCKET:
        case DCP_STREAM_END:
        {
            /* No validations necessary */
            break;
        }
        default:
        {
            LOG(EXTENSION_LOG_WARNING, "%s (vb %d) Unknown DCP op received: %d;"
                " Disconnecting connection..",
                consumer->logHeader(), vb_, resp->getEvent());
            return ENGINE_DISCONNECT;
        }
    }

    buffer.messages.push(resp);
    buffer.items++;
    buffer.bytes += resp->getMessageSize();

    return ENGINE_SUCCESS;
}

process_items_error_t PassiveStream::processBufferedMessages(uint32_t& processed_bytes) {
    LockHolder lh(buffer.bufMutex);
    uint32_t count = 0;
    uint32_t message_bytes = 0;
    uint32_t total_bytes_processed = 0;
    bool failed = false;

    if (buffer.messages.empty()) {
        return all_processed;
    }

    while (count < PassiveStream::batchSize && !buffer.messages.empty()) {
        ENGINE_ERROR_CODE ret = ENGINE_SUCCESS;
        DcpResponse *response = buffer.messages.front();
        message_bytes = response->getMessageSize();

        switch (response->getEvent()) {
            case DCP_MUTATION:
                ret = processMutation(static_cast<MutationResponse*>(response));
                break;
            case DCP_DELETION:
            case DCP_EXPIRATION:
                ret = processDeletion(static_cast<MutationResponse*>(response));
                break;
            case DCP_SNAPSHOT_MARKER:
                processMarker(static_cast<SnapshotMarker*>(response));
                break;
            case DCP_SET_VBUCKET:
                processSetVBucketState(static_cast<SetVBucketState*>(response));
                break;
            case DCP_STREAM_END:
                transitionState(STREAM_DEAD);
                delete response;
                break;
            default:
                abort();
        }

        if (ret == ENGINE_TMPFAIL || ret == ENGINE_ENOMEM) {
            failed = true;
            break;
        }

        buffer.messages.pop();
        buffer.items--;
        buffer.bytes -= message_bytes;
        count++;
        if (ret != ENGINE_ERANGE) {
            total_bytes_processed += message_bytes;
        }
    }

    processed_bytes = total_bytes_processed;

    if (failed) {
        return cannot_process;
    }

    return all_processed;
}

ENGINE_ERROR_CODE PassiveStream::processMutation(MutationResponse* mutation) {
    RCPtr<VBucket> vb = engine->getVBucket(vb_);
    if (!vb) {
        return ENGINE_NOT_MY_VBUCKET;
    }

    if (mutation->getBySeqno() > cur_snapshot_end) {
        LOG(EXTENSION_LOG_WARNING, "%s (vb %d) Erroneous mutation [sequence "
            "number (%llu) greater than current snapshot end seqno (%llu)] "
            "being processed; Dropping the mutation!", consumer->logHeader(),
            vb_, mutation->getBySeqno(), cur_snapshot_end);
        delete mutation;
        return ENGINE_ERANGE;
    }

    ENGINE_ERROR_CODE ret;
    if (vb->isBackfillPhase()) {
        ret = engine->getEpStore()->addTAPBackfillItem(*mutation->getItem(),
                                                    INITIAL_NRU_VALUE,
                                                    false,
                                                    mutation->getExtMetaData());
    } else {
        ret = engine->getEpStore()->setWithMeta(*mutation->getItem(), 0, NULL,
                                                consumer->getCookie(), true,
                                                true, INITIAL_NRU_VALUE, false,
                                                mutation->getExtMetaData(),
                                                true);
    }

    // We should probably handle these error codes in a better way, but since
    // the producer side doesn't do anything with them anyways let's just log
    // them for now until we come up with a better solution.
    if (ret != ENGINE_SUCCESS) {
        LOG(EXTENSION_LOG_WARNING, "%s Got an error code %d while trying to "
            "process  mutation", consumer->logHeader(), ret);
    } else {
        handleSnapshotEnd(vb, mutation->getBySeqno());
    }

    if (ret != ENGINE_TMPFAIL && ret != ENGINE_ENOMEM) {
        delete mutation;
    }

    return ret;
}

ENGINE_ERROR_CODE PassiveStream::processDeletion(MutationResponse* deletion) {
    RCPtr<VBucket> vb = engine->getVBucket(vb_);
    if (!vb) {
        return ENGINE_NOT_MY_VBUCKET;
    }

    if (deletion->getBySeqno() > cur_snapshot_end) {
        LOG(EXTENSION_LOG_WARNING, "%s (vb %d) Erroneous deletion [sequence "
            "number (%llu) greater than current snapshot end seqno (%llu)] "
            "being processed; Dropping the deletion!", consumer->logHeader(),
            vb_, deletion->getBySeqno(), cur_snapshot_end);
        delete deletion;
        return ENGINE_ERANGE;
    }

    uint64_t delCas = 0;
    ENGINE_ERROR_CODE ret;
    ItemMetaData meta = deletion->getItem()->getMetaData();
    ret = engine->getEpStore()->deleteWithMeta(deletion->getItem()->getKey(),
                                               &delCas, NULL, deletion->getVBucket(),
                                               consumer->getCookie(), true,
                                               &meta, vb->isBackfillPhase(),
                                               false, deletion->getBySeqno(),
                                               deletion->getExtMetaData(),
                                               true);
    if (ret == ENGINE_KEY_ENOENT) {
        ret = ENGINE_SUCCESS;
    }

    // We should probably handle these error codes in a better way, but since
    // the producer side doesn't do anything with them anyways let's just log
    // them for now until we come up with a better solution.
    if (ret != ENGINE_SUCCESS) {
        LOG(EXTENSION_LOG_WARNING, "%s Got an error code %d while trying to "
            "process  deletion", consumer->logHeader(), ret);
    } else {
        handleSnapshotEnd(vb, deletion->getBySeqno());
    }

    if (ret != ENGINE_TMPFAIL && ret != ENGINE_ENOMEM) {
        delete deletion;
    }

    return ret;
}

void PassiveStream::processMarker(SnapshotMarker* marker) {
    RCPtr<VBucket> vb = engine->getVBucket(vb_);

    cur_snapshot_start = marker->getStartSeqno();
    cur_snapshot_end = marker->getEndSeqno();
    cur_snapshot_type = (marker->getFlags() & MARKER_FLAG_DISK) ? disk : memory;

    if (vb) {
        if (marker->getFlags() & MARKER_FLAG_DISK && vb->getHighSeqno() == 0) {
            vb->setBackfillPhase(true);
            vb->checkpointManager.setBackfillPhase(cur_snapshot_start,
                                                   cur_snapshot_end);
        } else {
            if (marker->getFlags() & MARKER_FLAG_CHK ||
                vb->checkpointManager.getOpenCheckpointId() == 0) {
                vb->checkpointManager.createSnapshot(cur_snapshot_start,
                                                     cur_snapshot_end);
            } else {
                vb->checkpointManager.updateCurrentSnapshotEnd(cur_snapshot_end);
            }
            vb->setBackfillPhase(false);
        }

        if (marker->getFlags() & MARKER_FLAG_ACK) {
            cur_snapshot_ack = true;
        }
    }
    delete marker;
}

void PassiveStream::processSetVBucketState(SetVBucketState* state) {
    engine->getEpStore()->setVBucketState(vb_, state->getState(), true);
    delete state;

    LockHolder lh (streamMutex);
    pushToReadyQ(new SetVBucketStateResponse(opaque_, ENGINE_SUCCESS));
    if (!itemsReady) {
        itemsReady = true;
        lh.unlock();
        consumer->notifyStreamReady(vb_);
    }
}

void PassiveStream::handleSnapshotEnd(RCPtr<VBucket>& vb, uint64_t byseqno) {
    if (byseqno == cur_snapshot_end) {
        if (cur_snapshot_type == disk && vb->isBackfillPhase()) {
            vb->setBackfillPhase(false);
            uint64_t id = vb->checkpointManager.getOpenCheckpointId() + 1;
            vb->checkpointManager.checkAndAddNewCheckpoint(id, vb);
        } else {
            double maxSize = static_cast<double>(engine->getEpStats().getMaxDataSize());
            double mem_threshold = StoredValue::getMutationMemThreshold();
            double mem_used = static_cast<double>(engine->getEpStats().getTotalMemoryUsed());
            if (maxSize * mem_threshold < mem_used) {
                uint64_t id = vb->checkpointManager.getOpenCheckpointId() + 1;
                vb->checkpointManager.checkAndAddNewCheckpoint(id, vb);
            }
        }

        if (cur_snapshot_ack) {
            LockHolder lh(streamMutex);
            pushToReadyQ(new SnapshotMarkerResponse(opaque_, ENGINE_SUCCESS));
            if (!itemsReady) {
                itemsReady = true;
                lh.unlock();
                consumer->notifyStreamReady(vb_);
            }
            cur_snapshot_ack = false;
        }
        cur_snapshot_type = none;
    }
}

void PassiveStream::addStats(ADD_STAT add_stat, const void *c) {
    Stream::addStats(add_stat, c);

    const int bsize = 1024;
    char buf[bsize];
    snprintf(buf, bsize, "%s:stream_%d_buffer_items", name_.c_str(), vb_);
    add_casted_stat(buf, buffer.items, add_stat, c);
    snprintf(buf, bsize, "%s:stream_%d_buffer_bytes", name_.c_str(), vb_);
    add_casted_stat(buf, buffer.bytes, add_stat, c);
    snprintf(buf, bsize, "%s:stream_%d_items_ready", name_.c_str(), vb_);
    add_casted_stat(buf, itemsReady ? "true" : "false", add_stat, c);
    snprintf(buf, bsize, "%s:stream_%d_last_received_seqno", name_.c_str(), vb_);
    add_casted_stat(buf, last_seqno, add_stat, c);
    snprintf(buf, bsize, "%s:stream_%d_ready_queue_memory", name_.c_str(), vb_);
    add_casted_stat(buf, getReadyQueueMemory(), add_stat, c);

    snprintf(buf, bsize, "%s:stream_%d_cur_snapshot_type", name_.c_str(), vb_);
    add_casted_stat(buf, snapshotTypeToString(cur_snapshot_type), add_stat, c);

    if (cur_snapshot_type != none) {
        snprintf(buf, bsize, "%s:stream_%d_cur_snapshot_start", name_.c_str(), vb_);
        add_casted_stat(buf, cur_snapshot_start, add_stat, c);
        snprintf(buf, bsize, "%s:stream_%d_cur_snapshot_end", name_.c_str(), vb_);
        add_casted_stat(buf, cur_snapshot_end, add_stat, c);
    }
}

DcpResponse* PassiveStream::next() {
    LockHolder lh(streamMutex);

    if (readyQ.empty()) {
        itemsReady = false;
        return NULL;
    }

    DcpResponse* response = readyQ.front();
    popFromReadyQ();
    return response;
}

void PassiveStream::clearBuffer() {
    LockHolder lh(buffer.bufMutex);

    while (!buffer.messages.empty()) {
        DcpResponse* resp = buffer.messages.front();
        buffer.messages.pop();
        delete resp;
    }

    buffer.bytes = 0;
    buffer.items = 0;
}

void PassiveStream::transitionState(stream_state_t newState) {
    LOG(EXTENSION_LOG_DEBUG, "%s (vb %d) Transitioning from %s to %s",
        consumer->logHeader(), vb_, stateName(state_), stateName(newState));

    if (state_ == newState) {
        return;
    }

    switch (state_) {
        case STREAM_PENDING:
            cb_assert(newState == STREAM_READING || newState == STREAM_DEAD);
            break;
        case STREAM_READING:
            cb_assert(newState == STREAM_PENDING || newState == STREAM_DEAD);
            break;
        default:
            LOG(EXTENSION_LOG_WARNING, "%s (vb %d) Invalid Transition from %s "
                "to %s", consumer->logHeader(), vb_, stateName(state_),
                stateName(newState));
            abort();
    }

    state_ = newState;
}

const char* PassiveStream::getEndStreamStatusStr(end_stream_status_t status)
{
    switch (status) {
        case END_STREAM_CLOSED:
            return "The stream closed due to a close stream message";
        case END_STREAM_DISCONNECTED:
            return "The stream closed early because the conn was disconnected";
        default:
            break;
    }
    return "Status unknown; this should not happen";
}<|MERGE_RESOLUTION|>--- conflicted
+++ resolved
@@ -37,156 +37,6 @@
 const uint64_t Stream::dcpMaxSeqno = std::numeric_limits<uint64_t>::max();
 const size_t PassiveStream::batchSize = 10;
 
-<<<<<<< HEAD
-=======
-class SnapshotMarkerCallback : public Callback<SeqnoRange> {
-public:
-    SnapshotMarkerCallback(stream_t s)
-        : stream(s) {
-        cb_assert(s->getType() == STREAM_ACTIVE);
-    }
-
-    void callback(SeqnoRange &range) {
-        uint64_t st = range.getStartSeqno();
-        uint64_t en = range.getEndSeqno();
-        static_cast<ActiveStream*>(stream.get())->markDiskSnapshot(st, en);
-    }
-
-private:
-    stream_t stream;
-};
-
-class CacheCallback : public Callback<CacheLookup> {
-public:
-    CacheCallback(EventuallyPersistentEngine* e, stream_t &s)
-        : engine_(e), stream_(s) {
-        Stream *str = stream_.get();
-        if (str) {
-            cb_assert(str->getType() == STREAM_ACTIVE);
-        }
-    }
-
-    void callback(CacheLookup &lookup);
-
-private:
-    EventuallyPersistentEngine* engine_;
-    stream_t stream_;
-};
-
-void CacheCallback::callback(CacheLookup &lookup) {
-    RCPtr<VBucket> vb = engine_->getEpStore()->getVBucket(lookup.getVBucketId());
-    if (!vb) {
-        setStatus(ENGINE_SUCCESS);
-        return;
-    }
-
-    int bucket_num(0);
-    LockHolder lh = vb->ht.getLockedBucket(lookup.getKey(), &bucket_num);
-    StoredValue *v = vb->ht.unlocked_find(lookup.getKey(), bucket_num, false, false);
-    if (v && v->isResident() && v->getBySeqno() == lookup.getBySeqno()) {
-        Item* it = v->toItem(false, lookup.getVBucketId());
-        lh.unlock();
-        static_cast<ActiveStream*>(stream_.get())->backfillReceived(it);
-        setStatus(ENGINE_KEY_EEXISTS);
-    } else {
-        setStatus(ENGINE_SUCCESS);
-    }
-}
-
-class DiskCallback : public Callback<GetValue> {
-public:
-    DiskCallback(stream_t &s)
-        : stream_(s) {
-        Stream *str = stream_.get();
-        if (str) {
-            cb_assert(str->getType() == STREAM_ACTIVE);
-        }
-    }
-
-    void callback(GetValue &val) {
-        cb_assert(val.getValue());
-        ActiveStream* active_stream = static_cast<ActiveStream*>(stream_.get());
-        active_stream->backfillReceived(val.getValue());
-    }
-
-private:
-    stream_t stream_;
-};
-
-class DCPBackfill : public GlobalTask {
-public:
-    DCPBackfill(EventuallyPersistentEngine* e, stream_t s,
-                uint64_t start_seqno, uint64_t end_seqno, const Priority &p,
-                double sleeptime = 0, bool shutdown = false)
-        : GlobalTask(e, p, sleeptime, shutdown), engine(e), stream(s),
-          startSeqno(start_seqno), endSeqno(end_seqno) {
-        cb_assert(stream->getType() == STREAM_ACTIVE);
-    }
-
-    bool run();
-
-    std::string getDescription();
-
-private:
-    EventuallyPersistentEngine *engine;
-    stream_t                    stream;
-    uint64_t                    startSeqno;
-    uint64_t                    endSeqno;
-};
-
-bool DCPBackfill::run() {
-    uint16_t vbid = stream->getVBucket();
-
-    if (engine->getEpStore()->isMemoryUsageTooHigh()) {
-        LOG(EXTENSION_LOG_WARNING, "VBucket %d dcp backfill task temporarily "
-                "suspended  because the current memory usage is too high",
-                vbid);
-        snooze(DCP_BACKFILL_SLEEP_TIME);
-        return true;
-    }
-
-    uint64_t lastPersistedSeqno =
-        engine->getEpStore()->getLastPersistedSeqno(vbid);
-    uint64_t diskSeqno =
-        engine->getEpStore()->getRWUnderlying(vbid)->getLastPersistedSeqno(vbid);
-
-    if (lastPersistedSeqno < endSeqno) {
-        LOG(EXTENSION_LOG_WARNING, "%s (vb %d) Rescheduling backfill "
-            "because backfill up to seqno %llu is needed but only up to "
-            "%llu is persisted (disk %llu)",
-            static_cast<ActiveStream*>(stream.get())->logHeader(), vbid,
-            endSeqno, lastPersistedSeqno, diskSeqno);
-        snooze(DCP_BACKFILL_SLEEP_TIME);
-        return true;
-    }
-
-    KVStore* kvstore = engine->getEpStore()->getROUnderlying(vbid);
-    size_t numItems = kvstore->getNumItems(vbid, startSeqno,
-                                           std::numeric_limits<uint64_t>::max());
-    static_cast<ActiveStream*>(stream.get())->incrBackfillRemaining(numItems);
-
-    shared_ptr<Callback<GetValue> > cb(new DiskCallback(stream));
-    shared_ptr<Callback<CacheLookup> > cl(new CacheCallback(engine, stream));
-    shared_ptr<Callback<SeqnoRange> > sr(new SnapshotMarkerCallback(stream));
-    kvstore->dump(vbid, startSeqno, cb, cl, sr);
-
-    static_cast<ActiveStream*>(stream.get())->completeBackfill();
-
-    LOG(EXTENSION_LOG_WARNING, "%s (vb %d) Backfill task (%llu to %llu) "
-        "finished. disk seqno %llu memory seqno %llu",
-        static_cast<ActiveStream*>(stream.get())->logHeader(), startSeqno,
-        endSeqno, vbid, diskSeqno, lastPersistedSeqno);
-
-    return false;
-}
-
-std::string DCPBackfill::getDescription() {
-    std::stringstream ss;
-    ss << "DCP backfill for vbucket " << stream->getVBucket();
-    return ss.str();
-}
-
->>>>>>> df9e6815
 Stream::Stream(const std::string &name, uint32_t flags, uint32_t opaque,
                uint16_t vb, uint64_t start_seqno, uint64_t end_seqno,
                uint64_t vb_uuid, uint64_t snap_start_seqno,
@@ -764,7 +614,6 @@
             pushToReadyQ(new StreamEndResponse(opaque_, reason, vb_));
         }
         transitionState(STREAM_DEAD);
-<<<<<<< HEAD
         LOG(EXTENSION_LOG_WARNING, "%s (vb %" PRId16 ") Stream closing, "
             "%" PRIu64 " items sent from backfill phase, %" PRIu64 " items "
             "sent from memory phase, %" PRIu64 " was last seqno sent, "
@@ -772,12 +621,6 @@
             uint64_t(backfillItems.sent.load()),
             uint64_t(itemsFromMemoryPhase), lastSentSeqno,
             getEndStreamStatusStr(reason));
-=======
-        LOG(EXTENSION_LOG_WARNING, "%s (vb %d) Stream closing, %llu items sent"
-            " from disk, %llu items sent from memory, %llu was last seqno sent"
-            " %s is the reason", producer->logHeader(), vb_, itemsFromBackfill,
-            itemsFromMemory, lastSentSeqno, getEndStreamStatusStr(reason));
->>>>>>> df9e6815
     }
 }
 
@@ -837,33 +680,16 @@
 const char* ActiveStream::getEndStreamStatusStr(end_stream_status_t status)
 {
     switch (status) {
-<<<<<<< HEAD
     case END_STREAM_OK:
         return "The stream ended due to all items being streamed";
-        break;
     case END_STREAM_CLOSED:
         return "The stream closed early due to a close stream message";
-        break;
     case END_STREAM_STATE:
         return "The stream closed early because the vbucket state changed";
-        break;
     case END_STREAM_DISCONNECTED:
         return "The stream closed early because the conn was disconnected";
-        break;
     default:
         break;
-=======
-        case END_STREAM_OK:
-            return "The stream ended due to all items being streamed";
-        case END_STREAM_CLOSED:
-            return "The stream closed early due to a close stream message";
-        case END_STREAM_STATE:
-            return "The stream closed early because the vbucket state changed";
-        case END_STREAM_DISCONNECTED:
-            return "The stream closed early because the conn was disconnected";
-        default:
-            break;
->>>>>>> df9e6815
     }
     return "Status unknown; this should not happen";
 }
@@ -937,7 +763,6 @@
     return 0;
 }
 
-<<<<<<< HEAD
 ExtendedMetaData* ActiveStream::prepareExtendedMetaData(uint16_t vBucketId,
                                                         uint8_t conflictResMode)
 {
@@ -954,8 +779,6 @@
     return emd;
 }
 
-=======
->>>>>>> df9e6815
 const char* ActiveStream::logHeader()
 {
     return producer->logHeader();
@@ -1067,9 +890,10 @@
     type_ = STREAM_PASSIVE;
 
     const char* type = (flags & DCP_ADD_STREAM_FLAG_TAKEOVER) ? "takeover" : "";
-    LOG(EXTENSION_LOG_WARNING, "%s (vb %d) Attempting to add %s stream with "
-        "start seqno %llu, end seqno %llu, vbucket uuid %llu, snap start seqno "
-        "%llu, snap end seqno %llu, and vb_high_seqno %llu",
+    LOG(EXTENSION_LOG_WARNING, "%s (vb %" PRId16 ") Attempting to add %s stream"
+        " with start seqno %" PRIu64 ", end seqno %" PRIu64 ","
+        " vbucket uuid %" PRIu64 ", snap start seqno %" PRIu64 ","
+        " snap end seqno %" PRIu64 ", and vb_high_seqno %" PRIu64 "",
         consumer->logHeader(), vb, type, st_seqno, en_seqno, vb_uuid,
         snap_start_seqno, snap_end_seqno, vb_high_seqno);
 }
@@ -1086,8 +910,9 @@
     transitionState(STREAM_DEAD);
     uint32_t unackedBytes = buffer.bytes;
     clearBuffer();
-    LOG(EXTENSION_LOG_WARNING, "%s (vb %d) Setting stream to dead state,"
-        " last_seqno is %llu, unackedBytes is %u, status is %s",
+    LOG(EXTENSION_LOG_WARNING, "%s (vb %" PRId16 ") Setting stream to dead"
+        " state, last_seqno is %" PRIu64 ", unackedBytes is %" PRIu32 ","
+        " status is %s",
         consumer->logHeader(), vb_, last_seqno, unackedBytes,
         getEndStreamStatusStr(status));
     return unackedBytes;
