--- conflicted
+++ resolved
@@ -1921,13 +1921,8 @@
                                     GET_SERVER_API get_server_api) :
     clusterConfig(), epstore(NULL), workload(NULL),
     workloadPriority(NO_BUCKET_PRIORITY),
-<<<<<<< HEAD
     replicationThrottle(NULL), getServerApiFunc(get_server_api),
-    tapConnMap(NULL), tapConfig(NULL), checkpointConfig(NULL),
-=======
-    tapThrottle(NULL), getServerApiFunc(get_server_api),
     dcpConnMap_(NULL), tapConnMap(NULL) ,tapConfig(NULL), checkpointConfig(NULL),
->>>>>>> f92eca27
     trafficEnabled(false), flushAllEnabled(false),startupTime(0)
 {
     interface.interface = 1;
