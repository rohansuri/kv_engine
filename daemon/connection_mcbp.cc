--- conflicted
+++ resolved
@@ -840,15 +840,6 @@
  * @param pipe the pipe to get the information of
  * @return the json representation of the object
  */
-<<<<<<< HEAD
-static cJSON* to_json(const struct net_buf &buffer) {
-    cJSON* json = cJSON_CreateObject();
-    cJSON_AddUintPtrToObject(json, "buf", (uintptr_t)buffer.buf);
-    cJSON_AddUintPtrToObject(json, "curr", (uintptr_t)buffer.curr);
-    cJSON_AddNumberToObject(json, "size", buffer.size);
-    cJSON_AddNumberToObject(json, "bytes", buffer.bytes);
-    return json;
-=======
 static unique_cJSON_ptr to_json(cb::Pipe* buffer) {
     if (buffer == nullptr) {
         return unique_cJSON_ptr{cJSON_CreateString("nullptr")};
@@ -860,7 +851,6 @@
     });
 
     return ret;
->>>>>>> d93762f7
 }
 
 /**
