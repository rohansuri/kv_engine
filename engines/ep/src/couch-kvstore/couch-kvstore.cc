/* -*- Mode: C++; tab-width: 4; c-basic-offset: 4; indent-tabs-mode: nil -*- */
/*
 *     Copyright 2015 Couchbase, Inc
 *
 *   Licensed under the Apache License, Version 2.0 (the "License");
 *   you may not use this file except in compliance with the License.
 *   You may obtain a copy of the License at
 *
 *       http://www.apache.org/licenses/LICENSE-2.0
 *
 *   Unless required by applicable law or agreed to in writing, software
 *   distributed under the License is distributed on an "AS IS" BASIS,
 *   WITHOUT WARRANTIES OR CONDITIONS OF ANY KIND, either express or implied.
 *   See the License for the specific language governing permissions and
 *   limitations under the License.
 */

#include "config.h"

#ifdef _MSC_VER
#define PATH_MAX MAX_PATH
#endif

#include <fcntl.h>
#include <stdio.h>
#include <string.h>
#include <sys/stat.h>
#include <sys/types.h>

#include <algorithm>
#include <cctype>
#include <cstdlib>
#include <fstream>
#include <iostream>
#include <list>
#include <map>
#include <phosphor/phosphor.h>
#include <platform/cb_malloc.h>
#include <platform/checked_snprintf.h>
#include <string>
#include <utility>
#include <vector>
#include <cJSON.h>
#include <platform/dirutils.h>

#include "common.h"
#include "couch-kvstore/couch-kvstore.h"
#include "ep_types.h"
#include "kvstore_config.h"
#include "statwriter.h"
#include "vbucket.h"
#include "vbucket_bgfetch_item.h"

#include <JSON_checker.h>
#include <kvstore.h>
#include <platform/compress.h>

extern "C" {
    static int recordDbDumpC(Db *db, DocInfo *docinfo, void *ctx)
    {
        return CouchKVStore::recordDbDump(db, docinfo, ctx);
    }
}

extern "C" {
    static int getMultiCbC(Db *db, DocInfo *docinfo, void *ctx)
    {
        return CouchKVStore::getMultiCb(db, docinfo, ctx);
    }
}

struct kvstats_ctx {
    kvstats_ctx(bool persistDocNamespace)
        : persistDocNamespace(persistDocNamespace) {
    }
    /// A map of key to bool. If true, the key exists in the VB datafile
    std::unordered_map<StoredDocKey, bool> keyStats;
    /// Collections: When enabled this means persisted keys have namespaces
    bool persistDocNamespace;
};

static std::string getStrError(Db *db) {
    const size_t max_msg_len = 256;
    char msg[max_msg_len];
    couchstore_last_os_error(db, msg, max_msg_len);
    std::string errorStr(msg);
    return errorStr;
}

/**
 * Determine the datatype for a blob. It is _highly_ unlikely that
 * this method is being called, as it would have to be for an item
 * which is read off the disk _before_ we started to write the
 * datatype to disk (we did that in a 3.x server).
 *
 * @param doc The document to check
 * @return JSON or RAW bytes
 */
static protocol_binary_datatype_t determine_datatype(sized_buf doc) {
    if (checkUTF8JSON(reinterpret_cast<uint8_t*>(doc.buf), doc.size)) {
        return PROTOCOL_BINARY_DATATYPE_JSON;
    } else {
        return PROTOCOL_BINARY_RAW_BYTES;
    }
}

static bool endWithCompact(const std::string &filename) {
    size_t pos = filename.find(".compact");
    if (pos == std::string::npos ||
                        (filename.size() - sizeof(".compact")) != pos) {
        return false;
    }
    return true;
}

static void discoverDbFiles(const std::string &dir,
                            std::vector<std::string> &v) {
    auto files = cb::io::findFilesContaining(dir, ".couch");
    std::vector<std::string>::iterator ii;
    for (ii = files.begin(); ii != files.end(); ++ii) {
        if (!endWithCompact(*ii)) {
            v.push_back(*ii);
        }
    }
}

static int getMutationStatus(couchstore_error_t errCode) {
    switch (errCode) {
    case COUCHSTORE_SUCCESS:
        return MUTATION_SUCCESS;
    case COUCHSTORE_ERROR_NO_HEADER:
    case COUCHSTORE_ERROR_NO_SUCH_FILE:
    case COUCHSTORE_ERROR_DOC_NOT_FOUND:
        // this return causes ep engine to drop the failed flush
        // of an item since it does not know about the itme any longer
        return DOC_NOT_FOUND;
    default:
        // this return causes ep engine to keep requeuing the failed
        // flush of an item
        return MUTATION_FAILED;
    }
}

static bool allDigit(std::string &input) {
    size_t numchar = input.length();
    for(size_t i = 0; i < numchar; ++i) {
        if (!isdigit(input[i])) {
            return false;
        }
    }
    return true;
}

static std::string couchkvstore_strerrno(Db *db, couchstore_error_t err) {
    return (err == COUCHSTORE_ERROR_OPEN_FILE ||
            err == COUCHSTORE_ERROR_READ ||
            err == COUCHSTORE_ERROR_WRITE ||
            err == COUCHSTORE_ERROR_FILE_CLOSE) ? getStrError(db) : "none";
}

static DocKey makeDocKey(const sized_buf buf, bool restoreNamespace) {
    if (restoreNamespace) {
        return DocKey(reinterpret_cast<const uint8_t*>(&buf.buf[1]),
                      buf.size - 1,
                      DocNamespace(buf.buf[0]));
    } else {
        return DocKey(reinterpret_cast<const uint8_t*>(buf.buf),
                      buf.size,
                      DocNamespace::DefaultCollection);
    }
}

struct GetMultiCbCtx {
    GetMultiCbCtx(CouchKVStore &c, uint16_t v, vb_bgfetch_queue_t &f) :
        cks(c), vbId(v), fetches(f) {}

    CouchKVStore &cks;
    uint16_t vbId;
    vb_bgfetch_queue_t &fetches;
};

struct StatResponseCtx {
public:
    StatResponseCtx(std::map<std::pair<uint16_t, uint16_t>, vbucket_state> &sm,
                    uint16_t vb) : statMap(sm), vbId(vb) {
        /* EMPTY */
    }

    std::map<std::pair<uint16_t, uint16_t>, vbucket_state> &statMap;
    uint16_t vbId;
};

struct AllKeysCtx {
    AllKeysCtx(std::shared_ptr<Callback<const DocKey&>> callback, uint32_t cnt)
        : cb(callback), count(cnt) { }

    std::shared_ptr<Callback<const DocKey&>> cb;
    uint32_t count;
};

couchstore_content_meta_flags CouchRequest::getContentMeta(const Item& it) {
    couchstore_content_meta_flags rval;

    if (mcbp::datatype::is_json(it.getDataType())) {
        rval = COUCH_DOC_IS_JSON;
    } else {
        rval = COUCH_DOC_NON_JSON_MODE;
    }

    if (it.getNBytes() > 0 && !mcbp::datatype::is_snappy(it.getDataType())) {
        //Compress only if a value exists and is not already compressed
        rval |= COUCH_DOC_IS_COMPRESSED;
    }

    return rval;
}

CouchRequest::CouchRequest(const Item& it,
                           uint64_t rev,
                           MutationRequestCallback& cb,
                           bool del,
                           bool persistDocNamespace)
    : IORequest(it.getVBucketId(), cb, del, it.getKey()),
      value(it.getValue()),
      fileRevNum(rev) {
    // Collections: TODO: Temporary switch to ensure upgrades don't break.
    if (persistDocNamespace) {
        dbDoc.id = {const_cast<char*>(reinterpret_cast<const char*>(
                            key.getDocNameSpacedData())),
                    it.getKey().getDocNameSpacedSize()};
    } else {
        dbDoc.id = {const_cast<char*>(key.c_str()), it.getKey().size()};
    }

    if (it.getNBytes()) {
        dbDoc.data.buf = const_cast<char *>(value->getData());
        dbDoc.data.size = it.getNBytes();
    } else {
        dbDoc.data.buf = NULL;
        dbDoc.data.size = 0;
    }
    meta.setCas(it.getCas());
    meta.setFlags(it.getFlags());
    meta.setExptime(it.getExptime());
    meta.setDataType(it.getDataType());

    dbDocInfo.db_seq = it.getBySeqno();

    // Now allocate space to hold the meta and get it ready for storage
    dbDocInfo.rev_meta.size = MetaData::getMetaDataSize(MetaData::Version::V1);
    dbDocInfo.rev_meta.buf = meta.prepareAndGetForPersistence();

    dbDocInfo.rev_seq = it.getRevSeqno();
    dbDocInfo.size = dbDoc.data.size;

    if (del) {
        dbDocInfo.deleted =  1;
    } else {
        dbDocInfo.deleted = 0;
    }
    dbDocInfo.id = dbDoc.id;
    dbDocInfo.content_meta = getContentMeta(it);
}

CouchKVStore::CouchKVStore(KVStoreConfig& config)
    : CouchKVStore(config, *couchstore_get_default_file_ops()) {
}

CouchKVStore::CouchKVStore(KVStoreConfig& config,
                           FileOpsInterface& ops,
                           bool readOnly,
                           std::shared_ptr<RevisionMap> dbFileRevMap)
    : KVStore(config, readOnly),
      dbname(config.getDBName()),
      dbFileRevMap(dbFileRevMap),
      intransaction(false),
      scanCounter(0),
      logger(config.getLogger()),
      base_ops(ops) {
    createDataDir(dbname);
    statCollectingFileOps = getCouchstoreStatsOps(st.fsStats, base_ops);
    statCollectingFileOpsCompaction = getCouchstoreStatsOps(
        st.fsStatsCompaction, base_ops);

    // init db file map with default revision number, 1
    numDbFiles = configuration.getMaxVBuckets();

    // pre-allocate lookup maps (vectors) given we have a relatively
    // small, fixed number of vBuckets.
    cachedDocCount.assign(numDbFiles, Couchbase::RelaxedAtomic<size_t>(0));
    cachedDeleteCount.assign(numDbFiles, Couchbase::RelaxedAtomic<size_t>(-1));
    cachedFileSize.assign(numDbFiles, Couchbase::RelaxedAtomic<uint64_t>(0));
    cachedSpaceUsed.assign(numDbFiles, Couchbase::RelaxedAtomic<uint64_t>(0));
    cachedVBStates.resize(numDbFiles);

    initialize();
}

CouchKVStore::CouchKVStore(KVStoreConfig& config, FileOpsInterface& ops)
    : CouchKVStore(config,
                   ops,
                   false /*readonly*/,
                   std::make_shared<RevisionMap>(config.getMaxVBuckets())) {
}

/**
 * Make a read-only CouchKVStore from this object
 */
std::unique_ptr<CouchKVStore> CouchKVStore::makeReadOnlyStore() {
    // Not using make_unique due to the private constructor we're calling
    return std::unique_ptr<CouchKVStore>(
            new CouchKVStore(configuration, dbFileRevMap));
}

CouchKVStore::CouchKVStore(KVStoreConfig& config,
                           std::shared_ptr<RevisionMap> dbFileRevMap)
    : CouchKVStore(config,
                   *couchstore_get_default_file_ops(),
                   true /*readonly*/,
                   dbFileRevMap) {
}

void CouchKVStore::initialize() {
    std::vector<uint16_t> vbids;
    std::vector<std::string> files;
    discoverDbFiles(dbname, files);
    populateFileNameMap(files, &vbids);

    couchstore_error_t errorCode;

    std::vector<uint16_t>::iterator itr = vbids.begin();
    for (; itr != vbids.end(); ++itr) {
        uint16_t id = *itr;
        DbHolder db(*this);
        errorCode = openDB(id, db, COUCHSTORE_OPEN_FLAG_RDONLY);
        if (errorCode == COUCHSTORE_SUCCESS) {
            readVBState(db, id);
            /* update stat */
            ++st.numLoadedVb;
        } else {
            logger.log(EXTENSION_LOG_WARNING,
                       "CouchKVStore::initialize: openDB"
                       " error:%s, name:%s/%" PRIu16 ".couch.%" PRIu64,
                       couchstore_strerror(errorCode),
                       dbname.c_str(),
                       id,
                       db.getFileRev());
            cachedVBStates[id] = NULL;
        }

        if (!isReadOnly()) {
            removeCompactFile(dbname, id);
        }
    }
}

CouchKVStore::~CouchKVStore() {
    close();
}

void CouchKVStore::reset(uint16_t vbucketId) {
    if (isReadOnly()) {
        throw std::logic_error("CouchKVStore::reset: Not valid on a read-only "
                        "object.");
    }

    vbucket_state* state = getVBucketState(vbucketId);
    if (state) {
        state->reset();

        cachedDocCount[vbucketId] = 0;
        cachedDeleteCount[vbucketId] = 0;
        cachedFileSize[vbucketId] = 0;
        cachedSpaceUsed[vbucketId] = 0;

        // Unlink the current revision and then increment it to ensure any
        // pending delete doesn't delete us. Note that the expectation is that
        // some higher level per VB lock is required to prevent data-races here.
        // KVBucket::vb_mutexes is used in this case.
        unlinkCouchFile(vbucketId, (*dbFileRevMap)[vbucketId]);
        incrementRevision(vbucketId);

        setVBucketState(
                vbucketId, *state, VBStatePersist::VBSTATE_PERSIST_WITH_COMMIT);
    } else {
        throw std::invalid_argument("CouchKVStore::reset: No entry in cached "
                        "states for vbucket " + std::to_string(vbucketId));
    }
}

void CouchKVStore::set(const Item& itm,
                       Callback<TransactionContext, mutation_result>& cb) {
    if (isReadOnly()) {
        throw std::logic_error("CouchKVStore::set: Not valid on a read-only "
                        "object.");
    }
    if (!intransaction) {
        throw std::invalid_argument("CouchKVStore::set: intransaction must be "
                        "true to perform a set operation.");
    }

    bool deleteItem = false;
    MutationRequestCallback requestcb;
    uint64_t fileRev = (*dbFileRevMap)[itm.getVBucketId()];

    // each req will be de-allocated after commit
    requestcb.setCb = &cb;
    CouchRequest* req =
            new CouchRequest(itm,
                             fileRev,
                             requestcb,
                             deleteItem,
                             configuration.shouldPersistDocNamespace());
    pendingReqsQ.push_back(req);
}

GetValue CouchKVStore::get(const StoredDocKey& key,
                           uint16_t vb,
                           bool fetchDelete) {
    DbHolder db(*this);
    couchstore_error_t errCode = openDB(vb, db, COUCHSTORE_OPEN_FLAG_RDONLY);
    if (errCode != COUCHSTORE_SUCCESS) {
        ++st.numGetFailure;
        logger.log(EXTENSION_LOG_WARNING,
                   "CouchKVStore::get: openDB error:%s, vb:%" PRIu16,
                   couchstore_strerror(errCode), vb);
        return GetValue(nullptr, couchErr2EngineErr(errCode));
    }

    GetValue gv = getWithHeader(db, key, vb, GetMetaOnly::No, fetchDelete);
    return gv;
}

GetValue CouchKVStore::getWithHeader(void* dbHandle,
                                     const StoredDocKey& key,
                                     uint16_t vb,
                                     GetMetaOnly getMetaOnly,
                                     bool fetchDelete) {
    Db *db = (Db *)dbHandle;
    auto start = ProcessClock::now();
    DocInfo *docInfo = NULL;
    sized_buf id;
    GetValue rv;

    if (configuration.shouldPersistDocNamespace()) {
        id = {const_cast<char*>(reinterpret_cast<const char*>(
                      key.getDocNameSpacedData())),
              key.getDocNameSpacedSize()};

    } else {
        id = {const_cast<char*>(reinterpret_cast<const char*>(key.data())),
              key.size()};
    }

    couchstore_error_t errCode = couchstore_docinfo_by_id(db, (uint8_t *)id.buf,
                                                          id.size, &docInfo);
    if (errCode != COUCHSTORE_SUCCESS) {
        if (getMetaOnly == GetMetaOnly::No) {
            // log error only if this is non-xdcr case
            logger.log(EXTENSION_LOG_WARNING,
                       "CouchKVStore::getWithHeader: couchstore_docinfo_by_id "
                       "error:%s [%s], vb:%" PRIu16,
                       couchstore_strerror(errCode),
                       couchkvstore_strerrno(db, errCode).c_str(), vb);
        }
    } else {
        if (docInfo == nullptr) {
            throw std::logic_error("CouchKVStore::getWithHeader: "
                    "couchstore_docinfo_by_id returned success but docInfo "
                    "is NULL");
        }
        errCode = fetchDoc(db, docInfo, rv, vb, getMetaOnly);
        if (errCode != COUCHSTORE_SUCCESS) {
            logger.log(EXTENSION_LOG_WARNING,
                       "CouchKVStore::getWithHeader: fetchDoc error:%s [%s],"
                       " vb:%" PRIu16 ", deleted:%s",
                       couchstore_strerror(errCode),
                       couchkvstore_strerrno(db, errCode).c_str(), vb,
                       docInfo->deleted ? "yes" : "no");
        }

        // record stats
        st.readTimeHisto.add(
                std::chrono::duration_cast<std::chrono::microseconds>(
                        ProcessClock::now() - start));
        if (errCode == COUCHSTORE_SUCCESS) {
            st.readSizeHisto.add(key.size() + rv.item->getNBytes());
        }
    }

    if(errCode != COUCHSTORE_SUCCESS) {
        ++st.numGetFailure;
    }

    couchstore_free_docinfo(docInfo);
    rv.setStatus(couchErr2EngineErr(errCode));
    return rv;
}

void CouchKVStore::getMulti(uint16_t vb, vb_bgfetch_queue_t &itms) {
    if (itms.empty()) {
        return;
    }
    int numItems = itms.size();

    DbHolder db(*this);
    couchstore_error_t errCode = openDB(vb, db, COUCHSTORE_OPEN_FLAG_RDONLY);
    if (errCode != COUCHSTORE_SUCCESS) {
        logger.log(EXTENSION_LOG_WARNING,
                   "CouchKVStore::getMulti: openDB error:%s, "
                   "vb:%" PRIu16 ", numDocs:%d",
                   couchstore_strerror(errCode), vb, numItems);
        st.numGetFailure += numItems;
        for (auto& item : itms) {
            item.second.value.setStatus(ENGINE_NOT_MY_VBUCKET);
        }
        return;
    }

    size_t idx = 0;
    std::vector<sized_buf> ids(itms.size());
    for (auto& item : itms) {
        if (configuration.shouldPersistDocNamespace()) {
            ids[idx] = {const_cast<char*>(reinterpret_cast<const char*>(
                                item.first.getDocNameSpacedData())),
                        item.first.getDocNameSpacedSize()};
        } else {
            ids[idx] = {const_cast<char*>(reinterpret_cast<const char*>(
                                item.first.data())),
                        item.first.size()};
        }

        ++idx;
    }

    GetMultiCbCtx ctx(*this, vb, itms);

    errCode = couchstore_docinfos_by_id(
            db, ids.data(), itms.size(), 0, getMultiCbC, &ctx);
    if (errCode != COUCHSTORE_SUCCESS) {
        st.numGetFailure += numItems;
        logger.log(EXTENSION_LOG_WARNING,
                   "CouchKVStore::getMulti: "
                   "couchstore_docinfos_by_id error %s [%s], vb:%" PRIu16,
                   couchstore_strerror(errCode),
                   couchkvstore_strerrno(db, errCode).c_str(),
                   vb);
        for (auto& item : itms) {
            item.second.value.setStatus(couchErr2EngineErr(errCode));
        }
    }

    // If available, record how many reads() we did for this getMulti;
    // and the average reads per document.
    auto* stats = couchstore_get_db_filestats(db);
    if (stats != nullptr) {
        const auto readCount = stats->getReadCount();
        st.getMultiFsReadCount += readCount;
        st.getMultiFsReadHisto.add(readCount);
        st.getMultiFsReadPerDocHisto.add(readCount / itms.size());
    }
}

void CouchKVStore::del(const Item& itm, Callback<TransactionContext, int>& cb) {
    if (isReadOnly()) {
        throw std::logic_error("CouchKVStore::del: Not valid on a read-only "
                        "object.");
    }
    if (!intransaction) {
        throw std::invalid_argument("CouchKVStore::del: intransaction must be "
                        "true to perform a delete operation.");
    }

    uint64_t fileRev = (*dbFileRevMap)[itm.getVBucketId()];
    MutationRequestCallback requestcb;
    requestcb.delCb = &cb;
    CouchRequest* req =
            new CouchRequest(itm,
                             fileRev,
                             requestcb,
                             true,
                             configuration.shouldPersistDocNamespace());
    pendingReqsQ.push_back(req);
}

void CouchKVStore::delVBucket(uint16_t vbucket, uint64_t fileRev) {
    if (isReadOnly()) {
        throw std::logic_error("CouchKVStore::delVBucket: Not valid on a "
                        "read-only object.");
    }

    unlinkCouchFile(vbucket, fileRev);
}

std::vector<vbucket_state *> CouchKVStore::listPersistedVbuckets() {
    std::vector<vbucket_state*> result;
    for (const auto& vb : cachedVBStates) {
        result.emplace_back(vb.get());
    }
    return result;
}

void CouchKVStore::getPersistedStats(std::map<std::string,
                                     std::string> &stats) {
    std::vector<char> buffer;
    std::string fname = dbname + "/stats.json";
    if (access(fname.c_str(), R_OK) == -1) {
        return ;
    }

    std::ifstream session_stats;
    session_stats.exceptions (session_stats.failbit | session_stats.badbit);
    try {
        session_stats.open(fname.c_str(), std::ios::binary);
        session_stats.seekg(0, std::ios::end);
        int flen = session_stats.tellg();
        if (flen < 0) {
            logger.log(EXTENSION_LOG_WARNING, "CouchKVStore::getPersistedStats:"
                       " Error in session stats ifstream!!!");
            session_stats.close();
            return;
        }
        session_stats.seekg(0, std::ios::beg);
        buffer.resize(flen + 1);
        session_stats.read(buffer.data(), flen);
        session_stats.close();
        buffer[flen] = '\0';

        cJSON *json_obj = cJSON_Parse(buffer.data());
        if (!json_obj) {
            logger.log(EXTENSION_LOG_WARNING, "CouchKVStore::getPersistedStats:"
                       " Failed to parse the session stats json doc!!!");
            return;
        }

        int json_arr_size = cJSON_GetArraySize(json_obj);
        for (int i = 0; i < json_arr_size; ++i) {
            cJSON *obj = cJSON_GetArrayItem(json_obj, i);
            if (obj) {
                stats[obj->string] = obj->valuestring ? obj->valuestring : "";
            }
        }
        cJSON_Delete(json_obj);

    } catch (const std::ifstream::failure &e) {
        logger.log(EXTENSION_LOG_WARNING,
                   "CouchKVStore::getPersistedStats: Failed to load the engine "
                   "session stats due to IO exception \"%s\"", e.what());
    } catch (...) {
        logger.log(EXTENSION_LOG_WARNING,
                   "CouchKVStore::getPersistedStats: Failed to load the engine "
                   "session stats due to IO exception");
    }
}

static std::string getDBFileName(const std::string &dbname,
                                 uint16_t vbid,
                                 uint64_t rev) {
    return dbname + "/" + std::to_string(vbid) + ".couch." +
           std::to_string(rev);
}

static int edit_docinfo_hook(DocInfo **info, const sized_buf *item) {
    // Examine the metadata of the doc
    auto documentMetaData = MetaDataFactory::createMetaData((*info)->rev_meta);
    // Allocate latest metadata
    std::unique_ptr<MetaData> metadata;
    if (documentMetaData->getVersionInitialisedFrom() == MetaData::Version::V0) {
        // Metadata doesn't have flex_meta_code/datatype. Provision space for
        // these paramenters.

        // If the document is compressed we need to inflate it to
        // determine if it is json or not.
        cb::compression::Buffer inflated;
        cb::const_char_buffer data {item->buf, item->size};
        if (((*info)->content_meta | COUCH_DOC_IS_COMPRESSED) ==
                (*info)->content_meta) {
            if (!cb::compression::inflate(cb::compression::Algorithm::Snappy,
                                          data, inflated)) {
                throw std::runtime_error(
                    "edit_docinfo_hook: failed to inflate document with seqno: " +
                    std::to_string((*info)->db_seq) + " revno: " +
                    std::to_string((*info)->rev_seq));
            }
            data = inflated;
        }

        protocol_binary_datatype_t datatype = PROTOCOL_BINARY_RAW_BYTES;
        if (checkUTF8JSON(reinterpret_cast<const uint8_t*>(data.data()),
                          data.size())) {
            datatype = PROTOCOL_BINARY_DATATYPE_JSON;
        }

        // Now create a blank latest metadata.
        metadata = MetaDataFactory::createMetaData();
        // Copy the metadata this will pull across available V0 fields.
        *metadata = *documentMetaData;

        // Setup flex code and datatype
        metadata->setFlexCode();
        metadata->setDataType(datatype);
    } else {
        // The metadata in the document is V1 and needs no changes.
        return 0;
    }

    // the docInfo pointer includes the DocInfo and the data it points to.
    // this must be a pointer which cb_free() can deallocate
    char* buffer = static_cast<char*>(cb_calloc(1, sizeof(DocInfo) +
                             (*info)->id.size +
                             MetaData::getMetaDataSize(MetaData::Version::V1)));


    DocInfo* docInfo = reinterpret_cast<DocInfo*>(buffer);

    // Deep-copy the incoming DocInfo, then we'll fix the pointers/buffer data
    *docInfo = **info;

    // Correct the id buffer
    docInfo->id.buf = buffer + sizeof(DocInfo);
    std::memcpy(docInfo->id.buf, (*info)->id.buf, docInfo->id.size);

    // Correct the rev_meta pointer and fill it in.
    docInfo->rev_meta.size = MetaData::getMetaDataSize(MetaData::Version::V1);
    docInfo->rev_meta.buf = buffer + sizeof(DocInfo) + docInfo->id.size;
    metadata->copyToBuf(docInfo->rev_meta);

    // Free the orginal
    couchstore_free_docinfo(*info);

    // Return the newly allocated docinfo with corrected metadata
    *info = docInfo;

    return 1;
}

/**
 * Notify the expiry callback that a document has expired
 *
 * @param info     document information for the expired item
 * @param metadata metadata of the document
 * @param item     buffer containing data and size
 * @param ctx      context for compaction
 * @param currtime current time
 */
static int notify_expired_item(DocInfo& info,
                               MetaData& metadata,
                               sized_buf item,
                               compaction_ctx& ctx,
                               time_t currtime) {
    cb::char_buffer data;
    cb::compression::Buffer inflated;

    if (mcbp::datatype::is_xattr(metadata.getDataType())) {
        if (item.buf == nullptr) {
            // We need to pass on the entire document to the callback
            return COUCHSTORE_COMPACT_NEED_BODY;
        }

        // A document on disk is marked snappy in two ways.
        // 1) info.content_meta if the document was compressed by couchstore
        // 2) datatype snappy if the document was already compressed when stored
        if ((info.content_meta & COUCH_DOC_IS_COMPRESSED) ||
            mcbp::datatype::is_snappy(metadata.getDataType())) {
            using namespace cb::compression;

            if (!inflate(Algorithm::Snappy, {item.buf, item.size}, inflated)) {
                LOG(EXTENSION_LOG_WARNING,
                    "time_purge_hook: failed to inflate document with seqno %" PRIu64 ""
                    "revno: %" PRIu64, info.db_seq, info.rev_seq);
                return COUCHSTORE_ERROR_CORRUPT;
            }
            // Now remove snappy bit
            metadata.setDataType(metadata.getDataType() &
                                 ~PROTOCOL_BINARY_DATATYPE_SNAPPY);
            data = inflated;
        }
    }

    // Collections: TODO: Restore to stored namespace
    Item it(makeDocKey(info.id, ctx.config->shouldPersistDocNamespace()),
            metadata.getFlags(),
            metadata.getExptime(),
            data.buf,
            data.len,
            metadata.getDataType(),
            metadata.getCas(),
            info.db_seq,
            ctx.compactConfig.db_file_id,
            info.rev_seq);

    it.setRevSeqno(info.rev_seq);
    ctx.expiryCallback->callback(it, currtime);

    return COUCHSTORE_SUCCESS;
}

static int time_purge_hook(Db* d, DocInfo* info, sized_buf item, void* ctx_p) {
    compaction_ctx* ctx = static_cast<compaction_ctx*>(ctx_p);

    if (info == nullptr) {
        // Compaction finished
        return couchstore_set_purge_seq(d, ctx->max_purged_seq);
    }

    DbInfo infoDb;
    auto err = couchstore_db_info(d, &infoDb);
    if (err != COUCHSTORE_SUCCESS) {
        LOG(EXTENSION_LOG_WARNING,
            "time_purge_hook: couchstore_db_info() failed: %s",
            couchstore_strerror(err));
        return err;
    }

    uint64_t max_purge_seq = ctx->max_purged_seq;

    if (info->rev_meta.size >= MetaData::getMetaDataSize(MetaData::Version::V0)) {
        auto metadata = MetaDataFactory::createMetaData(info->rev_meta);
        uint32_t exptime = metadata->getExptime();

        // Is the collections eraser installed?
        if (ctx->collectionsEraser &&
            ctx->collectionsEraser(
                    makeDocKey(info->id,
                               ctx->config->shouldPersistDocNamespace()),
                    int64_t(info->db_seq),
                    info->deleted,
                    ctx->eraserContext)) {
            ctx->stats.collectionsItemsPurged++;
            return COUCHSTORE_COMPACT_DROP_ITEM;
        }

        if (info->deleted) {
            if (info->db_seq != infoDb.last_sequence) {
                if (ctx->compactConfig.drop_deletes) { // all deleted items must
                                                       // be dropped ...
                    if (max_purge_seq < info->db_seq) {
                        ctx->max_purged_seq =
                                info->db_seq; // track max_purged_seq
                    }
                    ctx->stats.tombstonesPurged++;
                    return COUCHSTORE_COMPACT_DROP_ITEM;      // ...unconditionally
                }
                if (exptime < ctx->compactConfig.purge_before_ts &&
                    (!ctx->compactConfig.purge_before_seq ||
                     info->db_seq <= ctx->compactConfig.purge_before_seq)) {
                    if (max_purge_seq < info->db_seq) {
                        ctx->max_purged_seq = info->db_seq;
                    }
                    ctx->stats.tombstonesPurged++;
                    return COUCHSTORE_COMPACT_DROP_ITEM;
                }
            }
        } else {
            time_t currtime = ep_real_time();
            if (exptime && exptime < currtime) {
                int ret;
                try {
                    ret = notify_expired_item(*info, *metadata, item,
                                             *ctx, currtime);
                } catch (const std::bad_alloc&) {
                    LOG(EXTENSION_LOG_WARNING,
                        "time_purge_hook: memory allocation failed");
                    return COUCHSTORE_ERROR_ALLOC_FAIL;
                }

                if (ret != COUCHSTORE_SUCCESS) {
                    return ret;
                }
            }
        }
    }

    if (ctx->bloomFilterCallback) {
        bool deleted = info->deleted;
        // Collections: TODO: Permanently restore to stored namespace
        DocKey key = makeDocKey(
                info->id, ctx->config->shouldPersistDocNamespace());
<<<<<<< HEAD
        ctx->bloomFilterCallback->callback(
                ctx->compactConfig.db_file_id, key, deleted);
=======

        try {
            ctx->bloomFilterCallback->callback(
                    ctx->db_file_id, key, deleted);
        } catch (std::runtime_error& re) {
            LOG(EXTENSION_LOG_WARNING,
                "time_purge_hook: exception occurred when invoking the "
                "bloomfilter callback on vbucket:%" PRIu16
                " - Details: %s", vbid, re.what());
        }
>>>>>>> c554b039
    }

    return COUCHSTORE_COMPACT_KEEP_ITEM;
}

bool CouchKVStore::compactDB(compaction_ctx *hook_ctx) {
    bool result = false;

    try {
        result = compactDBInternal(hook_ctx, edit_docinfo_hook);
    } catch(std::logic_error& le) {
        LOG(EXTENSION_LOG_WARNING,
            "CouchKVStore::compactDB: exception while performing "
            "compaction for vbucket:%" PRIu16
            " - Details: %s", hook_ctx->db_file_id, le.what());
    }
    if (!result) {
        ++st.numCompactionFailure;
    }
    return result;
}

FileInfo CouchKVStore::toFileInfo(const DbInfo& info) {
    return FileInfo{
            info.doc_count, info.deleted_count, info.file_size, info.purge_seq};
}

bool CouchKVStore::compactDBInternal(compaction_ctx* hook_ctx,
                                     couchstore_docinfo_hook docinfo_hook) {
    if (isReadOnly()) {
        throw std::logic_error("CouchKVStore::compactDB: Cannot perform "
                        "on a read-only instance.");
    }
    couchstore_compact_hook       hook = time_purge_hook;
    couchstore_docinfo_hook dhook = docinfo_hook;
    FileOpsInterface         *def_iops = statCollectingFileOpsCompaction.get();
    DbHolder compactdb(*this);
    DbHolder targetDb(*this);
    couchstore_error_t         errCode = COUCHSTORE_SUCCESS;
    ProcessClock::time_point     start = ProcessClock::now();
    std::string                 dbfile;
    std::string           compact_file;
    std::string               new_file;
    DbInfo                        info;
    uint16_t vbid = hook_ctx->compactConfig.db_file_id;
    hook_ctx->config = &configuration;

    TRACE_EVENT1("CouchKVStore", "compactDB", "vbid", vbid);

    // Open the source VBucket database file ...
    errCode = openDB(
            vbid, compactdb, (uint64_t)COUCHSTORE_OPEN_FLAG_RDONLY, def_iops);
    if (errCode != COUCHSTORE_SUCCESS) {
        logger.log(EXTENSION_LOG_WARNING,
                   "CouchKVStore::compactDB openDB error:%s, vb:%" PRIu16
                   ", fileRev:%" PRIu64,
                   couchstore_strerror(errCode),
                   vbid,
                   compactdb.getFileRev());
        return false;
    }

    uint64_t new_rev = compactdb.getFileRev() + 1;

    // Build the temporary vbucket.compact file name
    dbfile = getDBFileName(dbname, vbid, compactdb.getFileRev());
    compact_file = dbfile + ".compact";

    couchstore_open_flags flags(COUCHSTORE_COMPACT_FLAG_UPGRADE_DB);

    couchstore_db_info(compactdb, &info);
    hook_ctx->stats.pre = toFileInfo(info);

    /**
     * This flag disables IO buffering in couchstore which means
     * file operations will trigger syscalls immediately. This has
     * a detrimental impact on performance and is only intended
     * for testing.
     */
    if(!configuration.getBuffered()) {
        flags |= COUCHSTORE_OPEN_FLAG_UNBUFFERED;
    }

    // Should automatic fsync() be configured for compaction?
    const auto periodicSyncBytes = configuration.getPeriodicSyncBytes();
    if (periodicSyncBytes != 0) {
        flags |= couchstore_encode_periodic_sync_flags(periodicSyncBytes);
    }

    // Perform COMPACTION of vbucket.couch.rev into vbucket.couch.rev.compact
    errCode = couchstore_compact_db_ex(compactdb,
                                       compact_file.c_str(),
                                       flags,
                                       hook,
                                       dhook,
                                       hook_ctx,
                                       def_iops);
    if (errCode != COUCHSTORE_SUCCESS) {
        logger.log(EXTENSION_LOG_WARNING,
                   "CouchKVStore::compactDB:couchstore_compact_db_ex "
                   "error:%s [%s], name:%s",
                   couchstore_strerror(errCode),
                   couchkvstore_strerrno(compactdb, errCode).c_str(),
                   dbfile.c_str());
        return false;
    }

    // Close the source Database File once compaction is done
    compactdb.close();

    // Rename the .compact file to one with the next revision number
    new_file = getDBFileName(dbname, vbid, new_rev);
    if (rename(compact_file.c_str(), new_file.c_str()) != 0) {
        logger.log(EXTENSION_LOG_WARNING,
                   "CouchKVStore::compactDB: rename error:%s, old:%s, new:%s",
                   cb_strerror().c_str(), compact_file.c_str(), new_file.c_str());

        removeCompactFile(compact_file);
        return false;
    }

    // Open the newly compacted VBucket database file ...
    errCode = openSpecificDB(
            vbid, new_rev, targetDb, (uint64_t)COUCHSTORE_OPEN_FLAG_RDONLY);
    if (errCode != COUCHSTORE_SUCCESS) {
        logger.log(EXTENSION_LOG_WARNING,
                   "CouchKVStore::compactDB: openDB#2 error:%s, file:%s, "
                   "fileRev:%" PRIu64,
                   couchstore_strerror(errCode),
                   new_file.c_str(),
                   targetDb.getFileRev());
        if (remove(new_file.c_str()) != 0) {
            logger.log(EXTENSION_LOG_WARNING,
                       "CouchKVStore::compactDB: remove error:%s, path:%s",
                       cb_strerror().c_str(), new_file.c_str());
        }
        return false;
    }

    // Update the global VBucket file map so all operations use the new file
    updateDbFileMap(vbid, new_rev);

    logger.log(EXTENSION_LOG_INFO,
               "INFO: created new couch db file, name:%s rev:%" PRIu64,
               new_file.c_str(), new_rev);

    couchstore_db_info(targetDb.getDb(), &info);
    hook_ctx->stats.post = toFileInfo(info);

    cachedFileSize[vbid] = info.file_size;
    cachedSpaceUsed[vbid] = info.space_used;

    // also update cached state with dbinfo
    vbucket_state* state = getVBucketState(vbid);
    if (state) {
        state->highSeqno = info.last_sequence;
        state->purgeSeqno = info.purge_seq;
        cachedDeleteCount[vbid] = info.deleted_count;
        cachedDocCount[vbid] = info.doc_count;
    }

    // Removing the stale couch file
    unlinkCouchFile(vbid, compactdb.getFileRev());

    st.compactHisto.add(std::chrono::duration_cast<std::chrono::microseconds>(
            ProcessClock::now() - start));

    return true;
}

vbucket_state * CouchKVStore::getVBucketState(uint16_t vbucketId) {
    return cachedVBStates[vbucketId].get();
}

bool CouchKVStore::setVBucketState(uint16_t vbucketId,
                                   const vbucket_state& vbstate,
                                   VBStatePersist options) {
    std::map<uint16_t, uint64_t>::iterator mapItr;
    couchstore_error_t errorCode;

    if (options == VBStatePersist::VBSTATE_PERSIST_WITHOUT_COMMIT ||
            options == VBStatePersist::VBSTATE_PERSIST_WITH_COMMIT) {
        DbHolder db(*this);
        errorCode =
                openDB(vbucketId, db, (uint64_t)COUCHSTORE_OPEN_FLAG_CREATE);
        if (errorCode != COUCHSTORE_SUCCESS) {
            ++st.numVbSetFailure;
            logger.log(EXTENSION_LOG_WARNING,
                       "CouchKVStore::setVBucketState: openDB error:%s, "
                       "vb:%" PRIu16 ", fileRev:%" PRIu64,
                       couchstore_strerror(errorCode),
                       vbucketId,
                       db.getFileRev());
            return false;
        }

        errorCode = saveVBState(db, vbstate);
        if (errorCode != COUCHSTORE_SUCCESS) {
            ++st.numVbSetFailure;
            logger.log(EXTENSION_LOG_WARNING,
                       "CouchKVStore:setVBucketState: saveVBState error:%s, "
                       "vb:%" PRIu16 ", fileRev:%" PRIu64,
                       couchstore_strerror(errorCode),
                       vbucketId,
                       db.getFileRev());
            return false;
        }

        if (options == VBStatePersist::VBSTATE_PERSIST_WITH_COMMIT) {
            errorCode = couchstore_commit(db);
            if (errorCode != COUCHSTORE_SUCCESS) {
                ++st.numVbSetFailure;
                logger.log(EXTENSION_LOG_WARNING,
                           "CouchKVStore:setVBucketState: couchstore_commit "
                           "error:%s [%s], vb:%" PRIu16 ", rev:%" PRIu64,
                           couchstore_strerror(errorCode),
                           couchkvstore_strerrno(db, errorCode).c_str(),
                           vbucketId,
                           db.getFileRev());
                return false;
            }
        }

        DbInfo info;
        errorCode = couchstore_db_info(db, &info);
        if (errorCode != COUCHSTORE_SUCCESS) {
            logger.log(EXTENSION_LOG_WARNING,
                       "CouchKVStore::setVBucketState: couchstore_db_info "
                       "error:%s, vb:%" PRIu16, couchstore_strerror(errorCode),
                       vbucketId);
        } else {
            cachedSpaceUsed[vbucketId] = info.space_used;
            cachedFileSize[vbucketId] = info.file_size;
        }
    } else {
        throw std::invalid_argument("CouchKVStore::setVBucketState: invalid vb state "
                        "persist option specified for vbucket id:" +
                        std::to_string(vbucketId));
    }

    return true;
}

bool CouchKVStore::snapshotVBucket(uint16_t vbucketId,
                                   const vbucket_state &vbstate,
                                   VBStatePersist options) {
    if (isReadOnly()) {
        logger.log(EXTENSION_LOG_WARNING,
                   "CouchKVStore::snapshotVBucket: cannot be performed on a "
                   "read-only KVStore instance");
        return false;
    }

    auto start = ProcessClock::now();

    if (updateCachedVBState(vbucketId, vbstate) &&
         (options == VBStatePersist::VBSTATE_PERSIST_WITHOUT_COMMIT ||
          options == VBStatePersist::VBSTATE_PERSIST_WITH_COMMIT)) {
        vbucket_state* vbs = getVBucketState(vbucketId);
        if (!setVBucketState(vbucketId, *vbs, options)) {
            logger.log(EXTENSION_LOG_WARNING,
                       "CouchKVStore::snapshotVBucket: setVBucketState failed "
                       "state:%s, vb:%" PRIu16,
                       VBucket::toString(vbstate.state), vbucketId);
            return false;
        }
    }

    LOG(EXTENSION_LOG_DEBUG,
        "CouchKVStore::snapshotVBucket: Snapshotted vbucket:%" PRIu16 " state:%s",
        vbucketId,
        vbstate.toJSON().c_str());

    st.snapshotHisto.add(std::chrono::duration_cast<std::chrono::microseconds>(
            ProcessClock::now() - start));

    return true;
}

StorageProperties CouchKVStore::getStorageProperties() {
    StorageProperties rv(StorageProperties::EfficientVBDump::Yes,
                         StorageProperties::EfficientVBDeletion::Yes,
                         StorageProperties::PersistedDeletion::Yes,
                         StorageProperties::EfficientGet::Yes,
                         StorageProperties::ConcurrentWriteCompact::No);
    return rv;
}

bool CouchKVStore::commit(const Item* collectionsManifest) {
    if (isReadOnly()) {
        throw std::logic_error("CouchKVStore::commit: Not valid on a read-only "
                        "object.");
    }

    if (intransaction) {
        if (commit2couchstore(collectionsManifest)) {
            intransaction = false;
            transactionCtx.reset();
        }
    }

    return !intransaction;
}

bool CouchKVStore::getStat(const char* name, size_t& value)  {
    if (strcmp("failure_compaction", name) == 0) {
        value = st.numCompactionFailure.load();
        return true;
    } else if (strcmp("failure_get", name) == 0) {
        value = st.numGetFailure.load();
        return true;
    } else if (strcmp("io_total_read_bytes", name) == 0) {
        value = st.fsStats.totalBytesRead.load() +
                st.fsStatsCompaction.totalBytesRead.load();
        return true;
    } else if (strcmp("io_total_write_bytes", name) == 0) {
        value = st.fsStats.totalBytesWritten.load() +
                st.fsStatsCompaction.totalBytesWritten.load();
        return true;
    } else if (strcmp("io_compaction_read_bytes", name) == 0) {
        value = st.fsStatsCompaction.totalBytesRead;
        return true;
    } else if (strcmp("io_compaction_write_bytes", name) == 0) {
        value = st.fsStatsCompaction.totalBytesWritten;
        return true;
    } else if (strcmp("io_bg_fetch_read_count", name) == 0) {
        value = st.getMultiFsReadCount;
        return true;
    }

    return false;
}

void CouchKVStore::pendingTasks() {
    if (isReadOnly()) {
        throw std::logic_error("CouchKVStore::pendingTasks: Not valid on a "
                        "read-only object.");
    }

    if (!pendingFileDeletions.empty()) {
        std::queue<std::string> queue;
        pendingFileDeletions.getAll(queue);

        while (!queue.empty()) {
            std::string filename_str = queue.front();
            if (remove(filename_str.c_str()) == -1) {
                logger.log(EXTENSION_LOG_WARNING, "CouchKVStore::pendingTasks: "
                           "remove error:%d, file%s", errno,
                           filename_str.c_str());
                if (errno != ENOENT) {
                    pendingFileDeletions.push(filename_str);
                }
            }
            queue.pop();
        }
    }
}

ScanContext* CouchKVStore::initScanContext(
        std::shared_ptr<StatusCallback<GetValue>> cb,
        std::shared_ptr<StatusCallback<CacheLookup>> cl,
        uint16_t vbid,
        uint64_t startSeqno,
        DocumentFilter options,
        ValueFilter valOptions) {
    DbHolder db(*this);
    couchstore_error_t errorCode =
            openDB(vbid, db, COUCHSTORE_OPEN_FLAG_RDONLY);
    if (errorCode != COUCHSTORE_SUCCESS) {
        logger.log(EXTENSION_LOG_WARNING,
                   "CouchKVStore::initScanContext: openDB error:%s, "
                   "name:%s/%" PRIu16 ".couch.%" PRIu64,
                   couchstore_strerror(errorCode),
                   dbname.c_str(),
                   vbid,
                   db.getFileRev());
        return NULL;
    }

    DbInfo info;
    errorCode = couchstore_db_info(db, &info);
    if (errorCode != COUCHSTORE_SUCCESS) {
        logger.log(EXTENSION_LOG_WARNING,
                   "CouchKVStore::initScanContext: couchstore_db_info error:%s",
                   couchstore_strerror(errorCode));
        LOG(EXTENSION_LOG_WARNING,
            "CouchKVStore::initScanContext: Failed to read DB info for "
            "backfill. vb:%" PRIu16 " rev:%" PRIu64 " error: %s",
            vbid,
            db.getFileRev(),
            couchstore_strerror(errorCode));
        return NULL;
    }

    uint64_t count = 0;
    errorCode = couchstore_changes_count(
            db, startSeqno, std::numeric_limits<uint64_t>::max(), &count);
    if (errorCode != COUCHSTORE_SUCCESS) {
        LOG(EXTENSION_LOG_WARNING,
            "CouchKVStore::initScanContext:Failed to obtain changes "
            "count for vb:%" PRIu16 " rev:%" PRIu64 " start_seqno:%" PRIu64
            " error: %s",
            vbid,
            db.getFileRev(),
            startSeqno,
            couchstore_strerror(errorCode));
        return NULL;
    }

    size_t scanId = scanCounter++;

    {
        LockHolder lh(scanLock);
        scans[scanId] = db.releaseDb();
    }

    ScanContext* sctx = new ScanContext(cb,
                                        cl,
                                        vbid,
                                        scanId,
                                        startSeqno,
                                        info.last_sequence,
                                        info.purge_seq,
                                        options,
                                        valOptions,
                                        count,
                                        configuration);
    sctx->logger = &logger;
    return sctx;
}

static couchstore_docinfos_options getDocFilter(const DocumentFilter& filter) {
    switch (filter) {
    case DocumentFilter::ALL_ITEMS:
        return COUCHSTORE_NO_OPTIONS;
    case DocumentFilter::NO_DELETES:
        return COUCHSTORE_NO_DELETES;
    }

    std::string err("getDocFilter: Illegal document filter!" +
                    std::to_string(static_cast<int>(filter)));
    throw std::runtime_error(err);
}

scan_error_t CouchKVStore::scan(ScanContext* ctx) {
    if (!ctx) {
        return scan_failed;
    }

    if (ctx->lastReadSeqno == ctx->maxSeqno) {
        return scan_success;
    }

    TRACE_EVENT_START2("CouchKVStore",
                       "scan",
                       "vbid",
                       ctx->vbid,
                       "startSeqno",
                       ctx->startSeqno);

    Db* db;
    {
        LockHolder lh(scanLock);
        auto itr = scans.find(ctx->scanId);
        if (itr == scans.end()) {
            return scan_failed;
        }

        db = itr->second;
    }

    uint64_t start = ctx->startSeqno;
    if (ctx->lastReadSeqno != 0) {
        start = ctx->lastReadSeqno + 1;
    }

    couchstore_error_t errorCode;
    errorCode = couchstore_changes_since(db,
                                         start,
                                         getDocFilter(ctx->docFilter),
                                         recordDbDumpC,
                                         static_cast<void*>(ctx));

    TRACE_EVENT_END1(
            "CouchKVStore", "scan", "lastReadSeqno", ctx->lastReadSeqno);

    if (errorCode != COUCHSTORE_SUCCESS) {
        if (errorCode == COUCHSTORE_ERROR_CANCEL) {
            return scan_again;
        } else {
            logger.log(EXTENSION_LOG_WARNING,
                       "CouchKVStore::scan couchstore_changes_since "
                       "error:%s [%s]", couchstore_strerror(errorCode),
                       couchkvstore_strerrno(db, errorCode).c_str());
            return scan_failed;
        }
    }
    return scan_success;
}

void CouchKVStore::destroyScanContext(ScanContext* ctx) {
    if (!ctx) {
        return;
    }

    LockHolder lh(scanLock);
    auto itr = scans.find(ctx->scanId);
    if (itr != scans.end()) {
        closeDatabaseHandle(itr->second);
        scans.erase(itr);
    }
    delete ctx;
}

DbInfo CouchKVStore::getDbInfo(uint16_t vbid) {
    DbHolder db(*this);
    couchstore_error_t errCode = openDB(vbid, db, COUCHSTORE_OPEN_FLAG_RDONLY);
    if (errCode == COUCHSTORE_SUCCESS) {
        DbInfo info;
        errCode = couchstore_db_info(db, &info);
        if (errCode == COUCHSTORE_SUCCESS) {
            return info;
        } else {
            throw std::runtime_error(
                    "CouchKVStore::getDbInfo: failed "
                    "to read database info for vBucket " +
                    std::to_string(vbid) + " revision " +
                    std::to_string(db.getFileRev()) +
                    " - couchstore returned error: " +
                    couchstore_strerror(errCode));
        }
    } else {
        // open failed - map couchstore error code to exception.
        std::errc ec;
        switch (errCode) {
            case COUCHSTORE_ERROR_OPEN_FILE:
                ec = std::errc::no_such_file_or_directory; break;
            default:
                ec = std::errc::io_error; break;
        }
        throw std::system_error(
                std::make_error_code(ec),
                "CouchKVStore::getDbInfo: failed to open database file for "
                "vBucket = " +
                        std::to_string(vbid) + " rev = " +
                        std::to_string(db.getFileRev()) + " with error:" +
                        couchstore_strerror(errCode));
    }
}

void CouchKVStore::close() {
    intransaction = false;
}

uint64_t CouchKVStore::checkNewRevNum(std::string &dbFileName, bool newFile) {
    uint64_t newrev = 0;
    std::string nameKey;

    if (!newFile) {
        // extract out the file revision number first
        size_t secondDot = dbFileName.rfind(".");
        nameKey = dbFileName.substr(0, secondDot);
    } else {
        nameKey = dbFileName;
    }
    nameKey.append(".");
    const auto files = cb::io::findFilesWithPrefix(nameKey);
    std::vector<std::string>::const_iterator itor;
    // found file(s) whoes name has the same key name pair with different
    // revision number
    for (itor = files.begin(); itor != files.end(); ++itor) {
        const std::string &filename = *itor;
        if (endWithCompact(filename)) {
            continue;
        }

        size_t secondDot = filename.rfind(".");
        char *ptr = NULL;
        uint64_t revnum = strtoull(filename.substr(secondDot + 1).c_str(), &ptr, 10);
        if (newrev < revnum) {
            newrev = revnum;
            dbFileName = filename;
        }
    }
    return newrev;
}

void CouchKVStore::updateDbFileMap(uint16_t vbucketId, uint64_t newFileRev) {
    if (vbucketId >= numDbFiles) {
        logger.log(EXTENSION_LOG_WARNING,
                   "CouchKVStore::updateDbFileMap: Cannot update db file map "
                   "for an invalid vbucket, vb:%" PRIu16", rev:%" PRIu64,
                   vbucketId, newFileRev);
        return;
    }
    // MB-27963: obtain write access whilst we update the file map openDB also
    // obtains this mutex to ensure the fileRev it obtains doesn't become stale
    // by the time it hits sys_open.
    std::lock_guard<cb::WriterLock> lg(openDbMutex);

    (*dbFileRevMap)[vbucketId] = newFileRev;
}

couchstore_error_t CouchKVStore::openDB(uint16_t vbucketId,
                                        DbHolder& db,
                                        couchstore_open_flags options,
                                        FileOpsInterface* ops) {
    // MB-27963: obtain read access whilst we open the file, updateDbFileMap
    // serialises on this mutex so we can be sure the fileRev we read should
    // still be a valid file once we hit sys_open
    std::lock_guard<cb::ReaderLock> lg(openDbMutex);
    uint64_t fileRev = (*dbFileRevMap)[vbucketId];
    return openSpecificDB(vbucketId, fileRev, db, options, ops);
}

couchstore_error_t CouchKVStore::openSpecificDB(uint16_t vbucketId,
                                                uint64_t fileRev,
                                                DbHolder& db,
                                                couchstore_open_flags options,
                                                FileOpsInterface* ops) {
    std::string dbFileName = getDBFileName(dbname, vbucketId, fileRev);
    db.setFileRev(fileRev); // save the rev so the caller can log it

    if(ops == nullptr) {
        ops = statCollectingFileOps.get();
    }

    couchstore_error_t errorCode = COUCHSTORE_SUCCESS;

    /**
     * This flag disables IO buffering in couchstore which means
     * file operations will trigger syscalls immediately. This has
     * a detrimental impact on performance and is only intended
     * for testing.
     */
    if(!configuration.getBuffered()) {
        options |= COUCHSTORE_OPEN_FLAG_UNBUFFERED;
    }

    errorCode = couchstore_open_db_ex(
            dbFileName.c_str(), options, ops, db.getDbAddress());

    /* update command statistics */
    st.numOpen++;
    if (errorCode) {
        st.numOpenFailure++;
        logger.log(EXTENSION_LOG_WARNING,
                   "CouchKVStore::openDB: error:%s [%s],"
                   " name:%s, option:%" PRIX64 ", fileRev:%" PRIu64,
                   couchstore_strerror(errorCode),
                   cb_strerror().c_str(),
                   dbFileName.c_str(),
                   options,
                   fileRev);

        if (errorCode == COUCHSTORE_ERROR_NO_SUCH_FILE) {
            auto dotPos = dbFileName.find_last_of(".");
            if (dotPos != std::string::npos) {
                dbFileName = dbFileName.substr(0, dotPos);
            }
            auto files = cb::io::findFilesWithPrefix(dbFileName);
            logger.log(
                    EXTENSION_LOG_WARNING,
                    "CouchKVStore::openDB: No such file, found:%zd alternative "
                    "files for %s",
                    files.size(),
                    dbFileName.c_str());
            for (const auto& f : files) {
                logger.log(EXTENSION_LOG_WARNING,
                           "CouchKVStore::openDB: Found %s",
                           f.c_str());
            }
        }
    }

    return errorCode;
}

void CouchKVStore::populateFileNameMap(std::vector<std::string> &filenames,
                                       std::vector<uint16_t> *vbids) {
    std::vector<std::string>::iterator fileItr;

    for (fileItr = filenames.begin(); fileItr != filenames.end(); ++fileItr) {
        const std::string &filename = *fileItr;
        size_t secondDot = filename.rfind(".");
        std::string nameKey = filename.substr(0, secondDot);
        size_t firstDot = nameKey.rfind(".");
#ifdef _MSC_VER
        size_t firstSlash = nameKey.rfind("\\");
#else
        size_t firstSlash = nameKey.rfind("/");
#endif

        std::string revNumStr = filename.substr(secondDot + 1);
        char *ptr = NULL;
        uint64_t revNum = strtoull(revNumStr.c_str(), &ptr, 10);

        std::string vbIdStr = nameKey.substr(firstSlash + 1,
                                            (firstDot - firstSlash) - 1);
        if (allDigit(vbIdStr)) {
            int vbId = atoi(vbIdStr.c_str());
            if (vbids) {
                vbids->push_back(static_cast<uint16_t>(vbId));
            }
            uint64_t old_rev_num = (*dbFileRevMap)[vbId];
            if (old_rev_num == revNum) {
                continue;
            } else if (old_rev_num < revNum) { // stale revision found
                (*dbFileRevMap)[vbId] = revNum;
            } else { // stale file found (revision id has rolled over)
                old_rev_num = revNum;
            }
            std::stringstream old_file;
            old_file << dbname << "/" << vbId << ".couch." << old_rev_num;
            if (access(old_file.str().c_str(), F_OK) == 0) {
                if (!isReadOnly()) {
                    if (remove(old_file.str().c_str()) == 0) {
                        logger.log(EXTENSION_LOG_INFO,
                                  "CouchKVStore::populateFileNameMap: Removed "
                                  "stale file:%s", old_file.str().c_str());
                    } else {
                        logger.log(EXTENSION_LOG_WARNING,
                                   "CouchKVStore::populateFileNameMap: remove "
                                   "error:%s, file:%s", cb_strerror().c_str(),
                                   old_file.str().c_str());
                    }
                } else {
                    logger.log(EXTENSION_LOG_WARNING,
                               "CouchKVStore::populateFileNameMap: A read-only "
                               "instance of the underlying store "
                               "was not allowed to delete a stale file:%s",
                               old_file.str().c_str());
                }
            }
        } else {
            // skip non-vbucket database file, master.couch etc
            logger.log(EXTENSION_LOG_DEBUG,
                       "CouchKVStore::populateFileNameMap: Non-vbucket database file, %s, skip adding "
                       "to CouchKVStore dbFileMap", filename.c_str());
        }
    }
}

couchstore_error_t CouchKVStore::fetchDoc(Db* db,
                                          DocInfo* docinfo,
                                          GetValue& docValue,
                                          uint16_t vbId,
                                          GetMetaOnly metaOnly) {
    couchstore_error_t errCode = COUCHSTORE_SUCCESS;
    std::unique_ptr<MetaData> metadata;
    try {
        metadata = MetaDataFactory::createMetaData(docinfo->rev_meta);
    } catch (std::logic_error&) {
        return COUCHSTORE_ERROR_DB_NO_LONGER_VALID;
    }

    if (metaOnly == GetMetaOnly::Yes) {
        // Collections: TODO: Permanently restore to stored namespace
        auto it = std::make_unique<Item>(
                makeDocKey(docinfo->id,
                           configuration.shouldPersistDocNamespace()),
                metadata->getFlags(),
                metadata->getExptime(),
                nullptr,
                docinfo->size,
                metadata->getDataType(),
                metadata->getCas(),
                docinfo->db_seq,
                vbId);

        it->setRevSeqno(docinfo->rev_seq);

        if (docinfo->deleted) {
            it->setDeleted();
        }
        docValue = GetValue(std::move(it));
        // update ep-engine IO stats
        ++st.io_bg_fetch_docs_read;
        st.io_bgfetch_doc_bytes += (docinfo->id.size + docinfo->rev_meta.size);
    } else {
        Doc *doc = nullptr;
        size_t valuelen = 0;
        void* valuePtr = nullptr;
        protocol_binary_datatype_t datatype = PROTOCOL_BINARY_RAW_BYTES;
        errCode = couchstore_open_doc_with_docinfo(db, docinfo, &doc,
                                                   DECOMPRESS_DOC_BODIES);
        if (errCode == COUCHSTORE_SUCCESS) {
            if (doc == nullptr) {
                throw std::logic_error("CouchKVStore::fetchDoc: doc is NULL");
            }

            if (doc->id.size > UINT16_MAX) {
                throw std::logic_error("CouchKVStore::fetchDoc: "
                            "doc->id.size (which is" +
                            std::to_string(doc->id.size) + ") is greater than "
                            + std::to_string(UINT16_MAX));
            }

            valuelen = doc->data.size;
            valuePtr = doc->data.buf;

            if (metadata->getVersionInitialisedFrom() == MetaData::Version::V0) {
                // This is a super old version of a couchstore file.
                // Try to determine if the document is JSON or raw bytes
                datatype = determine_datatype(doc->data);
            } else {
                datatype = metadata->getDataType();
            }
        } else if (errCode == COUCHSTORE_ERROR_DOC_NOT_FOUND && docinfo->deleted) {
            datatype = metadata->getDataType();
        } else {
            return errCode;
        }

        try {
            // Collections: TODO: Restore to stored namespace
            auto it = std::make_unique<Item>(
                    makeDocKey(docinfo->id,
                               configuration.shouldPersistDocNamespace()),
                    metadata->getFlags(),
                    metadata->getExptime(),
                    valuePtr,
                    valuelen,
                    datatype,
                    metadata->getCas(),
                    docinfo->db_seq,
                    vbId,
                    docinfo->rev_seq);

             if (docinfo->deleted) {
                 it->setDeleted();
             }
             docValue = GetValue(std::move(it));
        } catch (std::bad_alloc&) {
            couchstore_free_document(doc);
            return COUCHSTORE_ERROR_ALLOC_FAIL;
        }

        // update ep-engine IO stats
        ++st.io_bg_fetch_docs_read;
        st.io_bgfetch_doc_bytes +=
                (docinfo->id.size + docinfo->rev_meta.size + valuelen);

        couchstore_free_document(doc);
    }
    return COUCHSTORE_SUCCESS;
}

int CouchKVStore::recordDbDump(Db *db, DocInfo *docinfo, void *ctx) {

    ScanContext* sctx = static_cast<ScanContext*>(ctx);
    auto* cb = sctx->callback.get();
    auto* cl = sctx->lookup.get();

    Doc *doc = nullptr;
    sized_buf value{nullptr, 0};
    uint64_t byseqno = docinfo->db_seq;
    uint16_t vbucketId = sctx->vbid;

    sized_buf key = docinfo->id;
    if (key.size > UINT16_MAX) {
        throw std::invalid_argument("CouchKVStore::recordDbDump: "
                        "docinfo->id.size (which is " + std::to_string(key.size) +
                        ") is greater than " + std::to_string(UINT16_MAX));
    }

    // Collections: TODO: Permanently restore to stored namespace
    DocKey docKey = makeDocKey(
            docinfo->id, sctx->config.shouldPersistDocNamespace());

    if (sctx->collectionsContext.manageSeparator(docKey)) {
        sctx->lastReadSeqno = byseqno;
        return COUCHSTORE_SUCCESS;
    }

    CacheLookup lookup(docKey,
                       byseqno,
                       vbucketId,
                       sctx->collectionsContext.getSeparator());
    cl->callback(lookup);
    if (cl->getStatus() == ENGINE_KEY_EEXISTS) {
        sctx->lastReadSeqno = byseqno;
        return COUCHSTORE_SUCCESS;
    } else if (cl->getStatus() == ENGINE_ENOMEM) {
        return COUCHSTORE_ERROR_CANCEL;
    }

    auto metadata = MetaDataFactory::createMetaData(docinfo->rev_meta);

    if (sctx->valFilter != ValueFilter::KEYS_ONLY) {
        couchstore_open_options openOptions = 0;

        /**
         * If the stored document has V0 metdata (no datatype)
         * or no special request is made to retrieve compressed documents
         * as is, then DECOMPRESS the document and update datatype
         */
        if (docinfo->rev_meta.size == metadata->getMetaDataSize(MetaData::Version::V0) ||
            sctx->valFilter == ValueFilter::VALUES_DECOMPRESSED) {
            openOptions = DECOMPRESS_DOC_BODIES;
        }

        auto errCode = couchstore_open_doc_with_docinfo(db, docinfo, &doc,
                                                        openOptions);

        if (errCode == COUCHSTORE_SUCCESS) {
            value = doc->data;
            if (doc->data.size) {
                if ((openOptions & DECOMPRESS_DOC_BODIES) == 0) {
                    // We always store the document bodies compressed on disk,
                    // but now the client _wanted_ to fetch the document
                    // in a compressed mode.
                    // We've never stored the "compressed" flag on disk
                    // (as we don't keep items compressed in memory).
                    // Update the datatype flag for this item to
                    // reflect that it is compressed so that the
                    // receiver of the object may notice (Note:
                    // this is currently _ONLY_ happening via DCP
                     auto datatype = metadata->getDataType();
                     metadata->setDataType(datatype | PROTOCOL_BINARY_DATATYPE_SNAPPY);
                } else if (metadata->getVersionInitialisedFrom() == MetaData::Version::V0) {
                    // This is a super old version of a couchstore file.
                    // Try to determine if the document is JSON or raw bytes
                    metadata->setDataType(determine_datatype(doc->data));
                }
            } else {
                // No data, it cannot have a datatype!
                metadata->setDataType(PROTOCOL_BINARY_RAW_BYTES);
            }
        } else if (errCode != COUCHSTORE_ERROR_DOC_NOT_FOUND) {
            sctx->logger->log(EXTENSION_LOG_WARNING,
                              "CouchKVStore::recordDbDump: "
                              "couchstore_open_doc_with_docinfo error:%s [%s], "
                              "vb:%" PRIu16 ", seqno:%" PRIu64,
                              couchstore_strerror(errCode),
                              couchkvstore_strerrno(db, errCode).c_str(),
                              vbucketId, docinfo->rev_seq);
            return COUCHSTORE_SUCCESS;
        }
    }

    // Collections: TODO: Permanently restore to stored namespace
    auto it = std::make_unique<Item>(
            DocKey(makeDocKey(key, sctx->config.shouldPersistDocNamespace())),
            metadata->getFlags(),
            metadata->getExptime(),
            value.buf,
            value.size,
            metadata->getDataType(),
            metadata->getCas(),
            docinfo->db_seq, // return seq number being persisted on disk
            vbucketId,
            docinfo->rev_seq);

    if (docinfo->deleted) {
        it->setDeleted();
    }

    bool onlyKeys = (sctx->valFilter == ValueFilter::KEYS_ONLY) ? true : false;
    GetValue rv(std::move(it), ENGINE_SUCCESS, -1, onlyKeys);
    cb->callback(rv);

    couchstore_free_document(doc);

    if (cb->getStatus() == ENGINE_ENOMEM) {
        return COUCHSTORE_ERROR_CANCEL;
    }

    sctx->lastReadSeqno = byseqno;
    return COUCHSTORE_SUCCESS;
}

bool CouchKVStore::commit2couchstore(const Item* collectionsManifest) {
    bool success = true;

    size_t pendingCommitCnt = pendingReqsQ.size();
    if (pendingCommitCnt == 0 && !collectionsManifest) {
        return success;
    }

    // Use the vbucket of the first item or the manifest item
    uint16_t vbucket2flush = pendingCommitCnt
                                     ? pendingReqsQ[0]->getVBucketId()
                                     : collectionsManifest->getVBucketId();

    TRACE_EVENT2("CouchKVStore",
                 "commit2couchstore",
                 "vbid",
                 vbucket2flush,
                 "pendingCommitCnt",
                 pendingCommitCnt);

    // When an item and a manifest are present, vbucket2flush is read from the
    // item. Check it matches the manifest
    if (pendingCommitCnt && collectionsManifest &&
        vbucket2flush != collectionsManifest->getVBucketId()) {
        throw std::logic_error(
                "CouchKVStore::commit2couchstore: manifest/item vbucket "
                "mismatch vbucket2flush:" +
                std::to_string(vbucket2flush) + " manifest vb:" +
                std::to_string(collectionsManifest->getVBucketId()));
    }

    std::vector<Doc*> docs(pendingCommitCnt);
    std::vector<DocInfo*> docinfos(pendingCommitCnt);

    for (size_t i = 0; i < pendingCommitCnt; ++i) {
        CouchRequest *req = pendingReqsQ[i];
        docs[i] = (Doc *)req->getDbDoc();
        docinfos[i] = req->getDbDocInfo();
        if (vbucket2flush != req->getVBucketId()) {
            throw std::logic_error(
                    "CouchKVStore::commit2couchstore: "
                    "mismatch between vbucket2flush (which is "
                    + std::to_string(vbucket2flush) + ") and pendingReqsQ["
                    + std::to_string(i) + "] (which is "
                    + std::to_string(req->getVBucketId()) + ")");
        }
    }

    // The docinfo callback needs to know if the DocNamespace feature is on
    kvstats_ctx kvctx(configuration.shouldPersistDocNamespace());
    // flush all
    couchstore_error_t errCode =
            saveDocs(vbucket2flush, docs, docinfos, kvctx, collectionsManifest);

    if (errCode) {
        success = false;
        logger.log(EXTENSION_LOG_WARNING,
                   "CouchKVStore::commit2couchstore: saveDocs error:%s, "
                   "vb:%" PRIu16,
                   couchstore_strerror(errCode),
                   vbucket2flush);
    }

    commitCallback(pendingReqsQ, kvctx, errCode);

    // clean up
    for (size_t i = 0; i < pendingCommitCnt; ++i) {
        delete pendingReqsQ[i];
    }
    pendingReqsQ.clear();
    return success;
}

static int readDocInfos(Db *db, DocInfo *docinfo, void *ctx) {
    if (ctx == nullptr) {
        throw std::invalid_argument("readDocInfos: ctx must be non-NULL");
    }
    kvstats_ctx* cbCtx = static_cast<kvstats_ctx*>(ctx);
    if(docinfo) {
        // An item exists in the VB DB file.
        if (!docinfo->deleted) {
            // Collections: TODO: Permanently restore to stored namespace
            auto itr = cbCtx->keyStats.find(
                    makeDocKey(docinfo->id, cbCtx->persistDocNamespace));
            if (itr != cbCtx->keyStats.end()) {
                itr->second = true;
            }
        }
    }
    return 0;
}

couchstore_error_t CouchKVStore::saveDocs(uint16_t vbid,
                                          const std::vector<Doc*>& docs,
                                          std::vector<DocInfo*>& docinfos,
                                          kvstats_ctx& kvctx,
                                          const Item* collectionsManifest) {
    couchstore_error_t errCode;
    DbInfo info;
    DbHolder db(*this);
    errCode = openDB(vbid, db, COUCHSTORE_OPEN_FLAG_CREATE);
    if (errCode != COUCHSTORE_SUCCESS) {
        logger.log(EXTENSION_LOG_WARNING,
                   "CouchKVStore::saveDocs: openDB error:%s, vb:%" PRIu16
                   ", rev:%" PRIu64 ", numdocs:%" PRIu64,
                   couchstore_strerror(errCode),
                   vbid,
                   db.getFileRev(),
                   uint64_t(docs.size()));
        return errCode;
    } else {
        vbucket_state* state = getVBucketState(vbid);
        if (state == nullptr) {
            throw std::logic_error(
                    "CouchKVStore::saveDocs: cachedVBStates[" +
                    std::to_string(vbid) + "] is NULL");
        }

        uint64_t maxDBSeqno = 0;

        // Only do a couchstore_save_documents if there are docs
        if (docs.size() > 0) {
            std::vector<sized_buf> ids(docs.size());
            for (size_t idx = 0; idx < docs.size(); idx++) {
                ids[idx] = docinfos[idx]->id;
                maxDBSeqno = std::max(maxDBSeqno, docinfos[idx]->db_seq);
                DocKey key = makeDocKey(
                        ids[idx], configuration.shouldPersistDocNamespace());
                kvctx.keyStats[key] = false;
            }
            couchstore_docinfos_by_id(db,
                                      ids.data(),
                                      (unsigned)ids.size(),
                                      0,
                                      readDocInfos,
                                      &kvctx);

            auto cs_begin = ProcessClock::now();
            uint64_t flags = COMPRESS_DOC_BODIES | COUCHSTORE_SEQUENCE_AS_IS;
            errCode = couchstore_save_documents(db,
                                                docs.data(),
                                                docinfos.data(),
                                                (unsigned)docs.size(),
                                                flags);
            st.saveDocsHisto.add(
                    std::chrono::duration_cast<std::chrono::microseconds>(
                            ProcessClock::now() - cs_begin));
            if (errCode != COUCHSTORE_SUCCESS) {
                logger.log(EXTENSION_LOG_WARNING,
                           "CouchKVStore::saveDocs: couchstore_save_documents "
                           "error:%s [%s], vb:%" PRIu16 ", numdocs:%" PRIu64,
                           couchstore_strerror(errCode),
                           couchkvstore_strerrno(db, errCode).c_str(),
                           vbid,
                           uint64_t(docs.size()));
                return errCode;
            }
        }

        errCode = saveVBState(db, *state);
        if (errCode != COUCHSTORE_SUCCESS) {
            logger.log(EXTENSION_LOG_WARNING,
                       "CouchKVStore::saveDocs: saveVBState error:%s [%s]",
                       couchstore_strerror(errCode),
                       couchkvstore_strerrno(db, errCode).c_str());
            return errCode;
        }

        if (collectionsManifest) {
            saveCollectionsManifest(*db, *collectionsManifest);
        }

        auto cs_begin = ProcessClock::now();
        errCode = couchstore_commit(db);
        st.commitHisto.add(
                std::chrono::duration_cast<std::chrono::microseconds>(
                        ProcessClock::now() - cs_begin));
        if (errCode) {
            logger.log(
                    EXTENSION_LOG_WARNING,
                    "CouchKVStore::saveDocs: couchstore_commit error:%s [%s]",
                    couchstore_strerror(errCode),
                    couchkvstore_strerrno(db, errCode).c_str());
            return errCode;
        }

        st.batchSize.add(docs.size());

        // retrieve storage system stats for file fragmentation computation
        couchstore_db_info(db, &info);
        cachedSpaceUsed[vbid] = info.space_used;
        cachedFileSize[vbid] = info.file_size;
        cachedDeleteCount[vbid] = info.deleted_count;
        cachedDocCount[vbid] = info.doc_count;

        // Check seqno if we wrote documents
        if (docs.size() > 0 && maxDBSeqno != info.last_sequence) {
            logger.log(EXTENSION_LOG_WARNING,
                       "CouchKVStore::saveDocs: Seqno in db header (%" PRIu64 ")"
                       " is not matched with what was persisted (%" PRIu64 ")"
                       " for vb:%" PRIu16,
                       info.last_sequence, maxDBSeqno, vbid);
        }
        state->highSeqno = info.last_sequence;
    }

    /* update stat */
    if(errCode == COUCHSTORE_SUCCESS) {
        st.docsCommitted = docs.size();
    }

    return errCode;
}

void CouchKVStore::commitCallback(std::vector<CouchRequest *> &committedReqs,
                                  kvstats_ctx &kvctx,
                                  couchstore_error_t errCode) {
    size_t commitSize = committedReqs.size();

    for (size_t index = 0; index < commitSize; index++) {
        size_t dataSize = committedReqs[index]->getNBytes();
        size_t keySize = committedReqs[index]->getKey().size();
        /* update ep stats */
        ++st.io_num_write;
        st.io_write_bytes += (keySize + dataSize);

        if (committedReqs[index]->isDelete()) {
            int rv = getMutationStatus(errCode);
            if (rv != -1) {
                const auto& key = committedReqs[index]->getKey();
                if (kvctx.keyStats[key]) {
                    rv = 1; // Deletion is for an existing item on DB file.
                } else {
                    rv = 0; // Deletion is for a non-existing item on DB file.
                }
            }
            if (errCode) {
                ++st.numDelFailure;
            } else {
                st.delTimeHisto.add(committedReqs[index]->getDelta());
            }
            committedReqs[index]->getDelCallback()->callback(*transactionCtx,
                                                             rv);
        } else {
            int rv = getMutationStatus(errCode);
            const auto& key = committedReqs[index]->getKey();
            bool insertion = !kvctx.keyStats[key];
            if (errCode) {
                ++st.numSetFailure;
            } else {
                st.writeTimeHisto.add(committedReqs[index]->getDelta());
                st.writeSizeHisto.add(dataSize + keySize);
            }
            mutation_result p(rv, insertion);
            committedReqs[index]->getSetCallback()->callback(*transactionCtx,
                                                             p);
        }
    }
}

ENGINE_ERROR_CODE CouchKVStore::readVBState(Db *db, uint16_t vbId) {
    sized_buf id;
    LocalDoc *ldoc = NULL;
    couchstore_error_t errCode = COUCHSTORE_SUCCESS;
    vbucket_state_t state = vbucket_state_dead;
    uint64_t checkpointId = 0;
    uint64_t maxDeletedSeqno = 0;
    int64_t highSeqno = 0;
    std::string failovers;
    uint64_t purgeSeqno = 0;
    uint64_t lastSnapStart = 0;
    uint64_t lastSnapEnd = 0;
    uint64_t maxCas = 0;
    int64_t hlcCasEpochSeqno = HlcCasSeqnoUninitialised;
    bool mightContainXattrs = false;

    DbInfo info;
    errCode = couchstore_db_info(db, &info);
    if (errCode == COUCHSTORE_SUCCESS) {
        highSeqno = info.last_sequence;
        purgeSeqno = info.purge_seq;
    } else {
        logger.log(EXTENSION_LOG_WARNING,
                   "CouchKVStore::readVBState: couchstore_db_info error:%s"
                   ", vb:%" PRIu16, couchstore_strerror(errCode), vbId);
        return couchErr2EngineErr(errCode);
    }

    id.buf = (char *)"_local/vbstate";
    id.size = sizeof("_local/vbstate") - 1;
    errCode = couchstore_open_local_document(db, (void *)id.buf,
                                             id.size, &ldoc);
    if (errCode != COUCHSTORE_SUCCESS) {
        if (errCode == COUCHSTORE_ERROR_DOC_NOT_FOUND) {
            logger.log(EXTENSION_LOG_NOTICE,
                       "CouchKVStore::readVBState: '_local/vbstate' not found "
                       "for vb:%d", vbId);
        } else {
            logger.log(EXTENSION_LOG_WARNING,
                       "CouchKVStore::readVBState: couchstore_open_local_document"
                       " error:%s, vb:%" PRIu16, couchstore_strerror(errCode),
                       vbId);
        }
    } else {
        const std::string statjson(ldoc->json.buf, ldoc->json.size);
        cJSON *jsonObj = cJSON_Parse(statjson.c_str());
        if (!jsonObj) {
            couchstore_free_local_document(ldoc);
            logger.log(EXTENSION_LOG_WARNING, "CouchKVStore::readVBState: Failed to "
                       "parse the vbstat json doc for vb:%" PRIu16 ", json:%s",
                       vbId , statjson.c_str());
            return couchErr2EngineErr(errCode);
        }

        const std::string vb_state = getJSONObjString(
                                cJSON_GetObjectItem(jsonObj, "state"));
        const std::string checkpoint_id = getJSONObjString(
                                cJSON_GetObjectItem(jsonObj,"checkpoint_id"));
        const std::string max_deleted_seqno = getJSONObjString(
                                cJSON_GetObjectItem(jsonObj, "max_deleted_seqno"));
        const std::string snapStart = getJSONObjString(
                                cJSON_GetObjectItem(jsonObj, "snap_start"));
        const std::string snapEnd = getJSONObjString(
                                cJSON_GetObjectItem(jsonObj, "snap_end"));
        const std::string maxCasValue = getJSONObjString(
                                cJSON_GetObjectItem(jsonObj, "max_cas"));
        const std::string hlcCasEpoch =
                getJSONObjString(cJSON_GetObjectItem(jsonObj, "hlc_epoch"));
        mightContainXattrs = getJSONObjBool(
                cJSON_GetObjectItem(jsonObj, "might_contain_xattrs"));

        cJSON *failover_json = cJSON_GetObjectItem(jsonObj, "failover_table");
        if (vb_state.compare("") == 0 || checkpoint_id.compare("") == 0
                || max_deleted_seqno.compare("") == 0) {
            logger.log(EXTENSION_LOG_WARNING, "CouchKVStore::readVBState: State"
                       " JSON doc for vb:%" PRIu16 " is in the wrong format:%s, "
                       "vb state:%s, checkpoint id:%s and max deleted seqno:%s",
                       vbId, statjson.c_str(), vb_state.c_str(),
                       checkpoint_id.c_str(), max_deleted_seqno.c_str());
        } else {
            state = VBucket::fromString(vb_state.c_str());
            parseUint64(max_deleted_seqno.c_str(), &maxDeletedSeqno);
            parseUint64(checkpoint_id.c_str(), &checkpointId);

            if (snapStart.compare("") == 0) {
                lastSnapStart = highSeqno;
            } else {
                parseUint64(snapStart.c_str(), &lastSnapStart);
            }

            if (snapEnd.compare("") == 0) {
                lastSnapEnd = highSeqno;
            } else {
                parseUint64(snapEnd.c_str(), &lastSnapEnd);
            }

            if (maxCasValue.compare("") != 0) {
                parseUint64(maxCasValue.c_str(), &maxCas);

                // MB-17517: If the maxCas on disk was invalid then don't use it -
                // instead rebuild from the items we load from disk (i.e. as per
                // an upgrade from an earlier version).
                if (maxCas == static_cast<uint64_t>(-1)) {
                    logger.log(EXTENSION_LOG_WARNING,
                               "CouchKVStore::readVBState: Invalid max_cas "
                               "(0x%" PRIx64 ") read from '%s' for vb:%" PRIu16
                               ". Resetting max_cas to zero.",
                               maxCas, id.buf, vbId);
                    maxCas = 0;
                }
            }

            if (!hlcCasEpoch.empty()) {
                parseInt64(hlcCasEpoch.c_str(), &hlcCasEpochSeqno);
            }

            if (failover_json) {
                failovers = to_string(failover_json, false);
            }
        }
        cJSON_Delete(jsonObj);
        couchstore_free_local_document(ldoc);
    }

    cachedVBStates[vbId] = std::make_unique<vbucket_state>(state,
                                                           checkpointId,
                                                           maxDeletedSeqno,
                                                           highSeqno,
                                                           purgeSeqno,
                                                           lastSnapStart,
                                                           lastSnapEnd,
                                                           maxCas,
                                                           hlcCasEpochSeqno,
                                                           mightContainXattrs,
                                                           failovers);

    return couchErr2EngineErr(errCode);
}

couchstore_error_t CouchKVStore::saveVBState(Db *db,
                                             const vbucket_state &vbState) {
    std::stringstream jsonState;

    jsonState << "{\"state\": \"" << VBucket::toString(vbState.state) << "\""
              << ",\"checkpoint_id\": \"" << vbState.checkpointId << "\""
              << ",\"max_deleted_seqno\": \"" << vbState.maxDeletedSeqno << "\"";
    if (!vbState.failovers.empty()) {
        jsonState << ",\"failover_table\": " << vbState.failovers;
    }
    jsonState << ",\"snap_start\": \"" << vbState.lastSnapStart << "\""
              << ",\"snap_end\": \"" << vbState.lastSnapEnd << "\""
              << ",\"max_cas\": \"" << vbState.maxCas << "\""
              << ",\"hlc_epoch\": \"" << vbState.hlcCasEpochSeqno << "\"";

    if (vbState.mightContainXattrs) {
        jsonState << ",\"might_contain_xattrs\": true";
    } else {
        jsonState << ",\"might_contain_xattrs\": false";
    }

    jsonState << "}";

    LocalDoc lDoc;
    lDoc.id.buf = (char *)"_local/vbstate";
    lDoc.id.size = sizeof("_local/vbstate") - 1;
    std::string state = jsonState.str();
    lDoc.json.buf = (char *)state.c_str();
    lDoc.json.size = state.size();
    lDoc.deleted = 0;

    couchstore_error_t errCode = couchstore_save_local_document(db, &lDoc);
    if (errCode != COUCHSTORE_SUCCESS) {
        logger.log(EXTENSION_LOG_WARNING,
                   "CouchKVStore::saveVBState couchstore_save_local_document "
                   "error:%s [%s]", couchstore_strerror(errCode),
                   couchkvstore_strerrno(db, errCode).c_str());
    }

    return errCode;
}

couchstore_error_t CouchKVStore::saveCollectionsManifest(
        Db& db, const Item& collectionsManifest) {
    LocalDoc lDoc;
    lDoc.id.buf = const_cast<char*>(Collections::CouchstoreManifest);
    lDoc.id.size = Collections::CouchstoreManifestLen;

    // Convert the Item into JSON
    std::string state =
            Collections::VB::Manifest::serialToJson(collectionsManifest);

    lDoc.json.buf = const_cast<char*>(state.c_str());
    lDoc.json.size = state.size();
    lDoc.deleted = 0;

    couchstore_error_t errCode = couchstore_save_local_document(&db, &lDoc);

    if (errCode != COUCHSTORE_SUCCESS) {
        logger.log(EXTENSION_LOG_WARNING,
                   "CouchKVStore::saveCollectionsManifest "
                   "couchstore_save_local_document "
                   "error:%s [%s]",
                   couchstore_strerror(errCode),
                   couchkvstore_strerrno(&db, errCode).c_str());
    }

    return errCode;
}

std::string CouchKVStore::readCollectionsManifest(Db& db) {
    sized_buf id;
    id.buf = const_cast<char*>(Collections::CouchstoreManifest);
    id.size = sizeof(Collections::CouchstoreManifest) - 1;

    LocalDocHolder lDoc;
    auto errCode = couchstore_open_local_document(
            &db, (void*)id.buf, id.size, lDoc.getLocalDocAddress());
    if (errCode != COUCHSTORE_SUCCESS) {
        if (errCode == COUCHSTORE_ERROR_DOC_NOT_FOUND) {
            logger.log(EXTENSION_LOG_NOTICE,
                   "CouchKVStore::readCollectionsManifest: doc not found");
        } else {
            logger.log(EXTENSION_LOG_WARNING,
                   "CouchKVStore::readCollectionsManifest: "
                   "couchstore_open_local_document error:%s",
                   couchstore_strerror(errCode));
        }

        return {};
    }

    return {lDoc.getLocalDoc()->json.buf, lDoc.getLocalDoc()->json.size};
}

int CouchKVStore::getMultiCb(Db *db, DocInfo *docinfo, void *ctx) {
    if (docinfo == nullptr) {
        throw std::invalid_argument("CouchKVStore::getMultiCb: docinfo "
                "must be non-NULL");
    }
    if (ctx == nullptr) {
        throw std::invalid_argument("CouchKVStore::getMultiCb: ctx must "
                "be non-NULL");
    }

    GetMultiCbCtx *cbCtx = static_cast<GetMultiCbCtx *>(ctx);
    // Collections: TODO: Permanently restore to stored namespace
    DocKey key = makeDocKey(docinfo->id,
                            cbCtx->cks.getConfig().shouldPersistDocNamespace());
    KVStoreStats& st = cbCtx->cks.getKVStoreStat();

    vb_bgfetch_queue_t::iterator qitr = cbCtx->fetches.find(key);
    if (qitr == cbCtx->fetches.end()) {
        // this could be a serious race condition in couchstore,
        // log a warning message and continue
        cbCtx->cks.logger.log(EXTENSION_LOG_WARNING,
                              "CouchKVStore::getMultiCb: Couchstore returned "
                              "invalid docinfo, no pending bgfetch has been "
                              "issued for a key in vb:%" PRIu16 ", "
                              "seqno:%" PRIu64, cbCtx->vbId, docinfo->rev_seq);
        return 0;
    }

    vb_bgfetch_item_ctx_t& bg_itm_ctx = (*qitr).second;
    GetMetaOnly meta_only = bg_itm_ctx.isMetaOnly;

    couchstore_error_t errCode = cbCtx->cks.fetchDoc(
            db, docinfo, bg_itm_ctx.value, cbCtx->vbId, meta_only);
    if (errCode != COUCHSTORE_SUCCESS && (meta_only == GetMetaOnly::No)) {
        st.numGetFailure++;
    }

    bg_itm_ctx.value.setStatus(cbCtx->cks.couchErr2EngineErr(errCode));

    bool return_val_ownership_transferred = false;
    for (auto& fetch : bg_itm_ctx.bgfetched_list) {
        return_val_ownership_transferred = true;
        // populate return value for remaining fetch items with the
        // same seqid
        fetch->value = &bg_itm_ctx.value;
        st.readTimeHisto.add(
                std::chrono::duration_cast<std::chrono::microseconds>(
                        ProcessClock::now() - fetch->initTime));
        if (errCode == COUCHSTORE_SUCCESS) {
            st.readSizeHisto.add(bg_itm_ctx.value.item->getKey().size() +
                                 bg_itm_ctx.value.item->getNBytes());
        }
    }
    if (!return_val_ownership_transferred) {
        cbCtx->cks.logger.log(EXTENSION_LOG_WARNING,
                              "CouchKVStore::getMultiCb called with zero"
                              "items in bgfetched_list, vb:%" PRIu16
                              ", seqno:%" PRIu64,
                              cbCtx->vbId, docinfo->rev_seq);
    }

    return 0;
}


void CouchKVStore::closeDatabaseHandle(Db *db) {
    couchstore_error_t ret = couchstore_close_file(db);
    if (ret != COUCHSTORE_SUCCESS) {
        logger.log(EXTENSION_LOG_WARNING,
                   "CouchKVStore::closeDatabaseHandle: couchstore_close_file "
                   "error:%s [%s]", couchstore_strerror(ret),
                   couchkvstore_strerrno(db, ret).c_str());
    }
    ret = couchstore_free_db(db);
    if (ret != COUCHSTORE_SUCCESS) {
        logger.log(EXTENSION_LOG_WARNING,
                   "CouchKVStore::closeDatabaseHandle: couchstore_free_db "
                   "error:%s [%s]", couchstore_strerror(ret),
                   couchkvstore_strerrno(nullptr, ret).c_str());
    }
    st.numClose++;
}

ENGINE_ERROR_CODE CouchKVStore::couchErr2EngineErr(couchstore_error_t errCode) {
    switch (errCode) {
    case COUCHSTORE_SUCCESS:
        return ENGINE_SUCCESS;
    case COUCHSTORE_ERROR_ALLOC_FAIL:
        return ENGINE_ENOMEM;
    case COUCHSTORE_ERROR_DOC_NOT_FOUND:
        return ENGINE_KEY_ENOENT;
    case COUCHSTORE_ERROR_NO_SUCH_FILE:
    case COUCHSTORE_ERROR_NO_HEADER:
    default:
        // same as the general error return code of
        // EPBucket::getInternal
        return ENGINE_TMPFAIL;
    }
}

size_t CouchKVStore::getNumPersistedDeletes(uint16_t vbid) {
    size_t delCount = cachedDeleteCount[vbid];
    if (delCount != (size_t) -1) {
        return delCount;
    }

    DbHolder db(*this);
    couchstore_error_t errCode = openDB(vbid, db, COUCHSTORE_OPEN_FLAG_RDONLY);
    if (errCode == COUCHSTORE_SUCCESS) {
        DbInfo info;
        errCode = couchstore_db_info(db, &info);
        if (errCode == COUCHSTORE_SUCCESS) {
            cachedDeleteCount[vbid] = info.deleted_count;
            return info.deleted_count;
        } else {
            throw std::runtime_error(
                    "CouchKVStore::getNumPersistedDeletes:"
                    "Failed to read database info for vBucket = " +
                    std::to_string(vbid) + " rev = " +
                    std::to_string(db.getFileRev()) + " with error:" +
                    couchstore_strerror(errCode));
        }
    } else {
        // open failed - map couchstore error code to exception.
        std::errc ec;
        switch (errCode) {
            case COUCHSTORE_ERROR_OPEN_FILE:
                ec = std::errc::no_such_file_or_directory; break;
            default:
                ec = std::errc::io_error; break;
        }
        throw std::system_error(std::make_error_code(ec),
                                "CouchKVStore::getNumPersistedDeletes:"
                                "Failed to open database file for vBucket = " +
                                        std::to_string(vbid) + " rev = " +
                                        std::to_string(db.getFileRev()) +
                                        " with error:" +
                                        couchstore_strerror(errCode));
    }
    return 0;
}

DBFileInfo CouchKVStore::getDbFileInfo(uint16_t vbid) {

    DbInfo info = getDbInfo(vbid);
    return DBFileInfo{info.file_size, info.space_used};
}

DBFileInfo CouchKVStore::getAggrDbFileInfo() {
    DBFileInfo kvsFileInfo;
    /**
     * Iterate over all the vbuckets to get the total.
     * If the vbucket is dead, then its value would
     * be zero.
     */
    for (uint16_t vbid = 0; vbid < numDbFiles; vbid++) {
        kvsFileInfo.fileSize += cachedFileSize[vbid].load();
        kvsFileInfo.spaceUsed += cachedSpaceUsed[vbid].load();
    }
    return kvsFileInfo;
}

size_t CouchKVStore::getNumItems(uint16_t vbid, uint64_t min_seq,
                                 uint64_t max_seq) {
    DbHolder db(*this);
    uint64_t count = 0;
    couchstore_error_t errCode = openDB(vbid, db, COUCHSTORE_OPEN_FLAG_RDONLY);
    if (errCode == COUCHSTORE_SUCCESS) {
        errCode = couchstore_changes_count(db, min_seq, max_seq, &count);
        if (errCode != COUCHSTORE_SUCCESS) {
            throw std::runtime_error(
                    "CouchKVStore::getNumItems: Failed to "
                    "get changes count for vBucket = " +
                    std::to_string(vbid) + " rev = " +
                    std::to_string(db.getFileRev()) + " with error:" +
                    couchstore_strerror(errCode));
        }
    } else {
        throw std::invalid_argument(
                "CouchKVStore::getNumItems: Failed to "
                "open database file for vBucket = " +
                std::to_string(vbid) + " rev = " +
                std::to_string(db.getFileRev()) + " with error:" +
                couchstore_strerror(errCode));
    }
    return count;
}

size_t CouchKVStore::getItemCount(uint16_t vbid) {
    if (!isReadOnly()) {
        return cachedDocCount.at(vbid);
    }
    return getDbInfo(vbid).doc_count;
}

RollbackResult CouchKVStore::rollback(uint16_t vbid, uint64_t rollbackSeqno,
                                      std::shared_ptr<RollbackCB> cb) {
    DbHolder db(*this);
    DbInfo info;
    couchstore_error_t errCode;

    // Open the vbucket's file and determine the latestSeqno persisted.
    errCode = openDB(vbid, db, (uint64_t)COUCHSTORE_OPEN_FLAG_RDONLY);
    std::stringstream dbFileName;
    dbFileName << dbname << "/" << vbid << ".couch." << db.getFileRev();

    if (errCode == COUCHSTORE_SUCCESS) {
        errCode = couchstore_db_info(db, &info);
        if (errCode != COUCHSTORE_SUCCESS) {
            logger.log(EXTENSION_LOG_WARNING,
                       "CouchKVStore::rollback: couchstore_db_info error:%s, "
                       "name:%s", couchstore_strerror(errCode),
                       dbFileName.str().c_str());
            return RollbackResult(false, 0, 0, 0);
        }
    } else {
        logger.log(EXTENSION_LOG_WARNING,
                   "CouchKVStore::rollback: openDB error:%s, name:%s",
                   couchstore_strerror(errCode), dbFileName.str().c_str());
        return RollbackResult(false, 0, 0, 0);
    }
    uint64_t latestSeqno = info.last_sequence;

    // Count how many updates are in the vbucket's file. We'll later compare
    // this with how many items must be discarded and hence decide if it is
    // better to discard everything and start from an empty vBucket.
    uint64_t totSeqCount = 0;
    errCode = couchstore_changes_count(db, 0, latestSeqno, &totSeqCount);
    if (errCode != COUCHSTORE_SUCCESS) {
        logger.log(EXTENSION_LOG_WARNING,
                   "CouchKVStore::rollback: "
                   "couchstore_changes_count(0, %" PRIu64
                   ") error:%s [%s], "
                   "vb:%" PRIu16 ", rev:%" PRIu64,
                   latestSeqno,
                   couchstore_strerror(errCode),
                   cb_strerror().c_str(),
                   vbid,
                   db.getFileRev());
        return RollbackResult(false, 0, 0, 0);
    }

    // Open the vBucket file again; and search for a header which is
    // before the requested rollback point - the Rollback Header.
    DbHolder newdb(*this);
    errCode = openDB(vbid, newdb, 0);
    if (errCode != COUCHSTORE_SUCCESS) {
        logger.log(EXTENSION_LOG_WARNING,
                   "CouchKVStore::rollback: openDB#2 error:%s, name:%s",
                   couchstore_strerror(errCode), dbFileName.str().c_str());
        return RollbackResult(false, 0, 0, 0);
    }

    while (info.last_sequence > rollbackSeqno) {
        errCode = couchstore_rewind_db_header(newdb);
        if (errCode != COUCHSTORE_SUCCESS) {
            // rewind_db_header cleans up (frees DB) on error; so
            // release db in DbHolder to prevent a double-free.
            newdb.releaseDb();
            logger.log(EXTENSION_LOG_WARNING,
                       "CouchKVStore::rollback: couchstore_rewind_db_header "
                       "error:%s [%s], vb:%" PRIu16 ", latestSeqno:%" PRIu64
                       ", rollbackSeqno:%" PRIu64,
                       couchstore_strerror(errCode), cb_strerror().c_str(),
                       vbid, latestSeqno, rollbackSeqno);
            //Reset the vbucket and send the entire snapshot,
            //as a previous header wasn't found.
            return RollbackResult(false, 0, 0, 0);
        }
        errCode = couchstore_db_info(newdb, &info);
        if (errCode != COUCHSTORE_SUCCESS) {
            logger.log(EXTENSION_LOG_WARNING,
                       "CouchKVStore::rollback: couchstore_db_info error:%s, "
                       "name:%s", couchstore_strerror(errCode),
                       dbFileName.str().c_str());
            return RollbackResult(false, 0, 0, 0);
        }
    }

    // Count how many updates we need to discard to rollback to the Rollback
    // Header. If this is too many; then prefer to discard everything (than
    // have to patch up a large amount of in-memory data).
    uint64_t rollbackSeqCount = 0;
    errCode = couchstore_changes_count(
            db, info.last_sequence, latestSeqno, &rollbackSeqCount);
    if (errCode != COUCHSTORE_SUCCESS) {
        logger.log(EXTENSION_LOG_WARNING,
                   "CouchKVStore::rollback: "
                   "couchstore_changes_count#2(%" PRIu64 ", %" PRIu64
                   ") "
                   "error:%s [%s], vb:%" PRIu16 ", rev:%" PRIu64,
                   info.last_sequence,
                   latestSeqno,
                   couchstore_strerror(errCode),
                   cb_strerror().c_str(),
                   vbid,
                   db.getFileRev());
        return RollbackResult(false, 0, 0, 0);
    }
    if ((totSeqCount / 2) <= rollbackSeqCount) {
        //doresetVbucket flag set or rollback is greater than 50%,
        //reset the vbucket and send the entire snapshot
        return RollbackResult(false, 0, 0, 0);
    }

    // We have decided to perform a rollback to the Rollback Header.
    // Iterate across the series of keys which have been updated /since/ the
    // Rollback Header; invoking a callback on each. This allows the caller to
    // then inspect the state of the given key in the Rollback Header, and
    // correct the in-memory view:
    // * If the key is not present in the Rollback header then delete it from
    //   the HashTable (if either didn't exist yet, or had previously been
    //   deleted in the Rollback header).
    // * If the key is present in the Rollback header then replace the in-memory
    // value with the value from the Rollback header.
    cb->setDbHeader(newdb);
    auto cl = std::make_shared<NoLookupCallback>();
    ScanContext* ctx = initScanContext(cb, cl, vbid, info.last_sequence+1,
                                       DocumentFilter::ALL_ITEMS,
                                       ValueFilter::KEYS_ONLY);
    scan_error_t error = scan(ctx);
    destroyScanContext(ctx);

    if (error != scan_success) {
        return RollbackResult(false, 0, 0, 0);
    }

    if (readVBState(newdb, vbid) != ENGINE_SUCCESS) {
        return RollbackResult(false, 0, 0, 0);
    }
    cachedDeleteCount[vbid] = info.deleted_count;
    cachedDocCount[vbid] = info.doc_count;

    //Append the rewinded header to the database file
    errCode = couchstore_commit(newdb);

    if (errCode != COUCHSTORE_SUCCESS) {
        return RollbackResult(false, 0, 0, 0);
    }

    vbucket_state* vb_state = getVBucketState(vbid);
    return RollbackResult(true, vb_state->highSeqno,
                          vb_state->lastSnapStart, vb_state->lastSnapEnd);
}

int populateAllKeys(Db *db, DocInfo *docinfo, void *ctx) {
    AllKeysCtx *allKeysCtx = (AllKeysCtx *)ctx;
    // Collections: TODO: Restore to stored namespace
    DocKey key = makeDocKey(docinfo->id, false /*restore namespace*/);
    (allKeysCtx->cb)->callback(key);
    if (--(allKeysCtx->count) <= 0) {
        //Only when count met is less than the actual number of entries
        return COUCHSTORE_ERROR_CANCEL;
    }
    return COUCHSTORE_SUCCESS;
}

ENGINE_ERROR_CODE
CouchKVStore::getAllKeys(uint16_t vbid,
                         const DocKey start_key,
                         uint32_t count,
                         std::shared_ptr<Callback<const DocKey&>> cb) {
    DbHolder db(*this);
    couchstore_error_t errCode = openDB(vbid, db, COUCHSTORE_OPEN_FLAG_RDONLY);
    if(errCode == COUCHSTORE_SUCCESS) {
        sized_buf ref = {NULL, 0};
        ref.buf = (char*) start_key.data();
        ref.size = start_key.size();
        AllKeysCtx ctx(cb, count);
        errCode = couchstore_all_docs(db,
                                      &ref,
                                      COUCHSTORE_NO_DELETES,
                                      populateAllKeys,
                                      static_cast<void*>(&ctx));
        if (errCode == COUCHSTORE_SUCCESS ||
                errCode == COUCHSTORE_ERROR_CANCEL)  {
            return ENGINE_SUCCESS;
        } else {
            logger.log(EXTENSION_LOG_WARNING,
                       "CouchKVStore::getAllKeys: couchstore_all_docs "
                       "error:%s [%s] vb:%" PRIu16 ", rev:%" PRIu64,
                       couchstore_strerror(errCode),
                       cb_strerror().c_str(),
                       vbid,
                       db.getFileRev());
        }
    } else {
        logger.log(EXTENSION_LOG_WARNING,
                   "CouchKVStore::getAllKeys: openDB error:%s, vb:%" PRIu16
                   ", rev:%" PRIu64,
                   couchstore_strerror(errCode),
                   vbid,
                   db.getFileRev());
    }
    return ENGINE_FAILED;
}

void CouchKVStore::unlinkCouchFile(uint16_t vbucket,
                                   uint64_t fRev) {

    if (isReadOnly()) {
        throw std::logic_error("CouchKVStore::unlinkCouchFile: Not valid on a "
                "read-only object.");
    }
    char fname[PATH_MAX];
    try {
        checked_snprintf(fname, sizeof(fname), "%s/%d.couch.%" PRIu64,
                         dbname.c_str(), vbucket, fRev);
    } catch (std::exception&) {
        LOG(EXTENSION_LOG_WARNING,
            "CouchKVStore::unlinkCouchFile: Failed to build filename:%s",
            fname);
        return;
    }

    if (remove(fname) == -1) {
        logger.log(EXTENSION_LOG_WARNING,
                   "CouchKVStore::unlinkCouchFile: remove error:%u, "
                   "vb:%" PRIu16 ", rev:%" PRIu64 ", fname:%s", errno, vbucket,
                   fRev, fname);

        if (errno != ENOENT) {
            std::string file_str = fname;
            pendingFileDeletions.push(file_str);
        }
    }
}

void CouchKVStore::removeCompactFile(const std::string& dbname, uint16_t vbid) {
    std::string dbfile = getDBFileName(dbname, vbid, (*dbFileRevMap)[vbid]);
    std::string compact_file = dbfile + ".compact";

    if (!isReadOnly()) {
        removeCompactFile(compact_file);
    } else {
        logger.log(EXTENSION_LOG_WARNING,
                   "CouchKVStore::removeCompactFile: A read-only instance of "
                   "the underlying store was not allowed to delete a temporary"
                   "file: %s",
                   compact_file.c_str());
    }
}

void CouchKVStore::removeCompactFile(const std::string &filename) {
    if (isReadOnly()) {
        throw std::logic_error("CouchKVStore::removeCompactFile: Not valid on "
                "a read-only object.");
    }

    if (access(filename.c_str(), F_OK) == 0) {
        if (remove(filename.c_str()) == 0) {
            logger.log(EXTENSION_LOG_WARNING,
                       "CouchKVStore::removeCompactFile: Removed compact "
                       "filename:%s", filename.c_str());
        }
        else {
            logger.log(EXTENSION_LOG_WARNING,
                       "CouchKVStore::removeCompactFile: remove error:%s, "
                       "filename:%s", cb_strerror().c_str(), filename.c_str());

            if (errno != ENOENT) {
                pendingFileDeletions.push(const_cast<std::string &>(filename));
            }
        }
    }
}

std::string CouchKVStore::getCollectionsManifest(uint16_t vbid) {
    DbHolder db(*this);

    // openDB logs error details
    couchstore_error_t errCode = openDB(vbid, db, COUCHSTORE_OPEN_FLAG_RDONLY);
    if (errCode != COUCHSTORE_SUCCESS) {
        return {};
    }

    return readCollectionsManifest(*db);
}

void CouchKVStore::incrementRevision(uint16_t vbid) {
    (*dbFileRevMap)[vbid]++;
}

uint64_t CouchKVStore::prepareToDelete(uint16_t vbid) {
    // Clear the stats so it looks empty (real deletion of the disk data occurs
    // later)
    cachedDocCount[vbid] = 0;
    cachedDeleteCount[vbid] = 0;
    cachedFileSize[vbid] = 0;
    cachedSpaceUsed[vbid] = 0;
    return (*dbFileRevMap)[vbid];
}

/* end of couch-kvstore.cc */<|MERGE_RESOLUTION|>--- conflicted
+++ resolved
@@ -876,21 +876,16 @@
         // Collections: TODO: Permanently restore to stored namespace
         DocKey key = makeDocKey(
                 info->id, ctx->config->shouldPersistDocNamespace());
-<<<<<<< HEAD
-        ctx->bloomFilterCallback->callback(
-                ctx->compactConfig.db_file_id, key, deleted);
-=======
 
         try {
             ctx->bloomFilterCallback->callback(
-                    ctx->db_file_id, key, deleted);
+                    ctx->compactConfig.db_file_id, key, deleted);
         } catch (std::runtime_error& re) {
             LOG(EXTENSION_LOG_WARNING,
                 "time_purge_hook: exception occurred when invoking the "
                 "bloomfilter callback on vbucket:%" PRIu16
-                " - Details: %s", vbid, re.what());
-        }
->>>>>>> c554b039
+                " - Details: %s", ctx->compactConfig.db_file_id, re.what());
+        }
     }
 
     return COUCHSTORE_COMPACT_KEEP_ITEM;
@@ -905,7 +900,7 @@
         LOG(EXTENSION_LOG_WARNING,
             "CouchKVStore::compactDB: exception while performing "
             "compaction for vbucket:%" PRIu16
-            " - Details: %s", hook_ctx->db_file_id, le.what());
+            " - Details: %s", hook_ctx->compactConfig.db_file_id, le.what());
     }
     if (!result) {
         ++st.numCompactionFailure;
