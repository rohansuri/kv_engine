/* -*- Mode: C++; tab-width: 4; c-basic-offset: 4; indent-tabs-mode: nil -*- */
/*
 *   you may not use this file except in compliance with the License.
 *   You may obtain a copy of the License at
 *
 *       http://www.apache.org/licenses/LICENSE-2.0
 *
 *   Unless required by applicable law or agreed to in writing, software
 *   distributed under the License is distributed on an "AS IS" BASIS,
 *   WITHOUT WARRANTIES OR CONDITIONS OF ANY KIND, either express or implied.
 *   See the License for the specific language governing permissions and
 *   limitations under the License.
 */

#ifndef SRC_EP_H_
#define SRC_EP_H_ 1

#include "config.h"

#include "ep_types.h"
#include "executorpool.h"
#include "stored-value.h"
#include "task_type.h"
#include "vbucket.h"
#include "vbucketmap.h"
#include "utility.h"

class ExtendedMetaData;

/**
 * vbucket-aware hashtable visitor.
 */
class VBucketVisitor : public HashTableVisitor {
public:

    VBucketVisitor() : HashTableVisitor() { }

    VBucketVisitor(const VBucketFilter &filter) :
        HashTableVisitor(), vBucketFilter(filter) { }

    /**
     * Begin visiting a bucket.
     *
     * @param vb the vbucket we are beginning to visit
     *
     * @return true iff we want to walk the hashtable in this vbucket
     */
    virtual bool visitBucket(RCPtr<VBucket> &vb) {
        if (vBucketFilter(vb->getId())) {
            currentBucket = vb;
            return true;
        }
        return false;
    }

    // This is unused in all implementations so far.
    void visit(StoredValue* v) {
        (void)v;
        abort();
    }

    const VBucketFilter &getVBucketFilter() {
        return vBucketFilter;
    }

    /**
     * Called after all vbuckets have been visited.
     */
    virtual void complete() { }

    /**
     * Return true if visiting vbuckets should be paused temporarily.
     */
    virtual bool pauseVisitor() {
        return false;
    }

protected:
    VBucketFilter vBucketFilter;
    RCPtr<VBucket> currentBucket;
};

// Forward declaration
class BGFetchCallback;
class ConflictResolution;
class DefragmenterTask;
class EventuallyPersistentStore;
class Flusher;
class MutationLog;
class PauseResumeEPStoreVisitor;
class PersistenceCallback;
class Warmup;

/**
 * VBucket visitor callback adaptor.
 */
class VBCBAdaptor : public GlobalTask {
public:

    VBCBAdaptor(EventuallyPersistentStore *s, TaskId id,
                std::shared_ptr<VBucketVisitor> v, const char *l,
                double sleep=0);

    std::string getDescription() {
        std::stringstream rv;
        rv << label << " on vb " << currentvb.load();
        return rv.str();
    }

    bool run(void);

private:
    std::queue<uint16_t>        vbList;
    EventuallyPersistentStore  *store;
    std::shared_ptr<VBucketVisitor>  visitor;
    const char                 *label;
    double                      sleepTime;
    std::atomic<uint16_t>       currentvb;

    DISALLOW_COPY_AND_ASSIGN(VBCBAdaptor);
};


/**
 * Vbucket visitor task for a generic scheduler.
 */
class VBucketVisitorTask : public GlobalTask {
public:

    VBucketVisitorTask(EventuallyPersistentStore *s,
                       std::shared_ptr<VBucketVisitor> v, uint16_t sh,
                       const char *l, double sleep=0, bool shutdown=true);

    std::string getDescription() {
        std::stringstream rv;
        rv << label << " on vb " << currentvb;
        return rv.str();
    }

    bool run();

private:
    std::queue<uint16_t>         vbList;
    EventuallyPersistentStore   *store;
    std::shared_ptr<VBucketVisitor>   visitor;
    const char                  *label;
    double                       sleepTime;
    uint16_t                     currentvb;
    uint16_t                     shardID;
};

const uint16_t EP_PRIMARY_SHARD = 0;
class KVShard;

typedef std::pair<uint16_t, ExTask> CompTaskEntry;

/**
 * The following will be used to identify
 * the source of an item's expiration.
 */
enum exp_type_t {
    EXP_BY_PAGER,
    EXP_BY_COMPACTOR,
    EXP_BY_ACCESS
};

/**
 * The following options can be specified
 * for retrieving an item for get calls
 */
enum get_options_t {
    NONE             = 0x0000,  //no option
    TRACK_STATISTICS = 0x0001,  //whether statistics need to be tracked or not
    QUEUE_BG_FETCH   = 0x0002,  //whether a background fetch needs to be queued
    HONOR_STATES     = 0x0004,  //whether a retrieval should depend on the state
                                //of the vbucket
    TRACK_REFERENCE  = 0x0008,  //whether NRU bit needs to be set for the item
    DELETE_TEMP      = 0x0010,  //whether temporary items need to be deleted
    HIDE_LOCKED_CAS  = 0x0020   //whether locked items should have their CAS
                                //hidden (return -1).
};

/**
 * Manager of all interaction with the persistence.
 */
class EventuallyPersistentStore {
public:

    /**
     * Represents a position within the epStore, used when visiting items.
     *
     * Currently opaque (and constant), clients can pass them around but
     * cannot reposition the iterator.
     */
    class Position {
    public:
        bool operator==(const Position& other) const {
            return (vbucket_id == other.vbucket_id);
        }

    private:
        Position(uint16_t vbucket_id_) : vbucket_id(vbucket_id_) {}

        uint16_t vbucket_id;

        friend class EventuallyPersistentStore;
        friend std::ostream& operator<<(std::ostream& os, const Position& pos);
    };

    EventuallyPersistentStore(EventuallyPersistentEngine &theEngine);
    ~EventuallyPersistentStore();

    bool initialize();

    /**
     * Set an item in the store.
     * @param item the item to set
     * @param cookie the cookie representing the client to store the item
     * @return the result of the store operation
     */
    ENGINE_ERROR_CODE set(Item &item, const void *cookie);

    /**
     * Add an item in the store.
     * @param item the item to add
     * @param cookie the cookie representing the client to store the item
     * @return the result of the operation
     */
    ENGINE_ERROR_CODE add(Item &item, const void *cookie);

    /**
     * Replace an item in the store.
     * @param item the item to replace
     * @param cookie the cookie representing the client to store the item
     * @return the result of the operation
     */
    ENGINE_ERROR_CODE replace(Item &item, const void *cookie);

    /**
     * Add an TAP backfill item into its corresponding vbucket
     * @param item the item to be added
     * @param genBySeqno whether or not to generate sequence number
     * @return the result of the operation
     */
    ENGINE_ERROR_CODE addTAPBackfillItem(Item &item,
                                         bool genBySeqno = true,
                                         ExtendedMetaData *emd = NULL);

    /**
     * Retrieve a value.
     *
     * @param key     the key to fetch
     * @param vbucket the vbucket from which to retrieve the key
     * @param cookie  the connection cookie
     * @param options options specified for retrieval
     *
     * @return a GetValue representing the result of the request
     */
    GetValue get(const std::string &key, uint16_t vbucket,
                 const void *cookie, get_options_t options) {
        return getInternal(key, vbucket, cookie, vbucket_state_active,
                           options);
    }

    GetValue getRandomKey(void);

    /**
     * Retrieve a value from a vbucket in replica state.
     *
     * @param key     the key to fetch
     * @param vbucket the vbucket from which to retrieve the key
     * @param cookie  the connection cookie
     * @param options options specified for retrieval
     *
     * @return a GetValue representing the result of the request
     */
    GetValue getReplica(const std::string &key, uint16_t vbucket,
                        const void *cookie,
                        get_options_t options = static_cast<get_options_t>(
                                                        QUEUE_BG_FETCH |
                                                        HONOR_STATES |
                                                        TRACK_REFERENCE |
                                                        DELETE_TEMP |
                                                        HIDE_LOCKED_CAS)) {
        return getInternal(key, vbucket, cookie, vbucket_state_replica,
                           options);
    }


    /**
     * Retrieve the meta data for an item
     *
     * @parapm key the key to get the meta data for
     * @param vbucket the vbucket from which to retrieve the key
     * @param cookie the connection cookie
     * @param metadata where to store the meta informaion
     * @param deleted specifies whether or not the key is deleted
     * @param confResMode specifies the Conflict Resolution mode for the item
     */
    ENGINE_ERROR_CODE getMetaData(const std::string &key,
                                  uint16_t vbucket,
                                  const void *cookie,
                                  ItemMetaData &metadata,
                                  uint32_t &deleted,
                                  uint8_t &confResMode);

    /**
     * Set an item in the store.
     * @param item the item to set
     * @param cas value to match
     * @param seqno sequence number of mutation
     * @param cookie the cookie representing the client to store the item
     * @param force override vbucket states
     * @param allowExisting set to false if you want set to fail if the
     *                      item exists already
     * @param genBySeqno whether or not to generate sequence number
     * @param emd ExtendedMetaData class object that contains any ext meta
     * @param isReplication set to true if we are to use replication
     *                      throttle threshold
     *
     * @return the result of the store operation
     */
    ENGINE_ERROR_CODE setWithMeta(Item &item,
                                  uint64_t cas,
                                  uint64_t *seqno,
                                  const void *cookie,
                                  bool force,
                                  bool allowExisting,
                                  bool genBySeqno = true,
                                  ExtendedMetaData *emd = NULL,
                                  bool isReplication = false);

    /**
     * Retrieve a value, but update its TTL first
     *
     * @param key the key to fetch
     * @param vbucket the vbucket from which to retrieve the key
     * @param cookie the connection cookie
     * @param exptime the new expiry time for the object
     *
     * @return a GetValue representing the result of the request
     */
    GetValue getAndUpdateTtl(const std::string &key, uint16_t vbucket,
                             const void *cookie, time_t exptime);

    /**
     * Retrieve an item from the disk for vkey stats
     *
     * @param key the key to fetch
     * @param vbucket the vbucket from which to retrieve the key
     * @param cookie the connection cookie
     * @param cb callback to return an item fetched from the disk
     *
     * @return a status resulting form executing the method
     */
    ENGINE_ERROR_CODE statsVKey(const std::string &key,
                                uint16_t vbucket,
                                const void *cookie);

    void completeStatsVKey(const void* cookie, std::string &key, uint16_t vbid,
                           uint64_t bySeqNum);

    protocol_binary_response_status evictKey(const std::string &key,
                                             uint16_t vbucket,
                                             const char **msg,
                                             size_t *msg_size);

    /**
     * delete an item in the store.
     * @param key the key of the item
     * @param cas the CAS ID for a CASed delete (0 to override)
     * @param vbucket the vbucket for the key
     * @param cookie the cookie representing the client
     * @param force override access to the vbucket even if the state of the
     *              vbucket would deny mutations.
     * @param itemMeta the pointer to the metadata memory.
     *
     * (deleteWithMeta)
     * @param genBySeqno whether or not to generate sequence number
     * @param emd ExtendedMetaData class object that contains any ext meta
     * @param isReplication set to true if we are to use replication
     *                      throttle threshold
     *
     * @return the result of the delete operation
     */
    ENGINE_ERROR_CODE deleteItem(const std::string &key,
                                 uint64_t* cas,
                                 uint16_t vbucket,
                                 const void *cookie,
                                 bool force,
                                 ItemMetaData *itemMeta,
                                 mutation_descr_t *mutInfo);

    ENGINE_ERROR_CODE deleteWithMeta(const std::string &key,
                                     uint64_t* cas,
                                     uint64_t* seqno,
                                     uint16_t vbucket,
                                     const void *cookie,
                                     bool force,
                                     ItemMetaData *itemMeta,
                                     bool tapBackfill=false,
                                     bool genBySeqno=true,
                                     uint64_t bySeqno=0,
                                     ExtendedMetaData *emd = NULL,
                                     bool isReplication=false);

    void reset();

    /**
     * Set the background fetch delay.
     *
     * This exists for debugging and testing purposes.  It
     * artificially injects delays into background fetches that are
     * performed when the user requests an item whose value is not
     * currently resident.
     *
     * @param to how long to delay before performing a bg fetch
     */
    void setBGFetchDelay(uint32_t to) {
        bgFetchDelay = to;
    }

    double getBGFetchDelay(void) { return (double)bgFetchDelay; }

    void stopFlusher(void);

    bool startFlusher(void);

    bool pauseFlusher(void);
    bool resumeFlusher(void);
    void wakeUpFlusher(void);

    bool startBgFetcher(void);
    void stopBgFetcher(void);

    /**
     * Takes a snapshot of the current stats and persists them to disk.
     */
    void snapshotStats(void);

    /**
     * Get file statistics
     */
    DBFileInfo getFileStats(const void *cookie);

    /**
     * Enqueue a background fetch for a key.
     *
     * @param key the key to be bg fetched
     * @param vbucket the vbucket in which the key lives
     * @param cookie the cookie of the requestor
     * @param type whether the fetch is for a non-resident value or metadata of
     *             a (possibly) deleted item
     */
    void bgFetch(const std::string &key,
                 uint16_t vbucket,
                 const void *cookie,
                 bool isMeta = false);

    /**
     * Complete a background fetch of a non resident value or metadata.
     *
     * @param key the key that was fetched
     * @param vbucket the vbucket in which the key lived
     * @param cookie the cookie of the requestor
     * @param init the timestamp of when the request came in
     * @param type whether the fetch is for a non-resident value or metadata of
     *             a (possibly) deleted item
     */
    void completeBGFetch(const std::string &key,
                         uint16_t vbucket,
                         const void *cookie,
                         hrtime_t init,
                         bool isMeta);
    /**
     * Complete a batch of background fetch of a non resident value or metadata.
     *
     * @param vbId the vbucket in which the requested key lived
     * @param fetchedItems vector of completed background feches containing key,
     *                     value, client cookies
     * @param start the time when the background fetch was started
     *
     */
    void completeBGFetchMulti(uint16_t vbId,
                              std::vector<bgfetched_item_t> &fetchedItems,
                              hrtime_t start);

    /**
     * Helper function to update stats after completion of a background fetch
     * for either the value of metadata of a key.
     *
     * @param init the time of epstore's initialization
     * @param start the time when the background fetch was started
     * @param stop the time when the background fetch completed
     */
    void updateBGStats(const hrtime_t init,
                       const hrtime_t start,
                       const hrtime_t stop);

    RCPtr<VBucket> getVBucket(uint16_t vbid) {
        return vbMap.getBucket(vbid);
    }

    uint64_t getLastPersistedCheckpointId(uint16_t vb) {
        return vbMap.getPersistenceCheckpointId(vb);
    }

    uint64_t getLastPersistedSeqno(uint16_t vb) {
        return vbMap.getPersistenceSeqno(vb);
    }

    void snapshotVBuckets(VBSnapshotTask::Priority prio, uint16_t shardId);

    /* transfer should be set to true *only* if this vbucket is becoming master
     * as the result of the previous master cleanly handing off control. */
    ENGINE_ERROR_CODE setVBucketState(uint16_t vbid, vbucket_state_t state,
                                      bool transfer, bool notify_dcp = true);

    /**
     * Physically deletes a VBucket from disk. This function should only
     * be called on a VBucket that has already been logically deleted.
     *
     * @param vbid vbucket id
     * @param cookie The connection that requested the deletion
     */
    bool completeVBucketDeletion(uint16_t vbid, const void* cookie);

    /**
     * Deletes a vbucket
     *
     * @param vbid The vbucket to delete.
     * @param c The cookie for this connection.
     *          Used in synchronous bucket deletes
     *          to notify the connection of operation completion.
     */
    ENGINE_ERROR_CODE deleteVBucket(uint16_t vbid, const void* c = NULL);

    /**
     * Check for the existence of a vbucket in the case of couchstore
     * or shard in the case of forestdb. Note that this function will be
     * deprecated once forestdb is the only backend supported
     *
     * @param db_file_id vbucketid for couchstore or shard id in the
     *                   case of forestdb
     */
    ENGINE_ERROR_CODE checkForDBExistence(uint16_t db_file_id);

    /**
     * Triggers compaction of a database file
     *
     * @param vbid The vbucket being compacted
     * @param c The context for compaction of a DB file
     * @param ck cookie used to notify connection of operation completion
     */
    ENGINE_ERROR_CODE scheduleCompaction(uint16_t vbid, compaction_ctx c, const void *ck);

    /**
     * Compaction of a database file
     *
     * @param ctx Context for compaction hooks
     * @param ck cookie used to notify connection of operation completion
     *
     * return true if the compaction needs to be rescheduled and false
     *             otherwise
     */
    bool doCompact(compaction_ctx *ctx, const void *ck);

    /**
     * Get the database file id for the compaction request
     *
     * @param req compaction request structure
     *
     * returns the database file id from the underlying KV store
     */
    uint16_t getDBFileId(const protocol_binary_request_compact_db& req);

    /**
     * Remove completed compaction tasks or wake snoozed tasks
     *
     * @param db_file_id vbucket id for couchstore or shard id in the
     *                   case of forestdb
     */
    void updateCompactionTasks(uint16_t db_file_id);

    /**
     * Reset a given vbucket from memory and disk. This differs from vbucket deletion in that
     * it does not delete the vbucket instance from memory hash table.
     */
    bool resetVBucket(uint16_t vbid);

    /**
     * Run a vBucket visitor, visiting all items. Synchronous.
     */
    void visit(VBucketVisitor &visitor);

    /**
     * Run a vbucket visitor with separate jobs per vbucket.
     *
     * Note that this is asynchronous.
     */
    size_t visit(std::shared_ptr<VBucketVisitor> visitor, const char *lbl,
               task_type_t taskGroup, TaskId id,
               double sleepTime=0) {
        return ExecutorPool::get()->schedule(new VBCBAdaptor(this, id, visitor,
                                             lbl, sleepTime), taskGroup);
    }

    /**
     * Visit the items in this epStore, starting the iteration from the
     * given startPosition and allowing the visit to be paused at any point.
     *
     * During visitation, the visitor object can request that the visit
     * is stopped after the current item. The position passed to the
     * visitor can then be used to restart visiting at the *APPROXIMATE*
     * same position as it paused.
     * This is approximate as various locks are released when the
     * function returns, so any changes to the underlying epStore may cause
     * the visiting to restart at the slightly different place.
     *
     * As a consequence, *DO NOT USE THIS METHOD* if you need to guarantee
     * that all items are visited!
     *
     * @param visitor The visitor object.
     * @return The final epStore position visited; equal to
     *         EventuallyPersistentStore::end() if all items were visited
     *         otherwise the position to resume from.
     */
    Position pauseResumeVisit(PauseResumeEPStoreVisitor& visitor,
                              Position& start_pos);


    /**
     * Return a position at the start of the epStore.
     */
    Position startPosition() const;

    /**
     * Return a position at the end of the epStore. Has similar semantics
     * as STL end() (i.e. one past the last element).
     */
    Position endPosition() const;

    const Flusher* getFlusher(uint16_t shardId);

    Warmup* getWarmup(void) const;

    /**
     * Looks up the key stats for the given {vbucket, key}.
     * @param key The key to lookup
     * @param vbucket The vbucket the key belongs to.
     * @param cookie The client's cookie
     * @param[out] kstats On success the keystats for this item.
     * @param wantsDeleted If true then return keystats even if the item is
     *                     marked as deleted. If false then will return
     *                     ENGINE_KEY_ENOENT for deleted items.
     */
    ENGINE_ERROR_CODE getKeyStats(const std::string &key, uint16_t vbucket,
                                  const void* cookie, key_stats &kstats,
                                  bool wantsDeleted);

    std::string validateKey(const std::string &key,  uint16_t vbucket,
                            Item &diskItem);

    GetValue getLocked(const std::string &key, uint16_t vbucket,
                       rel_time_t currentTime, uint32_t lockTimeout,
                       const void *cookie);

    ENGINE_ERROR_CODE unlockKey(const std::string &key,
                                uint16_t vbucket,
                                uint64_t cas,
                                rel_time_t currentTime);


    KVStore* getRWUnderlying(uint16_t vbId) {
        return vbMap.getShardByVbId(vbId)->getRWUnderlying();
    }

    KVStore* getRWUnderlyingByShard(size_t shardId) {
        return vbMap.shards[shardId]->getRWUnderlying();
    }

    KVStore* getROUnderlyingByShard(size_t shardId) {
        return vbMap.shards[shardId]->getROUnderlying();
    }

    KVStore* getROUnderlying(uint16_t vbId) {
        return vbMap.getShardByVbId(vbId)->getROUnderlying();
    }

    void deleteExpiredItem(uint16_t, std::string &, time_t, uint64_t,
                           exp_type_t);
    void deleteExpiredItems(std::list<std::pair<uint16_t, std::string> > &,
                            exp_type_t);


    /**
     * Get the memoized storage properties from the DB.kv
     */
    const StorageProperties getStorageProperties() const {
        KVStore* store  = vbMap.shards[0]->getROUnderlying();
        return store->getStorageProperties();
    }

    /**
     * schedule a vb_state snapshot task for all the shards.
     */
    bool scheduleVBSnapshot(VBSnapshotTask::Priority prio);

    /**
     * schedule a vb_state snapshot task for a given shard.
     */
    void scheduleVBSnapshot(VBSnapshotTask::Priority prio, uint16_t shardId,
                            bool force = false);

    /**
     * Schedule a vbstate persistence task for a given vbucket.
     */
    void scheduleVBStatePersist(VBStatePersistTask::Priority prio,
                                uint16_t vbid);

    /**
     * Persist a vbucket's state.
     */
    bool persistVBState(uint16_t vbid);

    const VBucketMap &getVBuckets() {
        return vbMap;
    }

    EventuallyPersistentEngine& getEPEngine() {
        return engine;
    }

    size_t getExpiryPagerSleeptime(void) {
        LockHolder lh(expiryPager.mutex);
        return expiryPager.sleeptime;
    }

    size_t getTransactionTimePerItem() {
        return lastTransTimePerItem.load();
    }

    bool isFlushAllScheduled() {
        return diskFlushAll.load();
    }

    bool scheduleFlushAllTask(const void* cookie, time_t when);

    void setFlushAllComplete();

    void setBackfillMemoryThreshold(double threshold);

    void setExpiryPagerSleeptime(size_t val);
    void setExpiryPagerTasktime(ssize_t val);
    void enableExpiryPager();
    void disableExpiryPager();

    void enableAccessScannerTask();
    void disableAccessScannerTask();
    void setAccessScannerSleeptime(size_t val, bool useStartTime);
    void resetAccessScannerStartTime();

    void resetAccessScannerTasktime() {
        accessScanner.lastTaskRuntime = gethrtime();
    }

    void setAllBloomFilters(bool to);

    float getBfiltersResidencyThreshold() {
        return bfilterResidencyThreshold;
    }

    void setBfiltersResidencyThreshold(float to) {
        bfilterResidencyThreshold = to;
    }

    bool isMetaDataResident(RCPtr<VBucket> &vb, const std::string &key);

    void incExpirationStat(RCPtr<VBucket> &vb, exp_type_t source) {
        switch (source) {
        case EXP_BY_PAGER:
            ++stats.expired_pager;
            break;
        case EXP_BY_COMPACTOR:
            ++stats.expired_compactor;
            break;
        case EXP_BY_ACCESS:
            ++stats.expired_access;
            break;
        }
        ++vb->numExpiredItems;
    }

    void logQTime(TaskId taskType, hrtime_t enqTime) {
        stats.schedulingHisto[static_cast<int>(taskType)].add(enqTime);
    }

    void logRunTime(TaskId taskType, hrtime_t runTime) {
        stats.taskRuntimeHisto[static_cast<int>(taskType)].add(runTime);
    }

    bool multiBGFetchEnabled() {
        StorageProperties storeProp = getStorageProperties();
        return storeProp.hasEfficientGet();
    }

    void updateCachedResidentRatio(size_t activePerc, size_t replicaPerc) {
        cachedResidentRatio.activeRatio.store(activePerc);
        cachedResidentRatio.replicaRatio.store(replicaPerc);
    }

    bool isWarmingUp();

    bool maybeEnableTraffic(void);

    /**
     * Checks the memory consumption.
     * To be used by backfill tasks (tap & dcp).
     */
    bool isMemoryUsageTooHigh();

    /**
     * Flushes all items waiting for persistence in a given vbucket
     * @param vbid The id of the vbucket to flush
     * @return The number of items flushed
     */
    int flushVBucket(uint16_t vbid);

    void commit(uint16_t shardId);

    void addKVStoreStats(ADD_STAT add_stat, const void* cookie);

    void addKVStoreTimingStats(ADD_STAT add_stat, const void* cookie);

    /**
     * The following options will be used to identify
     * the kind of KVStores to be considered for stat collection.
     */
    enum class KVSOption {
        RO,          // RO KVStore
        RW,          // RW KVStore
        BOTH         // Both KVStores
    };

    /* Given a named KVStore statistic, return the value of that statistic,
     * accumulated across any shards.
     *
     * @param name The name of the statistic
     * @param[out] value The value of the statistic.
     * @param option the KVStore to read stats from.
     * @return True if the statistic was successfully returned via {value},
     *              else false.
     */
    bool getKVStoreStat(const char* name, size_t& value,
                        KVSOption option);

    void resetUnderlyingStats(void);
    KVStore *getOneROUnderlying(void);
    KVStore *getOneRWUnderlying(void);

    item_eviction_policy_t getItemEvictionPolicy(void) const {
        return eviction_policy;
    }

    ENGINE_ERROR_CODE rollback(uint16_t vbid, uint64_t rollbackSeqno);

    void wakeUpItemPager() {
        if (itmpTask->getState() == TASK_SNOOZED) {
            ExecutorPool::get()->wake(itmpTask->getId());
        }
    }

    void wakeUpCheckpointRemover() {
        if (chkTask->getState() == TASK_SNOOZED) {
            ExecutorPool::get()->wake(chkTask->getId());
        }
    }

    void runDefragmenterTask();

    bool runAccessScannerTask();

    void runVbStatePersistTask(int vbid);

    void setCompactionWriteQueueCap(size_t to) {
        compactionWriteQueueCap = to;
    }

    void setCompactionExpMemThreshold(size_t to) {
        compactionExpMemThreshold = static_cast<double>(to) / 100.0;
    }

    bool compactionCanExpireItems() {
        // Process expired items only if memory usage is lesser than
        // compaction_exp_mem_threshold and disk queue is small
        // enough (marked by replication_throttle_queue_cap)

        bool isMemoryUsageOk = (stats.getTotalMemoryUsed() <
                          (stats.getMaxDataSize() * compactionExpMemThreshold));

        size_t queueSize = stats.diskQueueSize.load();
        bool isQueueSizeOk = ((stats.replicationThrottleWriteQueueCap == -1) ||
             (queueSize < static_cast<size_t>(stats.replicationThrottleWriteQueueCap)));

        return (isMemoryUsageOk && isQueueSizeOk);
    }

    void setCursorDroppingLowerUpperThresholds(size_t maxSize);

    bool isAccessScannerEnabled() {
        LockHolder lh(accessScanner.mutex);
        return accessScanner.enabled;
    }

    bool isExpPagerEnabled() {
        LockHolder lh(expiryPager.mutex);
        return expiryPager.enabled;
    }

    //Check if there were any out-of-memory errors during warmup
    bool isWarmupOOMFailure(void);

<<<<<<< HEAD
    size_t getActiveResidentRatio() const;

    size_t getReplicaResidentRatio() const;
=======
    /*
     * Change the max_cas of the specified vbucket to cas without any
     * care for the data or ongoing operations...
     */
    ENGINE_ERROR_CODE forceMaxCas(uint16_t vbucket, uint64_t cas);
>>>>>>> 210cd048

protected:
    // During the warmup phase we might want to enable external traffic
    // at a given point in time.. The LoadStorageKvPairCallback will be
    // triggered whenever we want to check if we could enable traffic..
    friend class LoadStorageKVPairCallback;

    // Methods called during warmup
    std::vector<vbucket_state *> loadVBucketState();

    void warmupCompleted();
    void stopWarmup(void);

    /* Complete the background fetch for the specified item. Depending on the
     * state of the item, restore it to the hashtable as appropriate, potentially
     * queuing it as dirty.
     *
     * @param vb VBucket item belongs to
     * @param key The key of the item
     * @param startTime The time processing of the batch of items started.
     * @param fetched_item The item which has been fetched.
     */
    void completeBGFetchForSingleItem(RCPtr<VBucket> vb,
                                      const std::string& key,
                                      const hrtime_t startTime,
                                      VBucketBGFetchItem& fetched_item);

    /**
     * Compaction of a database file
     *
     * @param ctx Context for compaction hooks
     */
    void compactInternal(compaction_ctx *ctx);

    void scheduleVBDeletion(RCPtr<VBucket> &vb,
                            const void* cookie,
                            double delay = 0);

    /* Queue an item for persistence and replication
     *
     * The caller of this function must hold the lock of the hash table
     * partition that contains the StoredValue being Queued.
     *
     * @param vb the vbucket that contains the dirty item
     * @param v the dirty item
     * @param plh the pointer to the hash table partition lock for the dirty item
     *        Note that the lock is released inside this function
     * @param seqno sequence number of the mutation
     * @param generateBySeqno request that the seqno is generated by this call
     * @param generateCas request that the CAS is generated by this call
     */
    void queueDirty(RCPtr<VBucket> &vb,
                    StoredValue* v,
                    LockHolder *plh,
                    uint64_t *seqno,
                    const GenerateBySeqno generateBySeqno = GenerateBySeqno::Yes,
                    const GenerateCas generateCas = GenerateCas::Yes);

    /* Queue an item for persistence following a TAP command
     *
     * The caller of this function must hold the lock of the hash table
     * partition that contains the StoredValue being Queued.
     *
     * @param vb the vbucket that contains the dirty item
     * @param v the dirty item
     * @param plh the pointer to the hash table partition lock for the dirty item
     *        Note that the lock is released inside this function
     * @param seqno sequence number of the mutation
     * @param generateBySeqno request that the seqno is generated by this call
     */
    void tapQueueDirty(RCPtr<VBucket> &vb,
                       StoredValue* v,
                       LockHolder& plh,
                       uint64_t *seqno,
                       const GenerateBySeqno generateBySeqno);

    /**
     * Retrieve a StoredValue and invoke a method on it.
     *
     * Note that because of complications with void/non-void methods
     * and potentially missing StoredValues along with the way I
     * actually intend to use this, I don't return any values from
     * this.
     *
     * @param key the item's key to retrieve
     * @param vbid the vbucket containing the item
     * @param f the method to invoke on the item
     *
     * @return true if the object was found and method was invoked
     */
    bool invokeOnLockedStoredValue(const std::string &key, uint16_t vbid,
                                   void (StoredValue::* f)()) {
        RCPtr<VBucket> vb = getVBucket(vbid);
        if (!vb) {
            return false;
        }

        int bucket_num(0);
        LockHolder lh = vb->ht.getLockedBucket(key, &bucket_num);
        StoredValue *v = vb->ht.unlocked_find(key, bucket_num, true);

        if (v) {
            std::mem_fun(f)(v);
        }
        return v != NULL;
    }

    void flushOneDeleteAll(void);
    PersistenceCallback* flushOneDelOrSet(const queued_item &qi,
                                          RCPtr<VBucket> &vb);

    StoredValue *fetchValidValue(RCPtr<VBucket> &vb, const std::string &key,
                                 int bucket_num, bool wantsDeleted=false,
                                 bool trackReference=true, bool queueExpired=true);

    GetValue getInternal(const std::string &key, uint16_t vbucket,
                         const void *cookie,
                         vbucket_state_t allowedState,
                         get_options_t options = TRACK_REFERENCE);

    ENGINE_ERROR_CODE addTempItemForBgFetch(LockHolder &lock, int bucket_num,
                                            const std::string &key, RCPtr<VBucket> &vb,
                                            const void *cookie, bool metadataOnly,
                                            bool isReplication = false);

    uint16_t getCommitInterval(uint16_t shardId);

    uint16_t decrCommitInterval(uint16_t shardId);

    friend class Warmup;
    friend class PersistenceCallback;
    friend class VBCBAdaptor;
    friend class VBucketVisitorTask;

    EventuallyPersistentEngine     &engine;
    EPStats                        &stats;
    Warmup                         *warmupTask;
    std::unique_ptr<ConflictResolution> conflictResolver;
    VBucketMap                      vbMap;
    ExTask                          itmpTask;
    ExTask                          chkTask;
    float                           bfilterResidencyThreshold;
    ExTask                          defragmenterTask;

    size_t                          compactionWriteQueueCap;
    float                           compactionExpMemThreshold;

    /* Array of mutexes for each vbucket
     * Used by flush operations: flushVB, deleteVB, compactVB, snapshotVB */
    std::mutex                          *vb_mutexes;
    std::atomic<bool>              *schedule_vbstate_persist;
    std::vector<MutationLog*>       accessLog;

    std::atomic<size_t> bgFetchQueue;

    std::atomic<bool> diskFlushAll;
    struct FlushAllTaskCtx {
        FlushAllTaskCtx(): delayFlushAll(true), cookie(NULL) {}
        std::atomic<bool> delayFlushAll;
        const void* cookie;
    } flushAllTaskCtx;

    std::mutex vbsetMutex;
    uint32_t bgFetchDelay;
    double backfillMemoryThreshold;
    struct ExpiryPagerDelta {
        ExpiryPagerDelta() : sleeptime(0), task(0), enabled(true) {}
        std::mutex mutex;
        size_t sleeptime;
        size_t task;
        bool enabled;
    } expiryPager;
    struct ALogTask {
        ALogTask() : sleeptime(0), task(0), lastTaskRuntime(gethrtime()),
                     enabled(true) {}
        std::mutex mutex;
        size_t sleeptime;
        size_t task;
        hrtime_t lastTaskRuntime;
        bool enabled;
    } accessScanner;
    struct ResidentRatio {
        std::atomic<size_t> activeRatio;
        std::atomic<size_t> replicaRatio;
    } cachedResidentRatio;
    size_t statsSnapshotTaskId;
    std::atomic<size_t> lastTransTimePerItem;
    item_eviction_policy_t eviction_policy;

    std::mutex compactionLock;
    std::list<CompTaskEntry> compactionTasks;

    DISALLOW_COPY_AND_ASSIGN(EventuallyPersistentStore);
};

/**
 * Base class for visiting an epStore with pause/resume support.
 */
class PauseResumeEPStoreVisitor {
public:
    virtual ~PauseResumeEPStoreVisitor() {}

    /**
     * Visit a hashtable within an epStore.
     *
     * @param vbucket_id ID of the vbucket being visited.
     * @param ht a reference to the hashtable.
     * @return True if visiting should continue, otherwise false.
     */
    virtual bool visit(uint16_t vbucket_id, HashTable& ht) = 0;
};

#endif  // SRC_EP_H_<|MERGE_RESOLUTION|>--- conflicted
+++ resolved
@@ -920,17 +920,14 @@
     //Check if there were any out-of-memory errors during warmup
     bool isWarmupOOMFailure(void);
 
-<<<<<<< HEAD
     size_t getActiveResidentRatio() const;
 
     size_t getReplicaResidentRatio() const;
-=======
     /*
      * Change the max_cas of the specified vbucket to cas without any
      * care for the data or ongoing operations...
      */
     ENGINE_ERROR_CODE forceMaxCas(uint16_t vbucket, uint64_t cas);
->>>>>>> 210cd048
 
 protected:
     // During the warmup phase we might want to enable external traffic
