--- conflicted
+++ resolved
@@ -1273,10 +1273,6 @@
     EpEngineTaskable taskable;
     std::atomic<BucketCompressionMode> compressionMode;
     std::atomic<float> minCompressionRatio;
-<<<<<<< HEAD
-    std::atomic_bool allowDelWithMetaPruneUserData;
-    cb::ArenaMallocClient arena;
-=======
 
     /**
      * Whether del-operations at EPE level (currently only DelWithMeta) should
@@ -1285,5 +1281,6 @@
      * Non-const as the related configuration param is dynamic.
      */
     std::atomic_bool allowSanitizeValueInDeletion;
->>>>>>> 8d13b011
+
+    cb::ArenaMallocClient arena;
 };