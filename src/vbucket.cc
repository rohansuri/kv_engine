/* -*- Mode: C++; tab-width: 4; c-basic-offset: 4; indent-tabs-mode: nil -*- */

#include "config.h"

#include <functional>
#include <string>

#include "ep_engine.h"
#define STATWRITER_NAMESPACE vbucket
#include "statwriter.h"
#undef STATWRITER_NAMESPACE
#include "vbucket.h"

VBucketFilter VBucketFilter::filter_diff(const VBucketFilter &other) const {
    std::vector<uint16_t> tmp(acceptable.size() + other.size());
    std::vector<uint16_t>::iterator end;
    end = std::set_symmetric_difference(acceptable.begin(),
                                        acceptable.end(),
                                        other.acceptable.begin(),
                                        other.acceptable.end(),
                                        tmp.begin());
    return VBucketFilter(std::vector<uint16_t>(tmp.begin(), end));
}

VBucketFilter VBucketFilter::filter_intersection(const VBucketFilter &other) const {
    std::vector<uint16_t> tmp(acceptable.size() + other.size());
    std::vector<uint16_t>::iterator end;

    end = std::set_intersection(acceptable.begin(), acceptable.end(),
                                other.acceptable.begin(), other.acceptable.end(),
                                tmp.begin());
    return VBucketFilter(std::vector<uint16_t>(tmp.begin(), end));
}

static bool isRange(std::set<uint16_t>::const_iterator it,
                    const std::set<uint16_t>::const_iterator &end,
                    size_t &length)
{
    length = 0;
    for (uint16_t val = *it;
         it != end && (val + length) == *it;
         ++it, ++length) {
        // empty
    }

    --length;

    return length > 1;
}

std::ostream& operator <<(std::ostream &out, const VBucketFilter &filter)
{
    std::set<uint16_t>::const_iterator it;

    if (filter.acceptable.empty()) {
        out << "{ empty }";
    } else {
        bool needcomma = false;
        out << "{ ";
        for (it = filter.acceptable.begin();
             it != filter.acceptable.end();
             ++it) {
            if (needcomma) {
                out << ", ";
            }

            size_t length;
            if (isRange(it, filter.acceptable.end(), length)) {
                std::set<uint16_t>::iterator last = it;
                for (size_t i = 0; i < length; ++i) {
                    ++last;
                }
                out << "[" << *it << "," << *last << "]";
                it = last;
            } else {
                out << *it;
            }
            needcomma = true;
        }
        out << " }";
    }

    return out;
}

size_t VBucket::chkFlushTimeout = MIN_CHK_FLUSH_TIMEOUT;

const vbucket_state_t VBucket::ACTIVE = static_cast<vbucket_state_t>(htonl(vbucket_state_active));
const vbucket_state_t VBucket::REPLICA = static_cast<vbucket_state_t>(htonl(vbucket_state_replica));
const vbucket_state_t VBucket::PENDING = static_cast<vbucket_state_t>(htonl(vbucket_state_pending));
const vbucket_state_t VBucket::DEAD = static_cast<vbucket_state_t>(htonl(vbucket_state_dead));

void VBucket::fireAllOps(EventuallyPersistentEngine &engine, ENGINE_ERROR_CODE code) {
    if (pendingOpsStart > 0) {
        hrtime_t now = gethrtime();
        if (now > pendingOpsStart) {
            hrtime_t d = (now - pendingOpsStart) / 1000;
            stats.pendingOpsHisto.add(d);
            stats.pendingOpsMaxDuration.setIfBigger(d);
        }
    } else {
        return;
    }

    pendingOpsStart = 0;
    stats.pendingOps.decr(pendingOps.size());
    stats.pendingOpsMax.setIfBigger(pendingOps.size());

    engine.notifyIOComplete(pendingOps, code);
    pendingOps.clear();

    LOG(EXTENSION_LOG_INFO,
        "Fired pendings ops for vbucket %d in state %s\n",
        id, VBucket::toString(state));
}

void VBucket::fireAllOps(EventuallyPersistentEngine &engine) {
    LockHolder lh(pendingOpLock);

    if (state == vbucket_state_active) {
        fireAllOps(engine, ENGINE_SUCCESS);
    } else if (state == vbucket_state_pending) {
        // Nothing
    } else {
        fireAllOps(engine, ENGINE_NOT_MY_VBUCKET);
    }
}

void VBucket::setState(vbucket_state_t to, SERVER_HANDLE_V1 *sapi) {
    assert(sapi);
    vbucket_state_t oldstate(state);

    if (to == vbucket_state_active && checkpointManager.getOpenCheckpointId() < 2) {
        checkpointManager.setOpenCheckpointId(2);
    }

    LOG(EXTENSION_LOG_DEBUG, "transitioning vbucket %d from %s to %s",
        id, VBucket::toString(oldstate), VBucket::toString(to));

    state = to;
}

void VBucket::doStatsForQueueing(QueuedItem& qi, size_t itemBytes)
{
    ++dirtyQueueSize;
    dirtyQueueMem.incr(sizeof(QueuedItem));
    ++dirtyQueueFill;
    dirtyQueueAge.incr(qi.getQueuedTime());
    dirtyQueuePendingWrites.incr(itemBytes);
}


void VBucket::doStatsForFlushing(QueuedItem& qi, size_t itemBytes)
{
    if (dirtyQueueSize > 0) {
        --dirtyQueueSize;
    }
    if (dirtyQueueMem > sizeof(QueuedItem)) {
        dirtyQueueMem.decr(sizeof(QueuedItem));
    } else {
        dirtyQueueMem.set(0);
    }
    ++dirtyQueueDrain;

    if (dirtyQueueAge > qi.getQueuedTime()) {
        dirtyQueueAge.decr(qi.getQueuedTime());
    } else {
        dirtyQueueAge.set(0);
    }

    if (dirtyQueuePendingWrites > itemBytes) {
        dirtyQueuePendingWrites.decr(itemBytes);
    } else {
        dirtyQueuePendingWrites.set(0);
    }
}

void VBucket::resetStats() {
    opsCreate.set(0);
    opsUpdate.set(0);
    opsDelete.set(0);
    opsReject.set(0);

    stats.diskQueueSize.decr(dirtyQueueSize.get());
    assert(stats.diskQueueSize < GIGANTOR);
    dirtyQueueSize.set(0);
    dirtyQueueMem.set(0);
    dirtyQueueFill.set(0);
    dirtyQueueAge.set(0);
    dirtyQueuePendingWrites.set(0);
    dirtyQueueDrain.set(0);
}

template <typename T>
void VBucket::addStat(const char *nm, T val, ADD_STAT add_stat, const void *c) {
    std::stringstream name;
    name << "vb_" << id;
    if (nm != NULL) {
        name << ":" << nm;
    }
    std::stringstream value;
    value << val;
    std::string n = name.str();
    add_casted_stat(n.data(), value.str().data(), add_stat, c);
}

void VBucket::queueBGFetchItem(VBucketBGFetchItem *fetch,
                               BgFetcher *bgFetcher, bool notify) {
    LockHolder lh(pendingBGFetchesLock);
    pendingBGFetches.push(fetch);
    lh.unlock();
    if (notify) {
        bgFetcher->notifyBGEvent();
    }
}

size_t VBucket::getBGFetchItems(vb_bgfetch_queue_t &fetches) {
    LockHolder lh(pendingBGFetchesLock);
    size_t num_items = 0;
    while (!pendingBGFetches.empty()) {
        VBucketBGFetchItem *it = pendingBGFetches.front();
        fetches[it->value.getId()].push_back(it);
        pendingBGFetches.pop();
        num_items++;
    }
    return num_items;
}

void VBucket::addHighPriorityVBEntry(uint64_t chkid, const void *cookie) {
    LockHolder lh(hpChksMutex);
    hpChks.push_back(HighPriorityVBEntry(cookie, chkid));
    ++stats.highPriorityChks;
}

void VBucket::notifyCheckpointPersisted(EventuallyPersistentEngine &e,
                                        uint64_t chkid) {
    LockHolder lh(hpChksMutex);
    std::list<HighPriorityVBEntry>::iterator entry = hpChks.begin();
    while (entry != hpChks.end()) {
        hrtime_t wall_time(gethrtime() - entry->start);
        size_t spent = wall_time / 1000000000;
        if (entry->checkpoint <= chkid) {
            e.notifyIOComplete(entry->cookie, ENGINE_SUCCESS);
            stats.chkPersistenceHisto.add(wall_time / 1000);
            adjustCheckpointFlushTimeout(wall_time / 1000000000);
            LOG(EXTENSION_LOG_WARNING, "Notified the completion of checkpoint "
                "persistence for vbucket %d, cookie %p", id, entry->cookie);
            entry = hpChks.erase(entry);
            --stats.highPriorityChks;
        } else if (spent > getCheckpointFlushTimeout()) {
            e.notifyIOComplete(entry->cookie, ENGINE_TMPFAIL);
            adjustCheckpointFlushTimeout(spent);
            LOG(EXTENSION_LOG_WARNING, "Notified the timeout on checkpoint "
                "persistence for vbucket %d, cookie %p", id, entry->cookie);
            entry = hpChks.erase(entry);
            --stats.highPriorityChks;
        } else {
            ++entry;
        }
    }
}

void VBucket::adjustCheckpointFlushTimeout(size_t wall_time) {
    size_t middle = (MIN_CHK_FLUSH_TIMEOUT + MAX_CHK_FLUSH_TIMEOUT) / 2;

    if (wall_time <= MIN_CHK_FLUSH_TIMEOUT) {
        chkFlushTimeout = MIN_CHK_FLUSH_TIMEOUT;
    } else if (wall_time <= middle) {
        chkFlushTimeout = middle;
    } else {
        chkFlushTimeout = MAX_CHK_FLUSH_TIMEOUT;
    }
<<<<<<< HEAD
    return !fetches.empty();
=======
}

size_t VBucket::getHighPriorityChkSize() const {
    return hpChks.size();
}

size_t VBucket::getCheckpointFlushTimeout() {
    return chkFlushTimeout;
>>>>>>> 76a92cb3
}

void VBucket::addStats(bool details, ADD_STAT add_stat, const void *c) {
    addStat(NULL, toString(state), add_stat, c);
    if (details) {
        size_t numItems = ht.getNumItems();
        size_t tempItems = ht.getNumTempItems();
        addStat("num_items", numItems, add_stat, c);
        addStat("num_temp_items", tempItems, add_stat, c);
        addStat("num_non_resident", ht.getNumNonResidentItems(), add_stat, c);
        addStat("num_referenced", ht.getNumReferenced(), add_stat, c);
        addStat("ht_memory", ht.memorySize(), add_stat, c);
        addStat("ht_item_memory", ht.getItemMemory(), add_stat, c);
        addStat("ht_cache_size", ht.cacheSize, add_stat, c);
        addStat("num_ejects", ht.getNumEjects(), add_stat, c);
        addStat("ops_create", opsCreate, add_stat, c);
        addStat("ops_update", opsUpdate, add_stat, c);
        addStat("ops_delete", opsDelete, add_stat, c);
        addStat("ops_reject", opsReject, add_stat, c);
        addStat("queue_size", dirtyQueueSize, add_stat, c);
        addStat("queue_memory", dirtyQueueMem, add_stat, c);
        addStat("queue_fill", dirtyQueueFill, add_stat, c);
        addStat("queue_drain", dirtyQueueDrain, add_stat, c);
        addStat("queue_age", getQueueAge(), add_stat, c);
        addStat("pending_writes", dirtyQueuePendingWrites, add_stat, c);
    }
}<|MERGE_RESOLUTION|>--- conflicted
+++ resolved
@@ -3,6 +3,7 @@
 #include "config.h"
 
 #include <functional>
+#include <list>
 #include <string>
 
 #include "ep_engine.h"
@@ -270,9 +271,6 @@
     } else {
         chkFlushTimeout = MAX_CHK_FLUSH_TIMEOUT;
     }
-<<<<<<< HEAD
-    return !fetches.empty();
-=======
 }
 
 size_t VBucket::getHighPriorityChkSize() const {
@@ -281,7 +279,6 @@
 
 size_t VBucket::getCheckpointFlushTimeout() {
     return chkFlushTimeout;
->>>>>>> 76a92cb3
 }
 
 void VBucket::addStats(bool details, ADD_STAT add_stat, const void *c) {
