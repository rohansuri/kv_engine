/* -*- Mode: C++; tab-width: 4; c-basic-offset: 4; indent-tabs-mode: nil -*- */
/*
 *     Copyright 2016 Couchbase, Inc.
 *
 *   Licensed under the Apache License, Version 2.0 (the "License");
 *   you may not use this file except in compliance with the License.
 *   You may obtain a copy of the License at
 *
 *       http://www.apache.org/licenses/LICENSE-2.0
 *
 *   Unless required by applicable law or agreed to in writing, software
 *   distributed under the License is distributed on an "AS IS" BASIS,
 *   WITHOUT WARRANTIES OR CONDITIONS OF ANY KIND, either express or implied.
 *   See the License for the specific language governing permissions and
 *   limitations under the License.
 */
#include <JSON_checker.h>
#include <memcached/protocol_binary.h>
#include <xattr/blob.h>
#include <xattr/key_validator.h>
#include <xattr/utils.h>

#include <nlohmann/json.hpp>

#include <unordered_set>

namespace cb::xattr {

/**
 * Small utility function to trim the blob object into a '\0' terminated
 * string.
 *
 * @param blob the blob object to operate on
 * @return the trimmed string
 * @throws std::underflow_error if there isn't a '\0' in the buffer
 */
static std::string_view trim_string(std::string_view blob) {
    auto n = blob.find_first_of('\0');
    if (n == std::string_view::npos) {
        throw std::out_of_range("trim_string: no '\\0' in the input buffer");
    }

    return blob.substr(0, n);
}

bool validate(std::string_view blob) {
    if (blob.size() < 4) {
        // we must have room for the length field
        return false;
    }

    std::size_t size;

    // You probably want to look in docs/Document.md for a detailed
    // description of the actual memory layout and why I'm adding
    // these "magic" values.
    size_t offset = 4;

    try {
        // Check that the offset of the body is within the blob (note that it
        // may be the same size as the blob if the actual data payload is empty
        size = get_body_offset(blob);
        if (size > blob.size()) {
            return false;
        }

        // @todo fix the hash thing so I can use the keybuf directly
        std::unordered_set<std::string> keys;
        JSON_checker::Validator validator;

        // Iterate over all of the KV pairs
        while (offset < size) {
            // The next pair _must_ at least have:
            //    4  byte length field,
            //    1  byte key
            //    2x 1 byte '\0'
            if (offset + 7 > size) {
                return false;
            }

            const auto kvsize = ntohl(
                    *reinterpret_cast<const uint32_t*>(blob.data() + offset));
            offset += 4;
            if (offset + kvsize > size) {
                // The kvsize exceeds the blob size
                return false;
            }

            // pick out the key
            const auto keybuf =
                    trim_string({blob.data() + offset, size - offset});
            offset += keybuf.size() + 1; // swallow the '\0'

            // Validate the key
            if (!is_valid_xattr_key(keybuf)) {
                return false;
            }

            // pick out the value
            const auto valuebuf =
                    trim_string({blob.data() + offset, size - offset});
            offset += valuebuf.size() + 1; // swallow '\0'

            // Validate the value (must be legal json)
            if (!validator.validate(valuebuf)) {
                // Failed to parse the JSON
                return false;
            }

            if (kvsize != (keybuf.size() + valuebuf.size() + 2)) {
                return false;
            }

            if (!keys.insert(std::string{keybuf}).second) {
                return false;
            }
        }
    } catch (const std::out_of_range&) {
        return false;
    }

    return offset == size;
}

// Test that a len doesn't exceed size, the idea that len is the value read from
// an xattr payload and size is the document size
static void check_len(uint32_t len, size_t size) {
    if (len > size) {
        throw std::out_of_range("xattr::utils::check_len(" +
                                std::to_string(len) + ") exceeds " +
                                std::to_string(size));
    }
}

uint32_t get_body_offset(std::string_view payload) {
    Expects(payload.size() > 0);
    const auto* lenptr = reinterpret_cast<const uint32_t*>(payload.data());
    auto len = ntohl(*lenptr);
    check_len(len, payload.size());
    return len + sizeof(uint32_t);
}

std::string_view get_body(std::string_view payload) {
    auto offset = get_body_offset(payload);
    payload.remove_prefix(offset);
    return payload;
}

<<<<<<< HEAD
size_t get_system_xattr_size(uint8_t datatype, std::string_view doc) {
=======
size_t get_system_xattr_size(uint8_t datatype, const cb::const_char_buffer doc) {
>>>>>>> 5c64d40a
    if (!::mcbp::datatype::is_xattr(datatype)) {
        return 0;
    }

    Blob blob({const_cast<char*>(doc.data()), doc.size()},
              ::mcbp::datatype::is_snappy(datatype));
    return blob.get_system_size();
}

<<<<<<< HEAD
std::pair<size_t, size_t> get_size_and_system_xattr_size(uint8_t datatype,
                                                         std::string_view doc) {
    if (!::mcbp::datatype::is_xattr(datatype)) {
        return {0, 0};
    }

    Blob blob({const_cast<char*>(doc.data()), doc.size()},
              ::mcbp::datatype::is_snappy(datatype));
    return {blob.size(), blob.get_system_size()};
}

size_t get_body_size(uint8_t datatype, std::string_view value) {
=======
size_t get_body_size(uint8_t datatype, cb::const_char_buffer value) {
>>>>>>> 5c64d40a
    cb::compression::Buffer uncompressed;
    if (::mcbp::datatype::is_snappy(datatype)) {
        if (!cb::compression::inflate(
                    cb::compression::Algorithm::Snappy, value, uncompressed)) {
            throw std::invalid_argument(
                    "get_body_size: Failed to inflate data");
        }
        value = uncompressed;
    }

    if (value.size() == 0) {
        return 0;
    }

    if (!::mcbp::datatype::is_xattr(datatype)) {
        return value.size();
    }

    return value.size() - get_body_offset(value);
}
} // namespace cb::xattr<|MERGE_RESOLUTION|>--- conflicted
+++ resolved
@@ -146,11 +146,7 @@
     return payload;
 }
 
-<<<<<<< HEAD
 size_t get_system_xattr_size(uint8_t datatype, std::string_view doc) {
-=======
-size_t get_system_xattr_size(uint8_t datatype, const cb::const_char_buffer doc) {
->>>>>>> 5c64d40a
     if (!::mcbp::datatype::is_xattr(datatype)) {
         return 0;
     }
@@ -160,22 +156,7 @@
     return blob.get_system_size();
 }
 
-<<<<<<< HEAD
-std::pair<size_t, size_t> get_size_and_system_xattr_size(uint8_t datatype,
-                                                         std::string_view doc) {
-    if (!::mcbp::datatype::is_xattr(datatype)) {
-        return {0, 0};
-    }
-
-    Blob blob({const_cast<char*>(doc.data()), doc.size()},
-              ::mcbp::datatype::is_snappy(datatype));
-    return {blob.size(), blob.get_system_size()};
-}
-
 size_t get_body_size(uint8_t datatype, std::string_view value) {
-=======
-size_t get_body_size(uint8_t datatype, cb::const_char_buffer value) {
->>>>>>> 5c64d40a
     cb::compression::Buffer uncompressed;
     if (::mcbp::datatype::is_snappy(datatype)) {
         if (!cb::compression::inflate(
