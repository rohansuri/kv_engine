/* -*- Mode: C++; tab-width: 4; c-basic-offset: 4; indent-tabs-mode: nil -*- */
/*
 *     Copyright 2015 Couchbase, Inc
 *
 *   Licensed under the Apache License, Version 2.0 (the "License");
 *   you may not use this file except in compliance with the License.
 *   You may obtain a copy of the License at
 *
 *       http://www.apache.org/licenses/LICENSE-2.0
 *
 *   Unless required by applicable law or agreed to in writing, software
 *   distributed under the License is distributed on an "AS IS" BASIS,
 *   WITHOUT WARRANTIES OR CONDITIONS OF ANY KIND, either express or implied.
 *   See the License for the specific language governing permissions and
 *   limitations under the License.
 */

#include "config.h"

#include "checkpoint.h"
#include "collections/vbucket_filter.h"
#include "dcp/backfill-manager.h"
#include "dcp/backfill.h"
#include "dcp/consumer.h"
#include "dcp/producer.h"
#include "dcp/response.h"
#include "dcp/stream.h"
#include "ep_engine.h"
#include "ep_time.h"
#include "failover-table.h"
#include "kvstore.h"
#include "replicationthrottle.h"
#include "statwriter.h"

#include <platform/checked_snprintf.h>

#include <memory>


const char* to_string(Stream::Snapshot type) {
    switch (type) {
    case Stream::Snapshot::None:
        return "none";
    case Stream::Snapshot::Disk:
        return "disk";
    case Stream::Snapshot::Memory:
        return "memory";
    }
    throw std::logic_error("to_string(Stream::Snapshot): called with invalid "
            "Snapshot type:" + std::to_string(int(type)));
}

const std::string to_string(Stream::Type type) {
    switch (type) {
    case Stream::Type::Active:
        return "Active";
    case Stream::Type::Notifier:
        return "Notifier";
    case Stream::Type::Passive:
        return "Passive";
    }
    throw std::logic_error("to_string(Stream::Type): called with invalid "
            "type:" + std::to_string(int(type)));
}

const uint64_t Stream::dcpMaxSeqno = std::numeric_limits<uint64_t>::max();

Stream::Stream(const std::string &name, uint32_t flags, uint32_t opaque,
               uint16_t vb, uint64_t start_seqno, uint64_t end_seqno,
               uint64_t vb_uuid, uint64_t snap_start_seqno,
               uint64_t snap_end_seqno, Type type)
    : name_(name),
      flags_(flags),
      opaque_(opaque),
      vb_(vb),
      start_seqno_(start_seqno),
      end_seqno_(end_seqno),
      vb_uuid_(vb_uuid),
      snap_start_seqno_(snap_start_seqno),
      snap_end_seqno_(snap_end_seqno),
      state_(StreamState::Pending),
      type_(type),
      itemsReady(false),
      readyQ_non_meta_items(0),
      readyQueueMemory(0) {
}

Stream::~Stream() {
    // NB: reusing the "unlocked" method without a lock because we're
    // destructing and should not take any locks.
    clear_UNLOCKED();
}

const std::string Stream::to_string(Stream::StreamState st) {
    switch(st) {
    case StreamState::Pending:
        return "pending";
    case StreamState::Backfilling:
        return "backfilling";
    case StreamState::InMemory:
        return "in-memory";
    case StreamState::TakeoverSend:
        return "takeover-send";
    case StreamState::TakeoverWait:
        return "takeover-wait";
    case StreamState::Reading:
        return "reading";
    case StreamState::Dead:
        return "dead";
    }
    throw std::invalid_argument(
        "Stream::to_string(StreamState): " + std::to_string(int(st)));
}

bool Stream::isTypeActive() const {
    return type_ == Type::Active;
}

bool Stream::isActive() const {
    return state_.load() != StreamState::Dead;
}

bool Stream::isBackfilling() const {
    return state_.load() == StreamState::Backfilling;
}

bool Stream::isInMemory() const {
    return state_.load() == StreamState::InMemory;
}

bool Stream::isPending() const {
    return state_.load() == StreamState::Pending;
}

bool Stream::isTakeoverSend() const {
    return state_.load() == StreamState::TakeoverSend;
}

bool Stream::isTakeoverWait() const {
    return state_.load() == StreamState::TakeoverWait;
}

void Stream::clear_UNLOCKED() {
    while (!readyQ.empty()) {
        popFromReadyQ();
    }
}

void Stream::pushToReadyQ(std::unique_ptr<DcpResponse> resp) {
    /* expect streamMutex.ownsLock() == true */
    if (resp) {
        if (!resp->isMetaEvent()) {
            readyQ_non_meta_items++;
        }
        readyQueueMemory.fetch_add(resp->getMessageSize(),
                                   std::memory_order_relaxed);
        readyQ.push(std::move(resp));
    }
}

std::unique_ptr<DcpResponse> Stream::popFromReadyQ(void) {
    /* expect streamMutex.ownsLock() == true */
    if (!readyQ.empty()) {
        auto front = std::move(readyQ.front());
        readyQ.pop();

        if (!front->isMetaEvent()) {
            readyQ_non_meta_items--;
        }
        const uint32_t respSize = front->getMessageSize();

        /* Decrement the readyQ size */
        if (respSize <= readyQueueMemory.load(std::memory_order_relaxed)) {
            readyQueueMemory.fetch_sub(respSize, std::memory_order_relaxed);
        } else {
            LOG(EXTENSION_LOG_DEBUG, "readyQ size for stream %s (vb %d)"
                "underflow, likely wrong stat calculation! curr size: %" PRIu64
                "; new size: %d",
                name_.c_str(), getVBucket(),
                readyQueueMemory.load(std::memory_order_relaxed), respSize);
            readyQueueMemory.store(0, std::memory_order_relaxed);
        }

        return front;
    }

    return nullptr;
}

uint64_t Stream::getReadyQueueMemory() {
    return readyQueueMemory.load(std::memory_order_relaxed);
}

void Stream::addStats(ADD_STAT add_stat, const void *c) {
    try {
        const int bsize = 1024;
        char buffer[bsize];
        checked_snprintf(buffer, bsize, "%s:stream_%d_flags", name_.c_str(),
                         vb_);
        add_casted_stat(buffer, flags_, add_stat, c);
        checked_snprintf(buffer, bsize, "%s:stream_%d_opaque", name_.c_str(),
                         vb_);
        add_casted_stat(buffer, opaque_, add_stat, c);
        checked_snprintf(buffer, bsize, "%s:stream_%d_start_seqno",
                         name_.c_str(), vb_);
        add_casted_stat(buffer, start_seqno_, add_stat, c);
        checked_snprintf(buffer, bsize, "%s:stream_%d_end_seqno", name_.c_str(),
                         vb_);
        add_casted_stat(buffer, end_seqno_, add_stat, c);
        checked_snprintf(buffer, bsize, "%s:stream_%d_vb_uuid", name_.c_str(),
                         vb_);
        add_casted_stat(buffer, vb_uuid_, add_stat, c);
        checked_snprintf(buffer, bsize, "%s:stream_%d_snap_start_seqno",
                         name_.c_str(), vb_);
        add_casted_stat(buffer, snap_start_seqno_, add_stat, c);
        checked_snprintf(buffer, bsize, "%s:stream_%d_snap_end_seqno",
                         name_.c_str(), vb_);
        add_casted_stat(buffer, snap_end_seqno_, add_stat, c);
        checked_snprintf(buffer, bsize, "%s:stream_%d_state", name_.c_str(),
                         vb_);
        add_casted_stat(buffer, to_string(state_.load()), add_stat, c);
    } catch (std::exception& error) {
        LOG(EXTENSION_LOG_WARNING,
            "Stream::addStats: Failed to build stats: %s", error.what());
    }
}

ActiveStream::ActiveStream(EventuallyPersistentEngine* e,
                           std::shared_ptr<DcpProducer> p,
                           const std::string& n,
                           uint32_t flags,
                           uint32_t opaque,
                           VBucket& vbucket,
                           uint64_t st_seqno,
                           uint64_t en_seqno,
                           uint64_t vb_uuid,
                           uint64_t snap_start_seqno,
                           uint64_t snap_end_seqno,
                           IncludeValue includeVal,
                           IncludeXattrs includeXattrs,
                           const Collections::Filter& filter,
                           const Collections::VB::Manifest& manifest)
    : Stream(n,
             flags,
             opaque,
             vbucket.getId(),
             st_seqno,
             en_seqno,
             vb_uuid,
             snap_start_seqno,
             snap_end_seqno,
             Type::Active),
      isBackfillTaskRunning(false),
      pendingBackfill(false),
      lastReadSeqno(st_seqno),
      backfillRemaining(0),
      lastReadSeqnoUnSnapshotted(st_seqno),
      lastSentSeqno(st_seqno),
      curChkSeqno(st_seqno),
      takeoverState(vbucket_state_pending),
      itemsFromMemoryPhase(0),
      firstMarkerSent(false),
      waitForSnapshot(0),
      engine(e),
      producerPtr(p),
      lastSentSnapEndSeqno(0),
      chkptItemsExtractionInProgress(false),
      includeValue(includeVal),
      includeXattributes(includeXattrs),
      filter(filter, manifest) {
    const char* type = "";
    if (flags_ & DCP_ADD_STREAM_FLAG_TAKEOVER) {
        type = "takeover ";
        end_seqno_ = dcpMaxSeqno;
    }

    ReaderLockHolder rlh(vbucket.getStateLock());
    if (vbucket.getState() == vbucket_state_replica) {
        snapshot_info_t info = vbucket.checkpointManager->getSnapshotInfo();
        if (info.range.end > en_seqno) {
            end_seqno_ = info.range.end;
        }
    }

    p->getLogger().log(
            EXTENSION_LOG_NOTICE,
            "(vb %" PRIu16 ") Creating %sstream with start seqno %" PRIu64
            " and end seqno %" PRIu64 "; requested end seqno was %" PRIu64,
            vbucket.getId(),
            type,
            st_seqno,
            end_seqno_,
            en_seqno);

    backfillItems.memory = 0;
    backfillItems.disk = 0;
    backfillItems.sent = 0;

    bufferedBackfill.bytes = 0;
    bufferedBackfill.items = 0;

    takeoverStart = 0;
    takeoverSendMaxTime = engine->getConfiguration().getDcpTakeoverMaxTime();

    if (start_seqno_ >= end_seqno_) {
        /* streamMutex lock needs to be acquired because endStream
         * potentially makes call to pushToReadyQueue.
         */
        LockHolder lh(streamMutex);
        endStream(END_STREAM_OK);
        itemsReady.store(true);
        // lock is released on leaving the scope
    }

    // Finally obtain a copy of the current separator
    currentSeparator = vbucket.getManifest().lock().getSeparator();
}

ActiveStream::~ActiveStream() {
    if (state_ != StreamState::Dead) {
        removeCheckpointCursor();
    }
}

std::unique_ptr<DcpResponse> ActiveStream::next() {
    std::lock_guard<std::mutex> lh(streamMutex);
    return next(lh);
}

std::unique_ptr<DcpResponse> ActiveStream::next(
        std::lock_guard<std::mutex>& lh) {
    std::unique_ptr<DcpResponse> response;

    switch (state_.load()) {
        case StreamState::Pending:
            break;
        case StreamState::Backfilling:
            response = backfillPhase(lh);
            break;
        case StreamState::InMemory:
            response = inMemoryPhase();
            break;
        case StreamState::TakeoverSend:
            response = takeoverSendPhase();
            break;
        case StreamState::TakeoverWait:
            response = takeoverWaitPhase();
            break;
        case StreamState::Reading:
            // Not valid for an active stream.
            {
                auto producer = producerPtr.lock();
                std::string connHeader =
                        producer ? producer->logHeader()
                                 : "DCP (Producer): **Deleted conn**";
                throw std::logic_error(
                        "ActiveStream::next: Invalid state "
                        "StreamReading for stream " +
                        connHeader + " vb " + std::to_string(vb_));
            }
            break;
        case StreamState::Dead:
            response = deadPhase();
            break;
    }

    itemsReady.store(response ? true : false);
    return response;
}

void ActiveStream::registerCursor(CheckpointManager& chkptmgr,
                                  uint64_t lastProcessedSeqno) {
    try {
        CursorRegResult result = chkptmgr.registerCursorBySeqno(
                name_, lastProcessedSeqno, MustSendCheckpointEnd::NO);
        /*
         * MB-22960:  Due to cursor dropping we re-register the replication
         * cursor only during backfill when we mark the disk snapshot.  However
         * by this point it is possible that the CheckpointManager no longer
         * contains the next sequence number the replication stream requires
         * (i.e. next one after the backfill seqnos).
         *
         * To avoid this data loss when we register the cursor we check to see
         * if the result is greater than the lastProcessedSeqno + 1.
         * If so we know we may have missed some items and may need to perform
         * another backfill.
         *
         * We actually only need to do another backfill if the result is greater
         * than the lastProcessedSeqno + 1 and registerCursorBySeqno returns
         * true, indicating that the resulting seqno starts with the first item
         * on a checkpoint.
         */
        const uint64_t nextRequiredSeqno = lastProcessedSeqno + 1;
        if (result.first > nextRequiredSeqno && result.second) {
            pendingBackfill = true;
        }
        curChkSeqno = result.first;
    } catch(std::exception& error) {
        log(EXTENSION_LOG_WARNING,
            "(vb %" PRIu16 ") Failed to register cursor: %s",
            vb_,
            error.what());
        endStream(END_STREAM_STATE);
    }
}

void ActiveStream::markDiskSnapshot(uint64_t startSeqno, uint64_t endSeqno) {
    {
        LockHolder lh(streamMutex);
        uint64_t chkCursorSeqno = endSeqno;

        if (!isBackfilling()) {
            log(EXTENSION_LOG_WARNING,
                "(vb %" PRIu16
                ") ActiveStream::"
                "markDiskSnapshot: Unexpected state_:%s",
                vb_,
                to_string(state_.load()).c_str());
            return;
        }

        /* We need to send the requested 'snap_start_seqno_' as the snapshot
           start when we are sending the first snapshot because the first
           snapshot could be resumption of a previous snapshot */
        if (!firstMarkerSent) {
            startSeqno = std::min(snap_start_seqno_, startSeqno);
            firstMarkerSent = true;
        }

        VBucketPtr vb = engine->getVBucket(vb_);
        if (!vb) {
            log(EXTENSION_LOG_WARNING,
                "(vb %" PRIu16
                ") "
                "ActiveStream::markDiskSnapshot, vbucket "
                "does not exist",
                vb_);
            return;
        }
        // An atomic read of vbucket state without acquiring the
        // reader lock for state should suffice here.
        if (vb->getState() == vbucket_state_replica) {
            if (end_seqno_ > endSeqno) {
                /* We possibly have items in the open checkpoint
                   (incomplete snapshot) */
                snapshot_info_t info = vb->checkpointManager->getSnapshotInfo();
                log(EXTENSION_LOG_NOTICE,
                    "(vb %" PRIu16
                    ") Merging backfill and memory snapshot for a "
                    "replica vbucket, backfill start seqno %" PRIu64
                    ", "
                    "backfill end seqno %" PRIu64
                    ", "
                    "snapshot end seqno after merge %" PRIu64,
                    vb_,
                    startSeqno,
                    endSeqno,
                    info.range.end);
                endSeqno = info.range.end;
            }
        }

        log(EXTENSION_LOG_NOTICE,
            "(vb %" PRIu16 ") Sending disk snapshot with start seqno %" PRIu64
            " and end seqno %" PRIu64,
            vb_,
            startSeqno,
            endSeqno);
        pushToReadyQ(std::make_unique<SnapshotMarker>(
                opaque_, vb_, startSeqno, endSeqno, MARKER_FLAG_DISK));
        lastSentSnapEndSeqno.store(endSeqno, std::memory_order_relaxed);

        if (!(flags_ & DCP_ADD_STREAM_FLAG_DISKONLY)) {
            // Only re-register the cursor if we still need to get memory
            // snapshots
            registerCursor(*vb->checkpointManager, chkCursorSeqno);
        }
    }
    notifyStreamReady();
}

bool ActiveStream::backfillReceived(std::unique_ptr<Item> itm,
                                    backfill_source_t backfill_source,
                                    bool force) {
    if (!itm) {
        return false;
    }

    if (itm->shouldReplicate()) {
        std::unique_lock<std::mutex> lh(streamMutex);
        if (isBackfilling() && filter.checkAndUpdate(*itm)) {
            queued_item qi(std::move(itm));
            std::unique_ptr<DcpResponse> resp(makeResponseFromItem(qi));
            auto producer = producerPtr.lock();
            if (!producer ||
                !producer->recordBackfillManagerBytesRead(
                        resp->getApproximateSize(), force)) {
                // Deleting resp may also delete itm (which is owned by
                // resp)
                resp.reset();
                return false;
            }

            bufferedBackfill.bytes.fetch_add(resp->getApproximateSize());
            bufferedBackfill.items++;
            lastReadSeqno.store(uint64_t(*resp->getBySeqno()));

            pushToReadyQ(std::move(resp));

            lh.unlock();
            notifyStreamReady();

            if (backfill_source == BACKFILL_FROM_MEMORY) {
                backfillItems.memory++;
            } else {
                backfillItems.disk++;
            }
        }
    }

    return true;
}

void ActiveStream::completeBackfill() {
    {
        LockHolder lh(streamMutex);
        if (isBackfilling()) {
            log(EXTENSION_LOG_NOTICE,
                "(vb %" PRIu16 ") Backfill complete, %" PRIu64
                " items "
                "read from disk, %" PRIu64
                " from memory, last seqno read: "
                "%" PRIu64 ", pendingBackfill : %s",
                vb_,
                uint64_t(backfillItems.disk.load()),
                uint64_t(backfillItems.memory.load()),
                lastReadSeqno.load(),
                pendingBackfill ? "True" : "False");
        } else {
            log(EXTENSION_LOG_WARNING,
                "(vb %" PRIu16
                ") ActiveStream::completeBackfill: "
                "Unexpected state_:%s",
                vb_,
                to_string(state_.load()).c_str());
        }
    }

    bool inverse = true;
    isBackfillTaskRunning.compare_exchange_strong(inverse, false);
    notifyStreamReady();
}

void ActiveStream::snapshotMarkerAckReceived() {
    if (--waitForSnapshot == 0) {
        notifyStreamReady();
    }
}

void ActiveStream::setVBucketStateAckRecieved() {
    VBucketPtr vbucket = engine->getVBucket(vb_);
    if (!vbucket) {
        log(EXTENSION_LOG_WARNING,
            "(vb %" PRIu16
            ") not present during ack for set "
            "vbucket during takeover",
            vb_);
        return;
    }

    {
        /* Order in which the below 3 locks are acquired is important to avoid
           any potential lock inversion problems */
        std::unique_lock<std::mutex> epVbSetLh(engine->getKVBucket()->getVbSetMutexLock());
        WriterLockHolder vbStateLh(vbucket->getStateLock());
        std::unique_lock<std::mutex> lh(streamMutex);
        if (isTakeoverWait()) {
            if (takeoverState == vbucket_state_pending) {
                log(EXTENSION_LOG_INFO,
                    "(vb %" PRIu16
                    ") Receive ack for set vbucket state to "
                    "pending message",
                    vb_);

                takeoverState = vbucket_state_active;
                transitionState(StreamState::TakeoverSend);

                engine->getKVBucket()->setVBucketState_UNLOCKED(
                                                        vb_,
                                                        vbucket_state_dead,
                                                        false /* transfer */,
                                                        false /* notify_dcp */,
                                                        epVbSetLh,
                                                        &vbStateLh);

                log(EXTENSION_LOG_NOTICE,
                    "(vb %" PRIu16
                    ") Vbucket marked as dead, last sent "
                    "seqno: %" PRIu64 ", high seqno: %" PRIu64,
                    vb_,
                    lastSentSeqno.load(),
                    vbucket->getHighSeqno());
            } else {
                log(EXTENSION_LOG_NOTICE,
                    "(vb %" PRIu16
                    ") Receive ack for set vbucket state to "
                    "active message",
                    vb_);
                endStream(END_STREAM_OK);
            }
        } else {
            log(EXTENSION_LOG_WARNING,
                "(vb %" PRIu16
                ") Unexpected ack for set vbucket op on "
                "stream '%s' state '%s'",
                vb_,
                name_.c_str(),
                to_string(state_.load()).c_str());
            return;
        }
    }

    notifyStreamReady();
}

std::unique_ptr<DcpResponse> ActiveStream::backfillPhase(
        std::lock_guard<std::mutex>& lh) {
    auto resp = nextQueuedItem();

    if (resp) {
        /* It is ok to have recordBackfillManagerBytesSent() and
           bufferedBackfill.bytes.fetch_sub() for all events because
           resp->getApproximateSize() is non zero for only certain resp types.
           (MB-24905 is open to make the accounting cleaner) */
        auto producer = producerPtr.lock();
        if (!producer) {
            throw std::logic_error("(vb:" + std::to_string(vb_) +
                                   " )Producer reference null in the stream in "
                                   "backfillPhase(). This should not happen as "
                                   "the function is called from the producer "
                                   "object");
        }

        producer->recordBackfillManagerBytesSent(resp->getApproximateSize());
        bufferedBackfill.bytes.fetch_sub(resp->getApproximateSize());
        if (!resp->isMetaEvent() || resp->isSystemEvent()) {
            bufferedBackfill.items--;
        }

        // Only DcpResponse objects representing items from "disk" have a size
        // so only update backfillRemaining when non-zero
        if (resp->getApproximateSize()) {
            if (backfillRemaining.load(std::memory_order_relaxed) > 0) {
                backfillRemaining.fetch_sub(1, std::memory_order_relaxed);
            }
        }
    }

    if (!isBackfillTaskRunning && readyQ.empty()) {
        // Given readyQ.empty() is True resp will be NULL
        backfillRemaining.store(0, std::memory_order_relaxed);
        // The previous backfill has completed.  Check to see if another
        // backfill needs to be scheduled.
        if (pendingBackfill) {
            scheduleBackfill_UNLOCKED(true);
            pendingBackfill = false;
        } else {
            if (lastReadSeqno.load() >= end_seqno_) {
                endStream(END_STREAM_OK);
            } else if (flags_ & DCP_ADD_STREAM_FLAG_TAKEOVER) {
                transitionState(StreamState::TakeoverSend);
            } else if (flags_ & DCP_ADD_STREAM_FLAG_DISKONLY) {
                endStream(END_STREAM_OK);
            } else {
                transitionState(StreamState::InMemory);
            }

            if (!resp) {
                resp = nextQueuedItem();
            }
        }
    }

    return resp;
}

std::unique_ptr<DcpResponse> ActiveStream::inMemoryPhase() {
    if (lastSentSeqno.load() >= end_seqno_) {
        endStream(END_STREAM_OK);
    } else if (readyQ.empty()) {
        if (pendingBackfill) {
            // Moving the state from InMemory to Backfilling will result in a
            // backfill being scheduled
            transitionState(StreamState::Backfilling);
            pendingBackfill = false;
            return NULL;
        } else if (nextCheckpointItem()) {
            return NULL;
        }
    }
    return nextQueuedItem();
}

std::unique_ptr<DcpResponse> ActiveStream::takeoverSendPhase() {
    VBucketPtr vb = engine->getVBucket(vb_);
    if (vb && takeoverStart != 0 &&
        !vb->isTakeoverBackedUp() &&
        (ep_current_time() - takeoverStart) > takeoverSendMaxTime) {
        vb->setTakeoverBackedUpState(true);
    }

    if (!readyQ.empty()) {
        return nextQueuedItem();
    } else {
        if (nextCheckpointItem()) {
            return NULL;
        }
    }

    if (waitForSnapshot != 0) {
        return NULL;
    }

    if (vb) {
        vb->setTakeoverBackedUpState(false);
        takeoverStart = 0;
    }

    auto producer = producerPtr.lock();
    if (producer) {
        if (producer->bufferLogInsert(SetVBucketState::baseMsgBytes)) {
            transitionState(StreamState::TakeoverWait);
            return std::make_unique<SetVBucketState>(
                    opaque_, vb_, takeoverState);
        }
    }
    return nullptr;
}

std::unique_ptr<DcpResponse> ActiveStream::takeoverWaitPhase() {
    return nextQueuedItem();
}

std::unique_ptr<DcpResponse> ActiveStream::deadPhase() {
    auto resp = nextQueuedItem();
    if (!resp) {
        log(EXTENSION_LOG_NOTICE,
            "(vb %" PRIu16
            ") Stream closed, "
            "%" PRIu64
            " items sent from backfill phase, "
            "%" PRIu64
            " items sent from memory phase, "
            "%" PRIu64 " was last seqno sent",
            vb_,
            uint64_t(backfillItems.sent.load()),
            uint64_t(itemsFromMemoryPhase.load()),
            lastSentSeqno.load());
    }
    return resp;
}

bool ActiveStream::isCompressionEnabled() {
    auto producer = producerPtr.lock();
    if (producer) {
        return producer->isValueCompressionEnabled();
    }
    /* If the 'producer' is deleted, what we return doesn't matter */
    return false;
}

void ActiveStream::addStats(ADD_STAT add_stat, const void *c) {
    Stream::addStats(add_stat, c);

    try {
        const int bsize = 1024;
        char buffer[bsize];
        checked_snprintf(buffer, bsize, "%s:stream_%d_backfill_disk_items",
                         name_.c_str(), vb_);
        add_casted_stat(buffer, backfillItems.disk, add_stat, c);
        checked_snprintf(buffer, bsize, "%s:stream_%d_backfill_mem_items",
                         name_.c_str(), vb_);
        add_casted_stat(buffer, backfillItems.memory, add_stat, c);
        checked_snprintf(buffer, bsize, "%s:stream_%d_backfill_sent",
                         name_.c_str(), vb_);
        add_casted_stat(buffer, backfillItems.sent, add_stat, c);
        checked_snprintf(buffer, bsize, "%s:stream_%d_memory_phase",
                         name_.c_str(), vb_);
        add_casted_stat(buffer, itemsFromMemoryPhase.load(), add_stat, c);
        checked_snprintf(buffer, bsize, "%s:stream_%d_last_sent_seqno",
                         name_.c_str(), vb_);
        add_casted_stat(buffer, lastSentSeqno.load(), add_stat, c);
        checked_snprintf(buffer, bsize, "%s:stream_%d_last_sent_snap_end_seqno",
                         name_.c_str(), vb_);
        add_casted_stat(buffer,
                        lastSentSnapEndSeqno.load(std::memory_order_relaxed),
                        add_stat, c);
        checked_snprintf(buffer, bsize, "%s:stream_%d_last_read_seqno",
                         name_.c_str(), vb_);
        add_casted_stat(buffer, lastReadSeqno.load(), add_stat, c);
        checked_snprintf(buffer, bsize, "%s:stream_%d_ready_queue_memory",
                         name_.c_str(), vb_);
        add_casted_stat(buffer, getReadyQueueMemory(), add_stat, c);
        checked_snprintf(buffer, bsize, "%s:stream_%d_items_ready",
                         name_.c_str(), vb_);
        add_casted_stat(buffer, itemsReady.load() ? "true" : "false", add_stat,
                        c);
        checked_snprintf(buffer, bsize, "%s:stream_%d_backfill_buffer_bytes",
                         name_.c_str(), vb_);
        add_casted_stat(buffer, bufferedBackfill.bytes, add_stat, c);
        checked_snprintf(buffer, bsize, "%s:stream_%d_backfill_buffer_items",
                         name_.c_str(), vb_);
        add_casted_stat(buffer, bufferedBackfill.items, add_stat, c);

        if (isTakeoverSend() && takeoverStart != 0) {
            checked_snprintf(buffer, bsize, "%s:stream_%d_takeover_since",
                             name_.c_str(), vb_);
            add_casted_stat(buffer, ep_current_time() - takeoverStart, add_stat,
                            c);
        }
    } catch (std::exception& error) {
        LOG(EXTENSION_LOG_WARNING,
            "ActiveStream::addStats: Failed to build stats: %s", error.what());
    }

    filter.addStats(add_stat, c, name_, vb_);
}

void ActiveStream::addTakeoverStats(ADD_STAT add_stat, const void *cookie,
                                    const VBucket& vb) {
    LockHolder lh(streamMutex);

    add_casted_stat("name", name_, add_stat, cookie);
    if (!isActive()) {
        log(EXTENSION_LOG_WARNING,
            "(vb %" PRIu16
            ") "
            "ActiveStream::addTakeoverStats: Stream has "
            "status StreamDead",
            vb_);
        // Return status of does_not_exist to ensure rebalance does not hang.
        add_casted_stat("status", "does_not_exist", add_stat, cookie);
        add_casted_stat("estimate", 0, add_stat, cookie);
        add_casted_stat("backfillRemaining", 0, add_stat, cookie);
        return;
    }

    size_t total = backfillRemaining.load(std::memory_order_relaxed);
    if (isBackfilling()) {
        add_casted_stat("status", "backfilling", add_stat, cookie);
    } else {
        add_casted_stat("status", "in-memory", add_stat, cookie);
    }
    add_casted_stat("backfillRemaining",
                    backfillRemaining.load(std::memory_order_relaxed),
                    add_stat, cookie);

    size_t vb_items = vb.getNumItems();
    size_t chk_items =
            vb_items > 0 ? vb.checkpointManager->getNumItemsForCursor(name_)
                         : 0;

    size_t del_items = 0;
    try {
        del_items = engine->getKVBucket()->getNumPersistedDeletes(vb_);
    } catch (std::runtime_error& e) {
        log(EXTENSION_LOG_WARNING,
            "ActiveStream:addTakeoverStats: exception while getting num "
            "persisted "
            "deletes for vbucket:%" PRIu16
            " - treating as 0 deletes. "
            "Details: %s",
            vb_,
            e.what());
    }

    if (end_seqno_ < curChkSeqno) {
        chk_items = 0;
    } else if ((end_seqno_ - curChkSeqno) < chk_items) {
        chk_items = end_seqno_ - curChkSeqno + 1;
    }
    total += chk_items;

    add_casted_stat("estimate", total, add_stat, cookie);
    add_casted_stat("chk_items", chk_items, add_stat, cookie);
    add_casted_stat("vb_items", vb_items, add_stat, cookie);
    add_casted_stat("on_disk_deletes", del_items, add_stat, cookie);
}

std::unique_ptr<DcpResponse> ActiveStream::nextQueuedItem() {
    if (!readyQ.empty()) {
        auto& response = readyQ.front();
        auto producer = producerPtr.lock();
        if (!producer) {
            return nullptr;
        }
        if (producer->bufferLogInsert(response->getMessageSize())) {
            auto seqno = response->getBySeqno();
            if (seqno) {
                lastSentSeqno.store(*seqno);

                if (isBackfilling()) {
                    backfillItems.sent++;
                } else {
                    itemsFromMemoryPhase++;
                }
            }

            // See if the response is a system-event
            processSystemEvent(response.get());
            return popFromReadyQ();
        }
    }
    return nullptr;
}

bool ActiveStream::nextCheckpointItem() {
    VBucketPtr vbucket = engine->getVBucket(vb_);
    if (vbucket &&
        vbucket->checkpointManager->getNumItemsForCursor(name_) > 0) {
        // schedule this stream to build the next checkpoint
        auto producer = producerPtr.lock();
        if (!producer) {
            return false;
        }
        producer->scheduleCheckpointProcessorTask(shared_from_this());
        return true;
    } else if (chkptItemsExtractionInProgress) {
        return true;
    }
    return false;
}

bool ActiveStreamCheckpointProcessorTask::run() {
    if (engine->getEpStats().isShutdown) {
        return false;
    }

    // Setup that we will sleep forever when done.
    snooze(INT_MAX);

    // Clear the notfification flag
    notified.store(false);

    size_t iterations = 0;
    do {
        std::shared_ptr<ActiveStream> stream = queuePop();

        if (stream) {
            stream->nextCheckpointItemTask();
        } else {
            break;
        }
        iterations++;
    } while(!queueEmpty()
            && iterations < iterationsBeforeYield);

    // Now check if we were re-notified or there are still checkpoints
    bool expected = true;
    if (notified.compare_exchange_strong(expected, false)
        || !queueEmpty()) {
        // wakeUp, essentially yielding and allowing other tasks a go
        wakeUp();
    }

    return true;
}

void ActiveStreamCheckpointProcessorTask::wakeup() {
    ExecutorPool::get()->wake(getId());
}

<<<<<<< HEAD
void ActiveStreamCheckpointProcessorTask::schedule(
        std::shared_ptr<ActiveStream> stream) {
    pushUnique(stream);
=======
void ActiveStreamCheckpointProcessorTask::schedule(const stream_t& stream) {
    pushUnique(stream->getVBucket());
>>>>>>> d355bfe2

    bool expected = false;
    if (notified.compare_exchange_strong(expected, true)) {
        wakeup();
    }
}

void ActiveStreamCheckpointProcessorTask::cancelTask() {
    LockHolder lh(workQueueLock);
    while (!queue.empty()) {
        queue.pop();
    }
    queuedVbuckets.clear();
    /* Reset the producer while holding the lock as it is a
       SingleThreadedRCPtr */
    producer.reset();
}

void ActiveStream::nextCheckpointItemTask() {
    VBucketPtr vbucket = engine->getVBucket(vb_);
    if (vbucket) {
        std::vector<queued_item> items;
        getOutstandingItems(vbucket, items);
        processItems(items);
    } else {
        /* The entity deleting the vbucket must set stream to dead,
           calling setDead(END_STREAM_STATE) will cause deadlock because
           it will try to grab streamMutex which is already acquired at this
           point here */
        return;
    }
}

void ActiveStream::getOutstandingItems(VBucketPtr &vb,
                                       std::vector<queued_item> &items) {
    // Commencing item processing - set guard flag.
    chkptItemsExtractionInProgress.store(true);

    auto _begin_ = ProcessClock::now();
    vb->checkpointManager->getAllItemsForCursor(name_, items);
    engine->getEpStats().dcpCursorsGetItemsHisto.add(
            std::chrono::duration_cast<std::chrono::microseconds>(
                    ProcessClock::now() - _begin_));

    if (vb->checkpointManager->getNumCheckpoints() > 1) {
        engine->getKVBucket()->wakeUpCheckpointRemover();
    }
}

/**
 * This function is used to find out if a given item's value
 * needs to be changed
 */
static bool shouldModifyItem(const queued_item& item,
                             IncludeValue includeValue,
                             IncludeXattrs includeXattrs,
                             bool isCompressionEnabled) {
    value_t value = item->getValue();
    /**
     * If there is no value, no modification needs to be done
     */
    if (value) {
        /**
         * If value needs to be included
         */
        if (includeValue == IncludeValue::No) {
            return true;
        }

        /**
         * Check if value needs to be compressed or decompressed
         * If yes, then then value definitely needs modification
         */
        if (isCompressionEnabled !=
            mcbp::datatype::is_snappy(item->getDataType())) {
            return true;
        }

        /**
         * If the value doesn't have to be compressed, then
         * check if xattrs need to be pruned. If not, then
         * value needs no modification
         */
        if (includeXattrs == IncludeXattrs::No &&
            mcbp::datatype::is_xattr(item->getDataType())) {
            return true;
        }
    }

    return false;
}

std::unique_ptr<DcpResponse> ActiveStream::makeResponseFromItem(
        queued_item& item) {
    if (item->getOperation() != queue_op::system_event) {
        auto cKey = Collections::DocKey::make(item->getKey(), currentSeparator);
        queued_item finalQueuedItem(item);
        if (shouldModifyItem(item, includeValue, includeXattributes,
                             isCompressionEnabled())) {
            auto finalItem = std::make_unique<Item>(*item);
            finalItem->pruneValueAndOrXattrs(includeValue, includeXattributes);

            if (isCompressionEnabled()) {
                if (!finalItem->compressValue()) {
                    LOG(EXTENSION_LOG_WARNING,
                        "Failed to snappy compress an uncompressed value");
                }
            } else {
                if (!finalItem->decompressValue()) {
                    LOG(EXTENSION_LOG_WARNING,
                        "Failed to snappy uncompress a compressed value");
                }
            }

            finalQueuedItem = std::move(finalItem);
        }

        /**
         * Create a mutation response to be placed in the ready queue.
         * Note that once an item has been placed in the ready queue
         * as compressed, it will be sent out as compressed even if the
         * client explicitly changes the setting to request uncompressed
         * values.
         */
        return std::make_unique<MutationProducerResponse>(
                finalQueuedItem,
                opaque_,
                includeValue,
                includeXattributes,
                cKey.getCollectionLen());
    } else {
        return SystemEventProducerMessage::make(opaque_, item);
    }
}

void ActiveStream::processItems(std::vector<queued_item>& items) {
    if (!items.empty()) {
        bool mark = false;
        if (items.front()->getOperation() == queue_op::checkpoint_start) {
            mark = true;
        }

        std::deque<std::unique_ptr<DcpResponse>> mutations;
        for (auto& qi : items) {
            if (SystemEventReplicate::process(*qi) == ProcessStatus::Continue) {
                curChkSeqno = qi->getBySeqno();
                lastReadSeqnoUnSnapshotted = qi->getBySeqno();
                // Check if the item is allowed on the stream, note the filter
                // updates itself for collection deletion events
                if (filter.checkAndUpdate(*qi)) {
                    mutations.push_back(makeResponseFromItem(qi));
                }

            } else if (qi->getOperation() == queue_op::checkpoint_start) {
                /* if there are already other mutations, then they belong to the
                   previous checkpoint and hence we must create a snapshot and
                   put them onto readyQ */
                if (!mutations.empty()) {
                    snapshot(mutations, mark);
                    /* clear out all the mutations since they are already put
                       onto the readyQ */
                    mutations.clear();
                }
                /* mark true as it indicates a new checkpoint snapshot */
                mark = true;
            }
        }

        if (mutations.empty()) {
            // If we only got checkpoint start or ends check to see if there are
            // any more snapshots before pausing the stream.
            nextCheckpointItemTask();
        } else {
            snapshot(mutations, mark);
        }
    }

    // After the snapshot has been processed, check if the filter is now empty
    // a stream with an empty filter does nothing but self close
    if (filter.empty()) {
        // Filter is now empty empty, so endStream
        endStream(END_STREAM_FILTER_EMPTY);
    }

    // Completed item processing - clear guard flag and notify producer.
    chkptItemsExtractionInProgress.store(false);
    notifyStreamReady(true);
}

void ActiveStream::snapshot(std::deque<std::unique_ptr<DcpResponse>>& items,
                            bool mark) {
    if (items.empty()) {
        return;
    }

    LockHolder lh(streamMutex);

    if (!isActive() || isBackfilling()) {
        // If stream was closed forcefully by the time the checkpoint items
        // retriever task completed, or if we decided to switch the stream to
        // backfill state from in-memory state, none of the acquired mutations
        // should be added on the stream's readyQ. We must drop items in case
        // we switch state from in-memory to backfill because we schedule
        // backfill from lastReadSeqno + 1
        items.clear();
        return;
    }

    /* This assumes that all items in the "items deque" is put onto readyQ */
    lastReadSeqno.store(lastReadSeqnoUnSnapshotted);

    if (isCurrentSnapshotCompleted()) {
        uint32_t flags = MARKER_FLAG_MEMORY;

        // Get OptionalSeqnos which for the items list types should have values
        auto seqnoStart = items.front()->getBySeqno();
        auto seqnoEnd = items.back()->getBySeqno();
        if (!seqnoStart || !seqnoEnd) {
            throw std::logic_error(
                    "ActiveStream::snapshot incorrect DcpEvent, missing a "
                    "seqno " +
                    std::string(items.front()->to_string()) + " " +
                    std::string(items.back()->to_string()));
        }

        uint64_t snapStart = *seqnoStart;
        uint64_t snapEnd = *seqnoEnd;

        if (mark) {
            flags |= MARKER_FLAG_CHK;
        }

        if (isTakeoverSend()) {
            waitForSnapshot++;
            flags |= MARKER_FLAG_ACK;
        }

        /* We need to send the requested 'snap_start_seqno_' as the snapshot
           start when we are sending the first snapshot because the first
           snapshot could be resumption of a previous snapshot */
        if (!firstMarkerSent) {
            snapStart = std::min(snap_start_seqno_, snapStart);
            firstMarkerSent = true;
        }
        pushToReadyQ(std::make_unique<SnapshotMarker>(
                opaque_, vb_, snapStart, snapEnd, flags));
        lastSentSnapEndSeqno.store(snapEnd, std::memory_order_relaxed);
    }

    for (auto& item : items) {
        pushToReadyQ(std::move(item));
    }
}

uint32_t ActiveStream::setDead(end_stream_status_t status) {
    {
        LockHolder lh(streamMutex);
        endStream(status);
    }

    if (status != END_STREAM_DISCONNECTED) {
        notifyStreamReady();
    }
    return 0;
}

void ActiveStream::notifySeqnoAvailable(uint64_t seqno) {
    if (isActive()) {
        notifyStreamReady();
    }
}

void ActiveStream::endStream(end_stream_status_t reason) {
    if (isActive()) {
        pendingBackfill = false;
        if (isBackfilling()) {
            // If Stream were in Backfilling state, clear out the
            // backfilled items to clear up the backfill buffer.
            clear_UNLOCKED();
            auto producer = producerPtr.lock();
            if (producer) {
                producer->recordBackfillManagerBytesSent(
                        bufferedBackfill.bytes);
            }
            bufferedBackfill.bytes = 0;
            bufferedBackfill.items = 0;
        }
        transitionState(StreamState::Dead);
        if (reason != END_STREAM_DISCONNECTED) {
            pushToReadyQ(
                    std::make_unique<StreamEndResponse>(opaque_, reason, vb_));
        }
        log(EXTENSION_LOG_NOTICE,
            "(vb %" PRIu16
            ") Stream closing, "
            "sent until seqno %" PRIu64
            " "
            "remaining items %" PRIu64
            ", "
            "reason: %s",
            vb_,
            lastSentSeqno.load(),
            uint64_t(readyQ_non_meta_items.load()),
            getEndStreamStatusStr(reason));
    }
}

void ActiveStream::scheduleBackfill_UNLOCKED(bool reschedule) {
    if (isBackfillTaskRunning) {
        log(EXTENSION_LOG_NOTICE,
            "(vb %" PRIu16
            ") Skipping "
            "scheduleBackfill_UNLOCKED; "
            "lastReadSeqno %" PRIu64
            ", reschedule flag "
            ": %s",
            vb_,
            lastReadSeqno.load(),
            reschedule ? "True" : "False");
        return;
    }

    VBucketPtr vbucket = engine->getVBucket(vb_);
    if (!vbucket) {
        log(EXTENSION_LOG_WARNING,
            "(vb %" PRIu16
            ") Failed to schedule "
            "backfill as unable to get vbucket; "
            "lastReadSeqno : %" PRIu64
            ", "
            "reschedule : %s",
            vb_,
            lastReadSeqno.load(),
            reschedule ? "True" : "False");
        return;
    }

    auto producer = producerPtr.lock();
    if (!producer) {
        log(EXTENSION_LOG_WARNING,
            "(vb %" PRIu16
            ") Aborting scheduleBackfill_UNLOCKED() "
            "as the producer conn is deleted; "
            "lastReadSeqno : %" PRIu64
            ", "
            "reschedule : %s",
            vb_,
            lastReadSeqno.load(),
            reschedule ? "True" : "False");
        return;
    }

    uint64_t backfillStart = lastReadSeqno.load() + 1;
    uint64_t backfillEnd = 0;
    bool tryBackfill = false;

    if ((flags_ & DCP_ADD_STREAM_FLAG_DISKONLY) || reschedule) {
        uint64_t vbHighSeqno = static_cast<uint64_t>(vbucket->getHighSeqno());
        if (lastReadSeqno.load() > vbHighSeqno) {
            throw std::logic_error("ActiveStream::scheduleBackfill_UNLOCKED: "
                                   "lastReadSeqno (which is " +
                                   std::to_string(lastReadSeqno.load()) +
                                   " ) is greater than vbHighSeqno (which is " +
                                   std::to_string(vbHighSeqno) + " ). " +
                                   "for stream " + producer->logHeader() +
                                   "; vb " + std::to_string(vb_));
        }
        if (reschedule) {
            /* We need to do this for reschedule because in case of
               DCP_ADD_STREAM_FLAG_DISKONLY (the else part), end_seqno_ is
               set to last persisted seqno befor calling
               scheduleBackfill_UNLOCKED() */
            backfillEnd = engine->getKVBucket()->getLastPersistedSeqno(vb_);
        } else {
            backfillEnd = end_seqno_;
        }
        tryBackfill = true;
    } else {
        try {
            std::tie(curChkSeqno, tryBackfill) =
                    vbucket->checkpointManager->registerCursorBySeqno(
                            name_,
                            lastReadSeqno.load(),
                            MustSendCheckpointEnd::NO);
        } catch(std::exception& error) {
            log(EXTENSION_LOG_WARNING,
                "(vb %" PRIu16
                ") Failed to register "
                "cursor: %s",
                vb_,
                error.what());
            endStream(END_STREAM_STATE);
        }

        if (lastReadSeqno.load() > curChkSeqno) {
            throw std::logic_error("ActiveStream::scheduleBackfill_UNLOCKED: "
                                   "lastReadSeqno (which is " +
                                   std::to_string(lastReadSeqno.load()) +
                                   " ) is greater than curChkSeqno (which is " +
                                   std::to_string(curChkSeqno) + " ). " +
                                   "for stream " + producer->logHeader() +
                                   "; vb " + std::to_string(vb_));
        }

        /* We need to find the minimum seqno that needs to be backfilled in
         * order to make sure that we don't miss anything when transitioning
         * to a memory snapshot. The backfill task will always make sure that
         * the backfill end seqno is contained in the backfill.
         */
        if (backfillStart < curChkSeqno) {
            if (curChkSeqno > end_seqno_) {
                /* Backfill only is enough */
                backfillEnd = end_seqno_;
            } else {
                /* Backfill + in-memory streaming */
                backfillEnd = curChkSeqno - 1;
            }
        }
    }

    if (backfillStart <= backfillEnd && tryBackfill) {
        log(EXTENSION_LOG_NOTICE,
            "(vb %" PRIu16
            ") Scheduling backfill "
            "from %" PRIu64 " to %" PRIu64
            ", reschedule "
            "flag : %s",
            vb_,
            backfillStart,
            backfillEnd,
            reschedule ? "True" : "False");
        producer->scheduleBackfillManager(
                *vbucket, shared_from_this(), backfillStart, backfillEnd);
        isBackfillTaskRunning.store(true);
    } else {
        if (reschedule) {
            // Infrequent code path, see comment below.
            log(EXTENSION_LOG_NOTICE,
                "(vb %" PRIu16
                ") Did not schedule "
                "backfill with reschedule : True, "
                "tryBackfill : True; "
                "backfillStart : %" PRIu64
                ", "
                "backfillEnd : %" PRIu64
                ", "
                "flags_ : %" PRIu32
                ", "
                "start_seqno_ : %" PRIu64
                ", "
                "end_seqno_ : %" PRIu64
                ", "
                "lastReadSeqno : %" PRIu64
                ", "
                "lastSentSeqno : %" PRIu64
                ", "
                "curChkSeqno : %" PRIu64
                ", "
                "itemsReady : %s",
                vb_,
                backfillStart,
                backfillEnd,
                flags_,
                start_seqno_,
                end_seqno_,
                lastReadSeqno.load(),
                lastSentSeqno.load(),
                curChkSeqno.load(),
                itemsReady ? "True" : "False");

            /* Cursor was dropped, but we will not do backfill.
             * This may happen in a corner case where, the memory usage is high
             * due to other vbuckets and persistence cursor moves ahead of
             * replication cursor to new checkpoint open but does not persist
             * items yet.
             *
             * Because we dropped the cursor but did not do a backfill (and
             * therefore did not re-register a cursor in markDiskSnapshot) we
             * must re-register the cursor here.
             */
            try {
                CursorRegResult result =
                        vbucket->checkpointManager->registerCursorBySeqno(
                                name_,
                                lastReadSeqno.load(),
                                MustSendCheckpointEnd::NO);

                curChkSeqno = result.first;
            } catch (std::exception& error) {
                log(EXTENSION_LOG_WARNING,
                    "(vb %" PRIu16
                    ") Failed to register "
                    "cursor: %s",
                    vb_,
                    error.what());
                endStream(END_STREAM_STATE);
            }
        }
        if (flags_ & DCP_ADD_STREAM_FLAG_DISKONLY) {
            endStream(END_STREAM_OK);
        } else if (flags_ & DCP_ADD_STREAM_FLAG_TAKEOVER) {
            transitionState(StreamState::TakeoverSend);
        } else {
            transitionState(StreamState::InMemory);
        }
        if (reschedule) {
            /*
             * It is not absolutely necessary to notify immediately as conn
             * manager or an incoming item will cause a notification eventually,
             * but wouldn't hurt to do so.
             *
             * Note: must not notify when we schedule a backfill for the first
             * time (i.e. when reschedule is false) because the stream is not
             * yet in producer conn list of streams.
             */
            notifyStreamReady();
        }
    }
}

bool ActiveStream::handleSlowStream() {
    LockHolder lh(streamMutex);
    log(EXTENSION_LOG_NOTICE,
        "(vb %" PRIu16
        ") Handling slow stream; "
        "state_ : %s, "
        "lastReadSeqno : %" PRIu64
        ", "
        "lastSentSeqno : %" PRIu64
        ", "
        "isBackfillTaskRunning : %s",
        vb_,
        to_string(state_.load()).c_str(),
        lastReadSeqno.load(),
        lastSentSeqno.load(),
        isBackfillTaskRunning.load() ? "True" : "False");

    bool status = false;
    switch (state_.load()) {
        case StreamState::Backfilling:
        case StreamState::InMemory:
            /* Drop the existing cursor and set pending backfill */
            status = dropCheckpointCursor_UNLOCKED();
            pendingBackfill = true;
            return status;
        case StreamState::TakeoverSend:
            /* To be handled later if needed */
        case StreamState::TakeoverWait:
            /* To be handled later if needed */
        case StreamState::Dead:
            /* To be handled later if needed */
            return false;
        case StreamState::Pending:
        case StreamState::Reading: {
            auto producer = producerPtr.lock();
            std::string connHeader =
                    producer ? producer->logHeader()
                             : "DCP (Producer): **Deleted conn**";
            throw std::logic_error(
                    "ActiveStream::handleSlowStream: "
                    "called with state " +
                    to_string(state_.load()) +
                    " "
                    "for stream " +
                    connHeader + "; vb " + std::to_string(vb_));
        }
    }
    return false;
}

const char* ActiveStream::getEndStreamStatusStr(end_stream_status_t status)
{
    switch (status) {
    case END_STREAM_OK:
        return "The stream ended due to all items being streamed";
    case END_STREAM_CLOSED:
        return "The stream closed early due to a close stream message";
    case END_STREAM_STATE:
        return "The stream closed early because the vbucket state changed";
    case END_STREAM_DISCONNECTED:
        return "The stream closed early because the conn was disconnected";
    case END_STREAM_SLOW:
        return "The stream was closed early because it was too slow";
    case END_STREAM_BACKFILL_FAIL:
        return "The stream closed early due to backfill failure";
    case END_STREAM_ROLLBACK:
        return "The stream closed early because the vbucket rollback'ed";
    case END_STREAM_FILTER_EMPTY:
        return "The stream closed because all of the filtered collections "
               "were deleted";
    }
    std::string msg("Status unknown: " + std::to_string(status) +
                    "; this should not have happened!");
    return msg.c_str();
}

void ActiveStream::transitionState(StreamState newState) {
    if (state_ == newState) {
        return;
    }

    EXTENSION_LOG_LEVEL logLevel = getTransitionStateLogLevel(state_, newState);
    log(logLevel,
        "ActiveStream::transitionState: (vb %d) "
        "Transitioning from %s to %s",
        vb_,
        to_string(state_.load()).c_str(),
        to_string(newState).c_str());

    bool validTransition = false;
    switch (state_.load()) {
        case StreamState::Pending:
            if (newState == StreamState::Backfilling ||
                    newState == StreamState::Dead) {
                validTransition = true;
            }
            break;
        case StreamState::Backfilling:
            if(newState == StreamState::InMemory ||
               newState == StreamState::TakeoverSend ||
               newState == StreamState::Dead) {
                validTransition = true;
            }
            break;
        case StreamState::InMemory:
            if (newState == StreamState::Backfilling ||
                    newState == StreamState::Dead) {
                validTransition = true;
            }
            break;
        case StreamState::TakeoverSend:
            if (newState == StreamState::TakeoverWait ||
                    newState == StreamState::Dead) {
                validTransition = true;
            }
            break;
        case StreamState::TakeoverWait:
            if (newState == StreamState::TakeoverSend ||
                    newState == StreamState::Dead) {
                validTransition = true;
            }
            break;
        case StreamState::Reading:
            // Active stream should never be in READING state.
            validTransition = false;
            break;
        case StreamState::Dead:
            // Once DEAD, no other transitions should occur.
            validTransition = false;
            break;
    }

    if (!validTransition) {
        throw std::invalid_argument("ActiveStream::transitionState:"
                " newState (which is " + to_string(newState) +
                ") is not valid for current state (which is " +
                to_string(state_.load()) + ")");
    }

    StreamState oldState = state_.load();
    state_ = newState;

    switch (newState) {
        case StreamState::Backfilling:
            if (StreamState::Pending == oldState) {
                scheduleBackfill_UNLOCKED(false /* reschedule */);
            } else if (StreamState::InMemory == oldState) {
                scheduleBackfill_UNLOCKED(true /* reschedule */);
            }
            break;
        case StreamState::InMemory:
            // Check if the producer has sent up till the last requested
            // sequence number already, if not - move checkpoint items into
            // the ready queue.
            if (lastSentSeqno.load() >= end_seqno_) {
                // Stream transitioning to DEAD state
                endStream(END_STREAM_OK);
                notifyStreamReady();
            } else {
                nextCheckpointItem();
            }
            break;
        case StreamState::TakeoverSend:
            takeoverStart = ep_current_time();
            nextCheckpointItem();
            break;
        case StreamState::Dead:
            removeCheckpointCursor();
            break;
        case StreamState::TakeoverWait:
        case StreamState::Pending:
            break;
        case StreamState::Reading:
            throw std::logic_error("ActiveStream::transitionState:"
                    " newState can't be " + to_string(newState) +
                    "!");
    }
}

size_t ActiveStream::getItemsRemaining() {
    VBucketPtr vbucket = engine->getVBucket(vb_);

    if (!vbucket || !isActive()) {
        return 0;
    }

    // Items remaining is the sum of:
    // (a) Items outstanding in checkpoints
    // (b) Items pending in our readyQ, excluding any meta items.
    return vbucket->checkpointManager->getNumItemsForCursor(name_) +
           readyQ_non_meta_items;
}

uint64_t ActiveStream::getLastReadSeqno() const {
    return lastReadSeqno.load();
}

uint64_t ActiveStream::getLastSentSeqno() const {
    return lastSentSeqno.load();
}

void ActiveStream::log(EXTENSION_LOG_LEVEL severity,
                       const char* fmt,
                       ...) const {
    va_list va;
    va_start(va, fmt);
    auto producer = producerPtr.lock();
    if (producer) {
        producer->getLogger().vlog(severity, fmt, va);
    } else {
        static Logger defaultLogger =
                Logger("DCP (Producer): **Deleted conn**");
        defaultLogger.vlog(severity, fmt, va);
    }
    va_end(va);
}

bool ActiveStream::isCurrentSnapshotCompleted() const
{
    VBucketPtr vbucket = engine->getVBucket(vb_);
    // An atomic read of vbucket state without acquiring the
    // reader lock for state should suffice here.
    if (vbucket && vbucket->getState() == vbucket_state_replica) {
        if (lastSentSnapEndSeqno.load(std::memory_order_relaxed) >=
            lastReadSeqno) {
            return false;
        }
    }
    return true;
}

bool ActiveStream::dropCheckpointCursor_UNLOCKED() {
    VBucketPtr vbucket = engine->getVBucket(vb_);
    if (!vbucket) {
        endStream(END_STREAM_STATE);
        notifyStreamReady();
    }
    /* Drop the existing cursor */
    return vbucket->checkpointManager->removeCursor(name_);
}

EXTENSION_LOG_LEVEL ActiveStream::getTransitionStateLogLevel(
        StreamState currState, StreamState newState) {
    if ((currState == StreamState::Pending) ||
        (newState == StreamState::Dead)) {
        return EXTENSION_LOG_INFO;
    }
    return EXTENSION_LOG_NOTICE;
}

void ActiveStream::processSystemEvent(DcpResponse* response) {
    if (response->getEvent() == DcpResponse::Event::SystemEvent) {
        auto se = static_cast<SystemEventProducerMessage*>(response);
        if (se->getSystemEvent() == mcbp::systemevent::id::CollectionsSeparatorChanged) {
            currentSeparator =
                    std::string(se->getKey().data(), se->getKey().size());
            // filter needs new separator?
        }
    }
}

void ActiveStream::notifyStreamReady(bool force) {
    auto producer = producerPtr.lock();
    if (!producer) {
        return;
    }

    bool inverse = false;
    if (force || itemsReady.compare_exchange_strong(inverse, true)) {
        producer->notifyStreamReady(vb_);
    }
}

void ActiveStream::removeCheckpointCursor() {
    VBucketPtr vb = engine->getVBucket(vb_);
    if (vb) {
        vb->checkpointManager->removeCursor(name_);
    }
}

NotifierStream::NotifierStream(EventuallyPersistentEngine* e,
                               std::shared_ptr<DcpProducer> p,
                               const std::string& name,
                               uint32_t flags,
                               uint32_t opaque,
                               uint16_t vb,
                               uint64_t st_seqno,
                               uint64_t en_seqno,
                               uint64_t vb_uuid,
                               uint64_t snap_start_seqno,
                               uint64_t snap_end_seqno)
    : Stream(name,
             flags,
             opaque,
             vb,
             st_seqno,
             en_seqno,
             vb_uuid,
             snap_start_seqno,
             snap_end_seqno,
             Type::Notifier),
      producerPtr(p) {
    LockHolder lh(streamMutex);
    VBucketPtr vbucket = e->getVBucket(vb_);
    if (vbucket && static_cast<uint64_t>(vbucket->getHighSeqno()) > st_seqno) {
        pushToReadyQ(std::make_unique<StreamEndResponse>(
                opaque_, END_STREAM_OK, vb_));
        transitionState(StreamState::Dead);
        itemsReady.store(true);
    }

    p->getLogger().log(EXTENSION_LOG_NOTICE,
        "(vb %d) stream created with start seqno %" PRIu64 " and end seqno %"
        PRIu64, vb, st_seqno, en_seqno);
}

uint32_t NotifierStream::setDead(end_stream_status_t status) {
    std::unique_lock<std::mutex> lh(streamMutex);
    if (isActive()) {
        transitionState(StreamState::Dead);
        if (status != END_STREAM_DISCONNECTED) {
            pushToReadyQ(
                    std::make_unique<StreamEndResponse>(opaque_, status, vb_));
            lh.unlock();
            notifyStreamReady();
        }
    }
    return 0;
}

void NotifierStream::notifySeqnoAvailable(uint64_t seqno) {
    std::unique_lock<std::mutex> lh(streamMutex);
    if (isActive() && start_seqno_ < seqno) {
        pushToReadyQ(std::make_unique<StreamEndResponse>(
                opaque_, END_STREAM_OK, vb_));
        transitionState(StreamState::Dead);
        lh.unlock();
        notifyStreamReady();
    }
}

std::unique_ptr<DcpResponse> NotifierStream::next() {
    LockHolder lh(streamMutex);

    if (readyQ.empty()) {
        itemsReady.store(false);
        return nullptr;
    }

    auto& response = readyQ.front();
    auto producer = producerPtr.lock();
    if (producer && producer->bufferLogInsert(response->getMessageSize())) {
        return popFromReadyQ();
    }
    return nullptr;
}

void NotifierStream::transitionState(StreamState newState) {
    log(EXTENSION_LOG_INFO,
        "NotifierStream::transitionState: (vb %d) "
        "Transitioning from %s to %s",
        vb_,
        to_string(state_.load()).c_str(),
        to_string(newState).c_str());

    if (state_ == newState) {
        return;
    }

    bool validTransition = false;
    switch (state_.load()) {
        case StreamState::Pending:
            if (newState == StreamState::Dead) {
                validTransition = true;
            }
            break;

        case StreamState::Backfilling:
        case StreamState::InMemory:
        case StreamState::TakeoverSend:
        case StreamState::TakeoverWait:
        case StreamState::Reading:
        case StreamState::Dead:
            // No other state transitions are valid for a notifier stream.
            break;
    }

    if (!validTransition) {
        throw std::invalid_argument("NotifierStream::transitionState:"
                " newState (which is " + to_string(newState) +
                ") is not valid for current state (which is " +
                to_string(state_.load()) + ")");
    }
    state_ = newState;
}

void NotifierStream::addStats(ADD_STAT add_stat, const void* c) {
    Stream::addStats(add_stat, c);
}

void NotifierStream::log(EXTENSION_LOG_LEVEL severity,
                         const char* fmt,
                         ...) const {
    va_list va;
    va_start(va, fmt);
    auto producer = producerPtr.lock();
    if (producer) {
        producer->getLogger().vlog(severity, fmt, va);
    } else {
        static Logger defaultLogger =
                Logger("DCP (Notifier): **Deleted conn**");
        defaultLogger.vlog(severity, fmt, va);
    }
    va_end(va);
}

void NotifierStream::notifyStreamReady() {
    auto producer = producerPtr.lock();
    if (!producer) {
        return;
    }

    bool inverse = false;
    if (itemsReady.compare_exchange_strong(inverse, true)) {
        producer->notifyStreamReady(vb_);
    }
}

PassiveStream::PassiveStream(EventuallyPersistentEngine* e,
                             std::shared_ptr<DcpConsumer> c,
                             const std::string& name,
                             uint32_t flags,
                             uint32_t opaque,
                             uint16_t vb,
                             uint64_t st_seqno,
                             uint64_t en_seqno,
                             uint64_t vb_uuid,
                             uint64_t snap_start_seqno,
                             uint64_t snap_end_seqno,
                             uint64_t vb_high_seqno)
    : Stream(name,
             flags,
             opaque,
             vb,
             st_seqno,
             en_seqno,
             vb_uuid,
             snap_start_seqno,
             snap_end_seqno,
             Type::Passive),
      engine(e),
      consumerPtr(c),
      last_seqno(vb_high_seqno),
      cur_snapshot_start(0),
      cur_snapshot_end(0),
      cur_snapshot_type(Snapshot::None),
      cur_snapshot_ack(false) {
    LockHolder lh(streamMutex);
    streamRequest_UNLOCKED(vb_uuid);
    itemsReady.store(true);
}

PassiveStream::~PassiveStream() {
    uint32_t unackedBytes = clearBuffer_UNLOCKED();
    if (state_ != StreamState::Dead) {
        // Destructed a "live" stream, log it.
        log(EXTENSION_LOG_NOTICE,
            "(vb %" PRId16
            ") Destructing stream."
            " last_seqno is %" PRIu64 ", unAckedBytes is %" PRIu32 ".",
            vb_,
            last_seqno.load(),
            unackedBytes);
    }
}

void PassiveStream::streamRequest(uint64_t vb_uuid) {
    {
        std::unique_lock<std::mutex> lh(streamMutex);
        streamRequest_UNLOCKED(vb_uuid);
    }
    notifyStreamReady();
}

void PassiveStream::streamRequest_UNLOCKED(uint64_t vb_uuid) {
    /* the stream should send a don't care vb_uuid if start_seqno is 0 */
    pushToReadyQ(std::make_unique<StreamRequest>(vb_,
                                                 opaque_,
                                                 flags_,
                                                 start_seqno_,
                                                 end_seqno_,
                                                 start_seqno_ ? vb_uuid : 0,
                                                 snap_start_seqno_,
                                                 snap_end_seqno_));

    const char* type = (flags_ & DCP_ADD_STREAM_FLAG_TAKEOVER)
        ? "takeover stream" : "stream";
    log(EXTENSION_LOG_NOTICE,
        "(vb %" PRId16 ") Attempting to add %s: opaque_:%" PRIu32
        ", "
        "start_seqno_:%" PRIu64 ", end_seqno_:%" PRIu64
        ", "
        "vb_uuid:%" PRIu64 ", snap_start_seqno_:%" PRIu64
        ", "
        "snap_end_seqno_:%" PRIu64 ", last_seqno:%" PRIu64,
        vb_,
        type,
        opaque_,
        start_seqno_,
        end_seqno_,
        vb_uuid,
        snap_start_seqno_,
        snap_end_seqno_,
        last_seqno.load());
}

uint32_t PassiveStream::setDead(end_stream_status_t status) {
    /* Hold buffer lock so that we clear out all items before we set the stream
       to dead state. We do not want to add any new message to the buffer or
       process any items in the buffer once we set the stream state to dead. */
    std::unique_lock<std::mutex> lg(buffer.bufMutex);
    uint32_t unackedBytes = clearBuffer_UNLOCKED();
    bool killed = false;

    LockHolder slh(streamMutex);
    if (transitionState(StreamState::Dead)) {
        killed = true;
    }

    if (killed) {
        EXTENSION_LOG_LEVEL logLevel = EXTENSION_LOG_NOTICE;
        if (END_STREAM_DISCONNECTED == status) {
            logLevel = EXTENSION_LOG_WARNING;
        }
        log(logLevel,
            "(vb %" PRId16
            ") Setting stream to dead state, last_seqno is %" PRIu64
            ", unAckedBytes is %" PRIu32 ", status is %s",
            vb_,
            last_seqno.load(),
            unackedBytes,
            getEndStreamStatusStr(status));
    }
    return unackedBytes;
}

void PassiveStream::acceptStream(uint16_t status, uint32_t add_opaque) {
    std::unique_lock<std::mutex> lh(streamMutex);
    if (isPending()) {
        if (status == ENGINE_SUCCESS) {
            transitionState(StreamState::Reading);
        } else {
            transitionState(StreamState::Dead);
        }
        pushToReadyQ(std::make_unique<AddStreamResponse>(
                add_opaque, opaque_, status));
        lh.unlock();
        notifyStreamReady();
    }
}

void PassiveStream::reconnectStream(VBucketPtr &vb,
                                    uint32_t new_opaque,
                                    uint64_t start_seqno) {
    /* the stream should send a don't care vb_uuid if start_seqno is 0 */
    vb_uuid_ = start_seqno ? vb->failovers->getLatestEntry().vb_uuid : 0;

    snapshot_info_t info = vb->checkpointManager->getSnapshotInfo();
    if (info.range.end == info.start) {
        info.range.start = info.start;
    }

    snap_start_seqno_ = info.range.start;
    start_seqno_ = info.start;
    snap_end_seqno_ = info.range.end;

    log(EXTENSION_LOG_NOTICE,
        "(vb %d) Attempting to reconnect stream with opaque %" PRIu32
        ", start seq no %" PRIu64 ", end seq no %" PRIu64
        ", snap start seqno %" PRIu64 ", and snap end seqno %" PRIu64,
        vb_,
        new_opaque,
        start_seqno,
        end_seqno_,
        snap_start_seqno_,
        snap_end_seqno_);
    {
        LockHolder lh(streamMutex);
        last_seqno.store(start_seqno);
        pushToReadyQ(std::make_unique<StreamRequest>(vb_,
                                                     new_opaque,
                                                     flags_,
                                                     start_seqno,
                                                     end_seqno_,
                                                     vb_uuid_,
                                                     snap_start_seqno_,
                                                     snap_end_seqno_));
    }
    notifyStreamReady();
}

ENGINE_ERROR_CODE PassiveStream::messageReceived(std::unique_ptr<DcpResponse> dcpResponse) {
    if (!dcpResponse) {
        return ENGINE_EINVAL;
    }

    if (!isActive()) {
        return ENGINE_KEY_ENOENT;
    }

    auto seqno = dcpResponse->getBySeqno();
    if (seqno) {
        if (uint64_t(*seqno) <= last_seqno.load()) {
            log(EXTENSION_LOG_WARNING,
                "(vb %d) Erroneous (out of sequence) message (%s) received, "
                "with opaque: %" PRIu32 ", its seqno (%" PRIu64
                ") is not "
                "greater than last received seqno (%" PRIu64
                "); "
                "Dropping mutation!",
                vb_,
                dcpResponse->to_string(),
                opaque_,
                *seqno,
                last_seqno.load());
            return ENGINE_ERANGE;
        }
        last_seqno.store(*seqno);
    } else if(dcpResponse->getEvent() == DcpResponse::Event::SnapshotMarker) {
        auto s = static_cast<SnapshotMarker*>(dcpResponse.get());
        uint64_t snapStart = s->getStartSeqno();
        uint64_t snapEnd = s->getEndSeqno();
        if (snapStart < last_seqno.load() && snapEnd <= last_seqno.load()) {
            log(EXTENSION_LOG_WARNING,
                "(vb %d) Erroneous snapshot marker received, with "
                "opaque: %" PRIu32
                ", its start "
                "(%" PRIu64 "), and end (%" PRIu64
                ") are less than last "
                "received seqno (%" PRIu64 "); Dropping marker!",
                vb_,
                opaque_,
                snapStart,
                snapEnd,
                last_seqno.load());
            return ENGINE_ERANGE;
        }
    }

    switch (engine->getReplicationThrottle().getStatus()) {
    case ReplicationThrottle::Status::Disconnect:
        log(EXTENSION_LOG_WARNING,
            "vb:%" PRIu16
            " Disconnecting the connection as there is "
            "no memory to complete replication",
            vb_);
        return ENGINE_DISCONNECT;
    case ReplicationThrottle::Status::Process:
        if (buffer.empty()) {
            /* Process the response here itself rather than buffering it */
            ENGINE_ERROR_CODE ret = ENGINE_SUCCESS;
            switch (dcpResponse->getEvent()) {
            case DcpResponse::Event::Mutation:
                ret = processMutation(
                        static_cast<MutationResponse*>(dcpResponse.get()));
                break;
            case DcpResponse::Event::Deletion:
            case DcpResponse::Event::Expiration:
                ret = processDeletion(
                        static_cast<MutationResponse*>(dcpResponse.get()));
                break;
            case DcpResponse::Event::SnapshotMarker:
                processMarker(static_cast<SnapshotMarker*>(dcpResponse.get()));
                break;
            case DcpResponse::Event::SetVbucket:
                processSetVBucketState(
                        static_cast<SetVBucketState*>(dcpResponse.get()));
                break;
            case DcpResponse::Event::StreamEnd: {
                LockHolder lh(streamMutex);
                transitionState(StreamState::Dead);
            } break;
            case DcpResponse::Event::SystemEvent: {
                ret = processSystemEvent(
                        *static_cast<SystemEventMessage*>(dcpResponse.get()));
                break;
            }
            default:
                log(EXTENSION_LOG_WARNING,
                    "(vb %d) Unknown event:%d, opaque:%" PRIu32,
                    vb_,
                    int(dcpResponse->getEvent()),
                    opaque_);
                return ENGINE_DISCONNECT;
            }

            if (ret == ENGINE_ENOMEM) {
                if (engine->getReplicationThrottle().doDisconnectOnNoMem()) {
                    log(EXTENSION_LOG_WARNING,
                        "vb:%" PRIu16
                        " Disconnecting the connection as there is no "
                        "memory to complete replication; process dcp "
                        "event returned no memory",
                        vb_);
                    return ENGINE_DISCONNECT;
                }
            }

            if (ret != ENGINE_TMPFAIL && ret != ENGINE_ENOMEM) {
                return ret;
            }
        }
        break;
    case ReplicationThrottle::Status::Pause:
        /* Do nothing specific here, we buffer item for this case and
           other cases below */
        break;
    }

    // Only buffer if the stream is not dead
    if (isActive()) {
        buffer.push(std::move(dcpResponse));
    }
    return ENGINE_TMPFAIL;
}

process_items_error_t PassiveStream::processBufferedMessages(uint32_t& processed_bytes,
                                                             size_t batchSize) {
    std::unique_lock<std::mutex> lh(buffer.bufMutex);
    uint32_t count = 0;
    uint32_t message_bytes = 0;
    uint32_t total_bytes_processed = 0;
    bool failed = false, noMem = false;

    while (count < batchSize && !buffer.messages.empty()) {
        ENGINE_ERROR_CODE ret = ENGINE_SUCCESS;
        /* If the stream is in dead state we should not process any remaining
           items in the buffer, we should rather clear them */
        if (!isActive()) {
            total_bytes_processed += clearBuffer_UNLOCKED();
            processed_bytes = total_bytes_processed;
            return all_processed;
        }

        std::unique_ptr<DcpResponse> response = buffer.pop_front(lh);

        // Release bufMutex whilst we attempt to process the message
        // a lock inversion exists with connManager if we hold this.
        lh.unlock();

        message_bytes = response->getMessageSize();

        switch (response->getEvent()) {
            case DcpResponse::Event::Mutation:
                ret = processMutation(static_cast<MutationResponse*>(response.get()));
                break;
            case DcpResponse::Event::Deletion:
            case DcpResponse::Event::Expiration:
                ret = processDeletion(static_cast<MutationResponse*>(response.get()));
                break;
            case DcpResponse::Event::SnapshotMarker:
                processMarker(static_cast<SnapshotMarker*>(response.get()));
                break;
            case DcpResponse::Event::SetVbucket:
                processSetVBucketState(static_cast<SetVBucketState*>(response.get()));
                break;
            case DcpResponse::Event::StreamEnd:
                {
                    LockHolder lh(streamMutex);
                    transitionState(StreamState::Dead);
                }
                break;
            case DcpResponse::Event::SystemEvent: {
                    ret = processSystemEvent(
                            *static_cast<SystemEventMessage*>(response.get()));
                    break;
                }
            default:
                log(EXTENSION_LOG_WARNING,
                    "PassiveStream::processBufferedMessages:"
                    "(vb %" PRIu16
                    ") PassiveStream ignoring "
                    "unknown message type %s",
                    vb_,
                    response->to_string());
                continue;
        }

        if (ret == ENGINE_TMPFAIL || ret == ENGINE_ENOMEM) {
            failed = true;
            if (ret == ENGINE_ENOMEM) {
                noMem = true;
            }
        }

        // Re-acquire bufMutex so that
        // 1) we can update the buffer
        // 2) safely re-check the while conditional statement
        lh.lock();

        // If we failed and the stream is not dead, stash the DcpResponse at the
        // front of the queue and break the loop.
        if (failed && isActive()) {
            buffer.push_front(std::move(response), lh);
            break;
        }

        count++;
        if (ret != ENGINE_ERANGE) {
            total_bytes_processed += message_bytes;
        }
    }

    processed_bytes = total_bytes_processed;

    if (failed) {
        if (noMem && engine->getReplicationThrottle().doDisconnectOnNoMem()) {
            log(EXTENSION_LOG_WARNING,
                "vb:%" PRIu16
                " Processor task indicating disconnection as "
                "there is no memory to complete replication; process dcp "
                "event returned no memory ",
                vb_);
            return stop_processing;
        }
        return cannot_process;
    }

    return all_processed;
}

ENGINE_ERROR_CODE PassiveStream::processMutation(MutationResponse* mutation) {
    VBucketPtr vb = engine->getVBucket(vb_);
    if (!vb) {
        return ENGINE_NOT_MY_VBUCKET;
    }

    auto consumer = consumerPtr.lock();
    if (!consumer) {
        return ENGINE_DISCONNECT;
    }

    if (uint64_t(*mutation->getBySeqno()) < cur_snapshot_start.load() ||
        uint64_t(*mutation->getBySeqno()) > cur_snapshot_end.load()) {
        log(EXTENSION_LOG_WARNING,
            "(vb %d) Erroneous mutation [sequence "
            "number does not fall in the expected snapshot range : "
            "{snapshot_start (%" PRIu64 ") <= seq_no (%" PRIu64
            ") <= "
            "snapshot_end (%" PRIu64 ")]; Dropping the mutation!",
            vb_,
            cur_snapshot_start.load(),
            *mutation->getBySeqno(),
            cur_snapshot_end.load());
        return ENGINE_ERANGE;
    }

    // MB-17517: Check for the incoming item's CAS validity. We /shouldn't/
    // receive anything without a valid CAS, however given that versions without
    // this check may send us "bad" CAS values, we should regenerate them (which
    // is better than rejecting the data entirely).
    if (!Item::isValidCas(mutation->getItem()->getCas())) {
        log(EXTENSION_LOG_WARNING,
            "Invalid CAS (0x%" PRIx64 ") received for mutation {vb:%" PRIu16
            ", seqno:%" PRId64 "}. Regenerating new CAS",
            mutation->getItem()->getCas(),
            vb_,
            mutation->getItem()->getBySeqno());
        mutation->getItem()->setCas();
    }

    ENGINE_ERROR_CODE ret;
    if (vb->isBackfillPhase()) {
        ret = engine->getKVBucket()->addBackfillItem(
                *mutation->getItem(),
                GenerateBySeqno::No,
                mutation->getExtMetaData());
    } else {
        ret = engine->getKVBucket()->setWithMeta(*mutation->getItem(),
                                                 0,
                                                 NULL,
                                                 consumer->getCookie(),
                                                 {vbucket_state_active,
                                                  vbucket_state_replica,
                                                  vbucket_state_pending},
                                                 CheckConflicts::No,
                                                 true,
                                                 GenerateBySeqno::No,
                                                 GenerateCas::No,
                                                 mutation->getExtMetaData(),
                                                 true);
    }

    if (ret != ENGINE_SUCCESS) {
        log(EXTENSION_LOG_WARNING,
            "vb:%" PRIu16
            " Got error '%s' while trying to process "
            "mutation with seqno:%" PRId64,
            vb_,
            cb::to_string(cb::to_engine_errc(ret)).c_str(),
            mutation->getItem()->getBySeqno());
    } else {
        handleSnapshotEnd(vb, *mutation->getBySeqno());
    }

    return ret;
}

ENGINE_ERROR_CODE PassiveStream::processDeletion(MutationResponse* deletion) {
    VBucketPtr vb = engine->getVBucket(vb_);
    if (!vb) {
        return ENGINE_NOT_MY_VBUCKET;
    }

    auto consumer = consumerPtr.lock();
    if (!consumer) {
        return ENGINE_DISCONNECT;
    }

    if (uint64_t(*deletion->getBySeqno()) < cur_snapshot_start.load() ||
        uint64_t(*deletion->getBySeqno()) > cur_snapshot_end.load()) {
        log(EXTENSION_LOG_WARNING,
            "(vb %d) Erroneous deletion [sequence "
            "number does not fall in the expected snapshot range : "
            "{snapshot_start (%" PRIu64 ") <= seq_no (%" PRIu64
            ") <= "
            "snapshot_end (%" PRIu64 ")]; Dropping the deletion!",
            vb_,
            cur_snapshot_start.load(),
            *deletion->getBySeqno(),
            cur_snapshot_end.load());
        return ENGINE_ERANGE;
    }

    // The deleted value has a body, send it through the mutation path so we
    // set the deleted item with a value
    if (deletion->getItem()->getNBytes()) {
        return processMutation(deletion);
    }

    uint64_t delCas = 0;
    ENGINE_ERROR_CODE ret;
    ItemMetaData meta = deletion->getItem()->getMetaData();

    // MB-17517: Check for the incoming item's CAS validity.
    if (!Item::isValidCas(meta.cas)) {
        log(EXTENSION_LOG_WARNING,
            "Invalid CAS (0x%" PRIx64 ") received for deletion {vb:%" PRIu16
            ", seqno:%" PRId64 "}. Regenerating new CAS",
            meta.cas,
            vb_,
            *deletion->getBySeqno());
        meta.cas = Item::nextCas();
    }

    ret = engine->getKVBucket()->deleteWithMeta(deletion->getItem()->getKey(),
                                                delCas,
                                                nullptr,
                                                deletion->getVBucket(),
                                                consumer->getCookie(),
                                                {vbucket_state_active,
                                                 vbucket_state_replica,
                                                 vbucket_state_pending},
                                                CheckConflicts::No,
                                                meta,
                                                vb->isBackfillPhase(),
                                                GenerateBySeqno::No,
                                                GenerateCas::No,
                                                *deletion->getBySeqno(),
                                                deletion->getExtMetaData(),
                                                true);
    if (ret == ENGINE_KEY_ENOENT) {
        ret = ENGINE_SUCCESS;
    }

    if (ret != ENGINE_SUCCESS) {
        log(EXTENSION_LOG_WARNING,
            "vb:%" PRIu16
            " Got error '%s' while trying to process "
            "deletion with seqno:%" PRId64,
            vb_,
            cb::to_string(cb::to_engine_errc(ret)).c_str(),
            *deletion->getBySeqno());
    } else {
        handleSnapshotEnd(vb, *deletion->getBySeqno());
    }

    return ret;
}

ENGINE_ERROR_CODE PassiveStream::processSystemEvent(
        const SystemEventMessage& event) {
    VBucketPtr vb = engine->getVBucket(vb_);

    if (!vb) {
        return ENGINE_NOT_MY_VBUCKET;
    }

    ENGINE_ERROR_CODE rv = ENGINE_SUCCESS;
    // Depending on the event, extras is different and key may even be empty
    // The specific handler will know how to interpret.
    switch (event.getSystemEvent()) {
    case mcbp::systemevent::id::CreateCollection: {
        rv = processCreateCollection(*vb, {event});
        break;
    }
    case mcbp::systemevent::id::DeleteCollection: {
        rv = processBeginDeleteCollection(*vb, {event});
        break;
    }
    case mcbp::systemevent::id::CollectionsSeparatorChanged: {
        rv = processSeparatorChanged(*vb, {event});
        break;
    }
    default: {
        rv = ENGINE_EINVAL;
        break;
    }
    }

    if (rv != ENGINE_SUCCESS) {
        log(EXTENSION_LOG_WARNING,
            "vb:%" PRIu16
            " Got error '%s' while trying to process "
            "system event",
            vb_,
            cb::to_string(cb::to_engine_errc(rv)).c_str());
    } else {
        handleSnapshotEnd(vb, *event.getBySeqno());
    }

    return rv;
}

ENGINE_ERROR_CODE PassiveStream::processCreateCollection(
        VBucket& vb, const CreateOrDeleteCollectionEvent& event) {
    try {
        vb.replicaAddCollection(event.getCollection(), event.getBySeqno());
    } catch (std::exception& e) {
        LOG(EXTENSION_LOG_WARNING,
            "PassiveStream::processCreateCollection exception %s",
            e.what());
        return ENGINE_EINVAL;
    }
    return ENGINE_SUCCESS;
}

ENGINE_ERROR_CODE PassiveStream::processBeginDeleteCollection(
        VBucket& vb, const CreateOrDeleteCollectionEvent& event) {
    try {
        vb.replicaBeginDeleteCollection(event.getCollection(),
                                        event.getBySeqno());
    } catch (std::exception& e) {
        LOG(EXTENSION_LOG_WARNING,
            "PassiveStream::processBeginDeleteCollection exception %s",
            e.what());
        return ENGINE_EINVAL;
    }
    return ENGINE_SUCCESS;
}

ENGINE_ERROR_CODE PassiveStream::processSeparatorChanged(
        VBucket& vb, const ChangeSeparatorCollectionEvent& event) {
    try {
        vb.replicaChangeCollectionSeparator(event.getSeparator(),
                                            event.getBySeqno());
    } catch (std::exception& e) {
        LOG(EXTENSION_LOG_WARNING,
            "PassiveStream::processSeparatorChanged exception %s",
            e.what());
        return ENGINE_EINVAL;
    }
    return ENGINE_SUCCESS;
}

void PassiveStream::processMarker(SnapshotMarker* marker) {
    VBucketPtr vb = engine->getVBucket(vb_);

    cur_snapshot_start.store(marker->getStartSeqno());
    cur_snapshot_end.store(marker->getEndSeqno());
    cur_snapshot_type.store((marker->getFlags() & MARKER_FLAG_DISK) ?
            Snapshot::Disk : Snapshot::Memory);

    if (vb) {
        auto& ckptMgr = *vb->checkpointManager;
        if (marker->getFlags() & MARKER_FLAG_DISK && vb->getHighSeqno() == 0) {
            vb->setBackfillPhase(true);
            // calling setBackfillPhase sets the openCheckpointId to zero.
            ckptMgr.setBackfillPhase(cur_snapshot_start.load(),
                                     cur_snapshot_end.load());
        } else {
            if (marker->getFlags() & MARKER_FLAG_CHK ||
                vb->checkpointManager->getOpenCheckpointId() == 0) {
                ckptMgr.createSnapshot(cur_snapshot_start.load(),
                                       cur_snapshot_end.load());
            } else {
                ckptMgr.updateCurrentSnapshotEnd(cur_snapshot_end.load());
            }
            vb->setBackfillPhase(false);
        }

        if (marker->getFlags() & MARKER_FLAG_ACK) {
            cur_snapshot_ack = true;
        }
    }
}

void PassiveStream::processSetVBucketState(SetVBucketState* state) {
    engine->getKVBucket()->setVBucketState(vb_, state->getState(), true);
    {
        LockHolder lh (streamMutex);
        pushToReadyQ(std::make_unique<SetVBucketStateResponse>(opaque_,
                                                               ENGINE_SUCCESS));
    }
    notifyStreamReady();
}

void PassiveStream::handleSnapshotEnd(VBucketPtr& vb, uint64_t byseqno) {
    if (byseqno == cur_snapshot_end.load()) {
        auto& ckptMgr = *vb->checkpointManager;
        if (cur_snapshot_type.load() == Snapshot::Disk &&
                vb->isBackfillPhase()) {
            vb->setBackfillPhase(false);
            const auto id = ckptMgr.getOpenCheckpointId() + 1;
            ckptMgr.checkAndAddNewCheckpoint(id, *vb);
        } else {
            size_t mem_threshold = engine->getEpStats().mem_high_wat.load();
            size_t mem_used = engine->getEpStats().getTotalMemoryUsed();
            /* We want to add a new replica checkpoint if the mem usage is above
               high watermark (85%) */
            if (mem_threshold < mem_used) {
                const auto id = ckptMgr.getOpenCheckpointId() + 1;
                ckptMgr.checkAndAddNewCheckpoint(id, *vb);
            }
        }

        if (cur_snapshot_ack) {
            {
                LockHolder lh(streamMutex);
                pushToReadyQ(std::make_unique<SnapshotMarkerResponse>(
                        opaque_, ENGINE_SUCCESS));
            }
            notifyStreamReady();
            cur_snapshot_ack = false;
        }
        cur_snapshot_type.store(Snapshot::None);
    }
}

void PassiveStream::addStats(ADD_STAT add_stat, const void *c) {
    Stream::addStats(add_stat, c);

    try {
        const int bsize = 1024;
        char buf[bsize];
        size_t bufferItems = 0;
        size_t bufferBytes = 0;
        {
            std::lock_guard<std::mutex> lg(buffer.bufMutex);
            bufferItems = buffer.messages.size();
            bufferBytes = buffer.bytes;
        }
        checked_snprintf(buf, bsize, "%s:stream_%d_buffer_items", name_.c_str(),
                         vb_);
        add_casted_stat(buf, bufferItems, add_stat, c);
        checked_snprintf(buf, bsize, "%s:stream_%d_buffer_bytes", name_.c_str(),
                         vb_);
        add_casted_stat(buf, bufferBytes, add_stat, c);
        checked_snprintf(buf, bsize, "%s:stream_%d_items_ready", name_.c_str(),
                         vb_);
        add_casted_stat(buf, itemsReady.load() ? "true" : "false", add_stat, c);
        checked_snprintf(buf, bsize, "%s:stream_%d_last_received_seqno",
                         name_.c_str(), vb_);
        add_casted_stat(buf, last_seqno.load(), add_stat, c);
        checked_snprintf(buf, bsize, "%s:stream_%d_ready_queue_memory",
                         name_.c_str(), vb_);
        add_casted_stat(buf, getReadyQueueMemory(), add_stat, c);

        checked_snprintf(buf, bsize, "%s:stream_%d_cur_snapshot_type",
                         name_.c_str(), vb_);
        add_casted_stat(buf, ::to_string(cur_snapshot_type.load()),
                        add_stat, c);

        if (cur_snapshot_type.load() != Snapshot::None) {
            checked_snprintf(buf, bsize, "%s:stream_%d_cur_snapshot_start",
                             name_.c_str(), vb_);
            add_casted_stat(buf, cur_snapshot_start.load(), add_stat, c);
            checked_snprintf(buf, bsize, "%s:stream_%d_cur_snapshot_end",
                             name_.c_str(), vb_);
            add_casted_stat(buf, cur_snapshot_end.load(), add_stat, c);
        }
    } catch (std::exception& error) {
        LOG(EXTENSION_LOG_WARNING,
            "PassiveStream::addStats: Failed to build stats: %s", error.what());
    }
}

std::unique_ptr<DcpResponse> PassiveStream::next() {
    LockHolder lh(streamMutex);

    if (readyQ.empty()) {
        itemsReady.store(false);
        return NULL;
    }

    return popFromReadyQ();
}

uint32_t PassiveStream::clearBuffer_UNLOCKED() {
    uint32_t unackedBytes = buffer.bytes;
    buffer.messages.clear();
    buffer.bytes = 0;
    return unackedBytes;
}

bool PassiveStream::transitionState(StreamState newState) {
    log(EXTENSION_LOG_INFO,
        "PassiveStream::transitionState: (vb %d) "
        "Transitioning from %s to %s",
        vb_,
        to_string(state_.load()).c_str(),
        to_string(newState).c_str());

    if (state_ == newState) {
        return false;
    }

    bool validTransition = false;
    switch (state_.load()) {
        case StreamState::Pending:
            if (newState == StreamState::Reading ||
                    newState == StreamState::Dead) {
                validTransition = true;
            }
            break;

        case StreamState::Backfilling:
        case StreamState::InMemory:
        case StreamState::TakeoverSend:
        case StreamState::TakeoverWait:
            // Not valid for passive streams
            break;

        case StreamState::Reading:
            if (newState == StreamState::Pending ||
                    newState == StreamState::Dead) {
                validTransition = true;
            }
            break;

        case StreamState::Dead:
            // Once 'dead' shouldn't transition away from it.
            break;
    }

    if (!validTransition) {
        throw std::invalid_argument("PassiveStream::transitionState:"
                " newState (which is" + to_string(newState) +
                ") is not valid for current state (which is " +
                to_string(state_.load()) + ")");
    }

    state_ = newState;
    return true;
}

const char* PassiveStream::getEndStreamStatusStr(end_stream_status_t status)
{
    switch (status) {
        case END_STREAM_OK:
            return "The stream closed as part of normal operation";
        case END_STREAM_CLOSED:
            return "The stream closed due to a close stream message";
        case END_STREAM_DISCONNECTED:
            return "The stream closed early because the conn was disconnected";
        case END_STREAM_STATE:
            return "The stream closed early because the vbucket state changed";
        default:
            break;
    }
    std::string msg("Status unknown: " + std::to_string(status) +
                    "; this should not have happened!");
    return msg.c_str();
}

void PassiveStream::log(EXTENSION_LOG_LEVEL severity,
                        const char* fmt,
                        ...) const {
    va_list va;
    va_start(va, fmt);
    auto consumer = consumerPtr.lock();
    if (consumer) {
        consumer->getLogger().vlog(severity, fmt, va);
    } else {
        static Logger defaultLogger =
                Logger("DCP (Consumer): **Deleted conn**");
        defaultLogger.vlog(severity, fmt, va);
    }
    va_end(va);
}

void PassiveStream::notifyStreamReady() {
    auto consumer = consumerPtr.lock();
    if (!consumer) {
        return;
    }

    bool inverse = false;
    if (itemsReady.compare_exchange_strong(inverse, true)) {
        consumer->notifyStreamReady(vb_);
    }
}<|MERGE_RESOLUTION|>--- conflicted
+++ resolved
@@ -970,14 +970,9 @@
     ExecutorPool::get()->wake(getId());
 }
 
-<<<<<<< HEAD
 void ActiveStreamCheckpointProcessorTask::schedule(
         std::shared_ptr<ActiveStream> stream) {
-    pushUnique(stream);
-=======
-void ActiveStreamCheckpointProcessorTask::schedule(const stream_t& stream) {
     pushUnique(stream->getVBucket());
->>>>>>> d355bfe2
 
     bool expected = false;
     if (notified.compare_exchange_strong(expected, true)) {
@@ -991,9 +986,6 @@
         queue.pop();
     }
     queuedVbuckets.clear();
-    /* Reset the producer while holding the lock as it is a
-       SingleThreadedRCPtr */
-    producer.reset();
 }
 
 void ActiveStream::nextCheckpointItemTask() {
