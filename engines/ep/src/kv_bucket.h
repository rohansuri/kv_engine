/* -*- Mode: C++; tab-width: 4; c-basic-offset: 4; indent-tabs-mode: nil -*- */
/*
 *   you may not use this file except in compliance with the License.
 *   You may obtain a copy of the License at
 *
 *       http://www.apache.org/licenses/LICENSE-2.0
 *
 *   Unless required by applicable law or agreed to in writing, software
 *   distributed under the License is distributed on an "AS IS" BASIS,
 *   WITHOUT WARRANTIES OR CONDITIONS OF ANY KIND, either express or implied.
 *   See the License for the specific language governing permissions and
 *   limitations under the License.
 */

#pragma once

#include "config.h"

#include "ep_types.h"
#include "executorpool.h"
#include "item_freq_decayer.h"
#include "kv_bucket_iface.h"
#include "mutation_log.h"
#include "stored-value.h"
#include "storeddockey.h"
#include "task_type.h"
#include "utility.h"
#include "vbucket.h"
#include "vbucketmap.h"

#include <deque>

class ReplicationThrottle;
class VBucketCountVisitor;
namespace Collections {
class Manager;
}

/**
 * VBucket visitor callback adaptor.
 */
class VBCBAdaptor : public GlobalTask {
public:
    VBCBAdaptor(KVBucket* s,
                TaskId id,
                std::unique_ptr<VBucketVisitor> v,
                const char* l,
                double sleep,
                bool shutdown);

    std::string getDescription();

    /// Set the maximum expected duration for this task.
    void setMaxExpectedDuration(std::chrono::microseconds duration) {
        maxDuration = duration;
    }

    std::chrono::microseconds maxExpectedDuration() {
        return maxDuration;
    }

    bool run(void);

private:
    std::queue<uint16_t>        vbList;
    KVBucket  *store;
    std::unique_ptr<VBucketVisitor> visitor;
    const char                 *label;
    double                      sleepTime;
    std::chrono::microseconds maxDuration;
    std::atomic<uint16_t>       currentvb;

    DISALLOW_COPY_AND_ASSIGN(VBCBAdaptor);
};

const uint16_t EP_PRIMARY_SHARD = 0;
class KVShard;

typedef std::pair<uint16_t, ExTask> CompTaskEntry;


/**
 * KVBucket is the base class for concrete Key/Value bucket implementations
 * which use the concept of VBuckets to support replication, persistence and
 * failover.
 *
 */
class KVBucket : public KVBucketIface {
public:

    KVBucket(EventuallyPersistentEngine &theEngine);
    virtual ~KVBucket();

    /**
     * Start necessary tasks.
     * Client calling initialize must also call deinitialize before deleting
     * the EPBucket instance
     */
    bool initialize();

    /**
     * Creates a warmup task if the engine configuration has "warmup=true"
     */
    void initializeWarmupTask();

    /**
     * Starts the warmup task if one is present
     */
    void startWarmupTask();

    /**
     * Stop tasks started in initialize()
     */
    void deinitialize();

    /**
     * Set an item in the store.
     * @param item the item to set. On success, this will have its seqno and
     *             CAS updated.
     * @param cookie the cookie representing the client to store the item
     * @param predicate an optional function to call which if returns true,
     *        the replace will succeed. The function is called against any
     *        existing item.
     * @return the result of the store operation
     */
    ENGINE_ERROR_CODE set(Item& item,
                          const void* cookie,
                          cb::StoreIfPredicate predicate = {});

    /**
     * Add an item in the store.
     * @param item the item to add. On success, this will have its seqno and
     *             CAS updated.
     * @param cookie the cookie representing the client to store the item
     * @return the result of the operation
     */
    ENGINE_ERROR_CODE add(Item &item, const void *cookie);

    /**
     * Replace an item in the store.
     * @param item the item to replace. On success, this will have its seqno
     *             and CAS updated.
     * @param cookie the cookie representing the client to store the item
     * @param predicate an optional function to call which if returns true,
     *        the replace will succeed. The func§tion is called against any
     *        existing item.
     * @return the result of the operation
     */
    ENGINE_ERROR_CODE replace(Item& item,
                              const void* cookie,
                              cb::StoreIfPredicate predicate = {});

    /**
     * Add a DCP backfill item into its corresponding vbucket
     * @param item the item to be added
     * @param genBySeqno whether or not to generate sequence number
     * @return the result of the operation
     */
    ENGINE_ERROR_CODE addBackfillItem(Item& item,
                                      GenerateBySeqno genBySeqno,
                                      ExtendedMetaData* emd = NULL);

    /**
     * Retrieve a value.
     *
     * @param key     the key to fetch
     * @param vbucket the vbucket from which to retrieve the key
     * @param cookie  the connection cookie
     * @param options options specified for retrieval
     *
     * @return a GetValue representing the result of the request
     */
    GetValue get(const DocKey& key, uint16_t vbucket,
                 const void *cookie, get_options_t options) {
        return getInternal(key, vbucket, cookie, vbucket_state_active,
                           options);
    }

    /**
     * Retrieve a value randomly from the store.
     *
     * @return a GetValue representing the value retrieved
     */
    GetValue getRandomKey(void);

    /**
     * Retrieve a value from a vbucket in replica state.
     *
     * @param key     the key to fetch
     * @param vbucket the vbucket from which to retrieve the key
     * @param cookie  the connection cookie
     * @param options options specified for retrieval
     *
     * @return a GetValue representing the result of the request
     */
    GetValue getReplica(const DocKey& key, uint16_t vbucket,
                        const void *cookie,
                        get_options_t options = static_cast<get_options_t>(
                                                        QUEUE_BG_FETCH |
                                                        HONOR_STATES |
                                                        TRACK_REFERENCE |
                                                        DELETE_TEMP |
                                                        HIDE_LOCKED_CAS)) {
        return getInternal(key, vbucket, cookie, vbucket_state_replica,
                           options);
    }


    /**
     * Retrieve the meta data for an item
     *
     * @parapm key the key to get the meta data for
     * @param vbucket the vbucket from which to retrieve the key
     * @param cookie the connection cookie
     * @param[out] metadata where to store the meta informaion
     * @param[out] deleted specifies whether or not the key is deleted
     * @param[out] datatype specifies the datatype for the given item
     */
    ENGINE_ERROR_CODE getMetaData(const DocKey& key,
                                  uint16_t vbucket,
                                  const void* cookie,
                                  ItemMetaData& metadata,
                                  uint32_t& deleted,
                                  uint8_t& datatype);

    ENGINE_ERROR_CODE setWithMeta(
            Item& item,
            uint64_t cas,
            uint64_t* seqno,
            const void* cookie,
            PermittedVBStates permittedVBStates,
            CheckConflicts checkConflicts,
            bool allowExisting,
            GenerateBySeqno genBySeqno = GenerateBySeqno::Yes,
            GenerateCas genCas = GenerateCas::No,
            ExtendedMetaData* emd = NULL,
            bool isReplication = false);

    /**
     * Retrieve a value, but update its TTL first
     *
     * @param key the key to fetch
     * @param vbucket the vbucket from which to retrieve the key
     * @param cookie the connection cookie
     * @param exptime the new expiry time for the object
     *
     * @return a GetValue representing the result of the request
     */
    GetValue getAndUpdateTtl(const DocKey& key, uint16_t vbucket,
                             const void *cookie, time_t exptime);

    ENGINE_ERROR_CODE deleteItem(const DocKey& key,
                                 uint64_t& cas,
                                 uint16_t vbucket,
                                 const void* cookie,
                                 ItemMetaData* itemMeta,
                                 mutation_descr_t& mutInfo);

    ENGINE_ERROR_CODE deleteWithMeta(const DocKey& key,
                                     uint64_t& cas,
                                     uint64_t* seqno,
                                     uint16_t vbucket,
                                     const void* cookie,
                                     PermittedVBStates permittedVBStates,
                                     CheckConflicts checkConflicts,
                                     const ItemMetaData& itemMeta,
                                     bool backfill,
                                     GenerateBySeqno genBySeqno,
                                     GenerateCas generateCas,
                                     uint64_t bySeqno,
                                     ExtendedMetaData* emd,
                                     bool isReplication);

    virtual void reset();

    /**
     * Set the background fetch delay.
     *
     * This exists for debugging and testing purposes.  It
     * artificially injects delays into background fetches that are
     * performed when the user requests an item whose value is not
     * currently resident.
     *
     * @param to how long to delay before performing a bg fetch
     */
    void setBGFetchDelay(uint32_t to) {
        bgFetchDelay = to;
    }

    double getBGFetchDelay(void) { return (double)bgFetchDelay; }

    virtual bool pauseFlusher();
    virtual bool resumeFlusher();
    virtual void wakeUpFlusher();

    /**
     * Takes a snapshot of the current stats and persists them to disk.
     */
    void snapshotStats(void);

    virtual void getAggregatedVBucketStats(const void* cookie,
                                           ADD_STAT add_stat);

   /**
     * Complete a background fetch of a non resident value or metadata.
     *
     * @param key the key that was fetched
     * @param vbucket the vbucket in which the key lived
     * @param cookie the cookie of the requestor
     * @param init the timestamp of when the request came in
     * @param isMeta whether the fetch is for a non-resident value or metadata of
     *               a (possibly) deleted item
     */
    void completeBGFetch(const DocKey& key,
                         uint16_t vbucket,
                         const void* cookie,
                         ProcessClock::time_point init,
                         bool isMeta);
    /**
     * Complete a batch of background fetch of a non resident value or metadata.
     *
     * @param vbId the vbucket in which the requested key lived
     * @param fetchedItems vector of completed background feches containing key,
     *                     value, client cookies
     * @param start the time when the background fetch was started
     *
     */
    void completeBGFetchMulti(uint16_t vbId,
                              std::vector<bgfetched_item_t>& fetchedItems,
                              ProcessClock::time_point start);

    /**
     * Returns the number of vbuckets in a given state.
     * @param state  the vbucket state to compare against
     * @return  the number of vbuckets in the requested state
     */
    uint16_t getNumOfVBucketsInState(vbucket_state_t state) const;

    /**
     * Returns a vector containing the vbuckets from the vbMap that are in
     * the given state.
     * @param state  the state used to filter which vbuckets to return
     * @return  vector of vbuckets that are in the given state.
     */
    std::vector<VBucketMap::id_type> getVBucketsInState(
            vbucket_state_t state) const {
        return vbMap.getBucketsInState(state);
    }

    VBucketPtr getVBucket(uint16_t vbid) {
        return vbMap.getBucket(vbid);
    }

    /**
     * Return a pointer to the given VBucket, acquiring the appropriate VB
     * mutex lock at the same time.
     * @param vbid VBucket ID to get.
     * @return A RAII-style handle which owns the correct VBucket mutex,
     *         alongside a shared pointer to the requested VBucket.
     */
    LockedVBucketPtr getLockedVBucket(uint16_t vbid) {
        std::unique_lock<std::mutex> lock(vb_mutexes[vbid]);
        return {vbMap.getBucket(vbid), std::move(lock)};
    }

    /**
     * Attempt to return a pointer to the given VBucket and the VBucket's mutex,
     * if the mutex isn't already acquired.
     * @param vbid VBucket ID to get.
     * @return If the mutex was available then a pointer to the VBucket and
     *         a lock on the mutex. If the mutex was already locked then returns
     *         nullptr and a lock object which owns_lock() returns false.
     *
     * For correct usage, clients should call owns_lock() to check if they
     * successfully acquired a locked VBucket.
     */
    LockedVBucketPtr getLockedVBucket(uint16_t vbid, std::try_to_lock_t) {
        std::unique_lock<std::mutex> lock(vb_mutexes[vbid], std::try_to_lock);
        if (!lock) {
            return {{}, std::move(lock)};
        }
        return {vbMap.getBucket(vbid), std::move(lock)};
    }

    std::pair<uint64_t, bool> getLastPersistedCheckpointId(uint16_t vb) {
        // No persistence at the KVBucket class level.
        return {0, false};
    }

    uint64_t getLastPersistedSeqno(uint16_t vb) {
        auto vbucket = vbMap.getBucket(vb);
        if (vbucket) {
            return vbucket->getPersistenceSeqno();
        } else {
            return 0;
        }
    }

    /**
     * Sets the vbucket or creates a vbucket with the desired state
     *
     * @param vbid vbucket id
     * @param state desired state of the vbucket
     * @param transfer indicates that the vbucket is transferred to the active
     *                 post a failover and/or rebalance
     * @param cookie under certain conditions we may use ewouldblock
     *
     * @return status of the operation
     */
    ENGINE_ERROR_CODE setVBucketState(uint16_t vbid,
                                      vbucket_state_t state,
                                      bool transfer,
                                      const void* cookie = nullptr);

    /**
     * Sets the vbucket or creates a vbucket with the desired state
     *
     * @param vbid vbucket id
     * @param state desired state of the vbucket
     * @param transfer indicates that the vbucket is transferred to the active
     *                 post a failover and/or rebalance
     * @param notify_dcp indicates whether we must consider closing DCP streams
     *                    associated with the vbucket
     * @param vbset LockHolder acquiring the 'vbsetMutex' lock in the
     *              EventuallyPersistentStore class
     * @param vbStateLock ptr to WriterLockHolder of 'stateLock' in the vbucket
     *                    class. if passed as null, the function acquires the
     *                    vbucket 'stateLock'
     *
     * return status of the operation
     */
    ENGINE_ERROR_CODE setVBucketState_UNLOCKED(
                                    uint16_t vbid,
                                    vbucket_state_t state,
                                    bool transfer,
                                    bool notify_dcp,
                                    std::unique_lock<std::mutex>& vbset,
                                    WriterLockHolder* vbStateLock = nullptr);

    /**
     * Returns the 'vbsetMutex'
     */
    std::mutex& getVbSetMutexLock() {
        return vbsetMutex;
    }

    /**
     * Deletes a vbucket
     *
     * @param vbid The vbucket to delete.
     * @param c The cookie for this connection.
     *          Used in synchronous bucket deletes
     *          to notify the connection of operation completion.
     */
    ENGINE_ERROR_CODE deleteVBucket(uint16_t vbid, const void* c = NULL);

    /**
     * Check for the existence of a vbucket in the case of couchstore.
     *
     * @param db_file_id vbucketid for couchstore.
     */
    ENGINE_ERROR_CODE checkForDBExistence(uint16_t db_file_id);

    /**
     * Get the database file id for the compaction request
     *
     * @param req compaction request structure
     *
     * returns the database file id from the underlying KV store
     */
    uint16_t getDBFileId(const protocol_binary_request_compact_db& req);

    /**
     * Remove completed compaction tasks or wake snoozed tasks
     *
     * @param db_file_id vbucket id for couchstore.
     */
    void updateCompactionTasks(uint16_t db_file_id);

    /**
     * Reset a given vbucket from memory and disk. This differs from vbucket deletion in that
     * it does not delete the vbucket instance from memory hash table.
     */
    bool resetVBucket(uint16_t vbid);

    /**
     * Run a vBucket visitor, visiting all items. Synchronous.
     */
    void visit(VBucketVisitor &visitor);

    /**
     * Run a vbucket visitor with separate jobs per vbucket.
     *
     * Note that this is asynchronous.
     */
    size_t visit(std::unique_ptr<VBucketVisitor> visitor,
                 const char* lbl,
                 TaskId id,
                 double sleepTime,
                 std::chrono::microseconds maxExpectedDuration);

    Position pauseResumeVisit(PauseResumeVBVisitor& visitor,
                              Position& start_pos);

    /**
     * Return a position at the start of the epStore.
     */
    Position startPosition() const;

    /**
     * Return a position at the end of the epStore. Has similar semantics
     * as STL end() (i.e. one past the last element).
     */
    Position endPosition() const;

    const Flusher* getFlusher(uint16_t shardId);

    Warmup* getWarmup(void) const;

    /**
     * Looks up the key stats for the given {vbucket, key}.
     * @param key The key to lookup
     * @param vbucket The vbucket the key belongs to.
     * @param cookie The client's cookie
     * @param[out] kstats On success the keystats for this item.
     * @param wantsDeleted If yes then return keystats even if the item is
     *                     marked as deleted. If no then will return
     *                     ENGINE_KEY_ENOENT for deleted items.
     */
    ENGINE_ERROR_CODE getKeyStats(const DocKey& key,
                                  uint16_t vbucket,
                                  const void* cookie,
                                  key_stats& kstats,
                                  WantsDeleted wantsDeleted);

    std::string validateKey(const DocKey& key,  uint16_t vbucket,
                            Item &diskItem);

    GetValue getLocked(const DocKey& key, uint16_t vbucket,
                       rel_time_t currentTime, uint32_t lockTimeout,
                       const void *cookie);

    ENGINE_ERROR_CODE unlockKey(const DocKey& key,
                                uint16_t vbucket,
                                uint64_t cas,
                                rel_time_t currentTime);


    KVStore* getRWUnderlying(uint16_t vbId) {
        return vbMap.getShardByVbId(vbId)->getRWUnderlying();
    }

    KVStore* getRWUnderlyingByShard(size_t shardId) {
        return vbMap.shards[shardId]->getRWUnderlying();
    }

    KVStore* getROUnderlyingByShard(size_t shardId) {
        return vbMap.shards[shardId]->getROUnderlying();
    }

    KVStore* getROUnderlying(uint16_t vbId) {
        return vbMap.getShardByVbId(vbId)->getROUnderlying();
    }

    protocol_binary_response_status evictKey(const DocKey& key,
                                             VBucket::id_type vbucket,
                                             const char** msg);

    /**
     * Run the server-api pre-expiry hook against the Item - the function
     * may (if the pre-expiry hook dictates) mutate the Item value so that
     * xattrs and the value are removed. The method doesn't care for the Item
     * state (i.e. isDeleted) and the callers should be passing expired/deleted
     * items only.
     *
     * @param vb The vbucket it belongs to
     * @param it A reference to the Item to run the hook against and possibly
     *        mutate.
     */
    void runPreExpiryHook(VBucket& vb, Item& it);
    void deleteExpiredItem(Item& it, time_t startTime, ExpireBy source);
    void deleteExpiredItems(std::list<Item>&, ExpireBy);

    /**
     * Get the value for the Item
     * If the value is already deleted no update occurs
     * If a value can be retrieved then it is updated via setValue
     * @param it reference to an Item which maybe updated
     */
    void getValue(Item& it);

    /**
     * Get the memoized storage properties from the DB.kv
     */
    const StorageProperties getStorageProperties() const {
        KVStore* store  = vbMap.shards[0]->getROUnderlying();
        return store->getStorageProperties();
    }

    virtual void scheduleVBStatePersist();

    virtual void scheduleVBStatePersist(VBucket::id_type vbid);

    const VBucketMap &getVBuckets() {
        return vbMap;
    }

    EventuallyPersistentEngine& getEPEngine() {
        return engine;
    }

    size_t getExpiryPagerSleeptime(void) {
        LockHolder lh(expiryPager.mutex);
        return expiryPager.sleeptime;
    }

    size_t getTransactionTimePerItem() {
        return lastTransTimePerItem.load();
    }

    bool isDeleteAllScheduled() {
        return diskDeleteAll.load();
    }

    void setDeleteAllComplete();

    void setBackfillMemoryThreshold(double threshold);

    void setExpiryPagerSleeptime(size_t val);
    void setExpiryPagerTasktime(ssize_t val);
    void enableExpiryPager();
    void disableExpiryPager();

    /// Wake up the expiry pager (if enabled), scheduling it for immediate run.
    void wakeUpExpiryPager();

    /// Wake up the item pager (if enabled), scheduling it for immediate run.
    /// Currently this is used only during testing.
    void wakeItemPager();
    void enableItemPager();
    void disableItemPager();

    /// Wake up the ItemFreqDecayer Task, scheduling it for immediate run.
    void wakeItemFreqDecayerTask();

    void enableAccessScannerTask();
    void disableAccessScannerTask();
    void setAccessScannerSleeptime(size_t val, bool useStartTime);
    void resetAccessScannerStartTime();

    void resetAccessScannerTasktime() {
        accessScanner.lastTaskRuntime = ProcessClock::now();
    }

    void setAllBloomFilters(bool to);

    float getBfiltersResidencyThreshold() {
        return bfilterResidencyThreshold;
    }

    void setBfiltersResidencyThreshold(float to) {
        bfilterResidencyThreshold = to;
    }

    bool isMetaDataResident(VBucketPtr &vb, const DocKey& key);

    void logQTime(TaskId taskType, const ProcessClock::duration enqTime);

    void logRunTime(TaskId taskType, const ProcessClock::duration runTime);

    bool multiBGFetchEnabled() {
        StorageProperties storeProp = getStorageProperties();
        return storeProp.hasEfficientGet();
    }

    void updateCachedResidentRatio(size_t activePerc, size_t replicaPerc) {
        cachedResidentRatio.activeRatio.store(activePerc);
        cachedResidentRatio.replicaRatio.store(replicaPerc);
    }

    bool isWarmingUp();

    /**
     * Method checks with Warmup if a setVBState should block.
     * On returning true, Warmup will have saved the cookie ready for
     * IO notify complete.
     * If there's no Warmup returns false
     * @param cookie the callers cookie for later notification.
     * @return true if setVBState should return EWOULDBLOCK
     */
    bool shouldSetVBStateBlock(const void* cookie);

    bool maybeEnableTraffic(void);

    /**
     * Checks the memory consumption.
     * To be used by backfill tasks (DCP).
     */
    bool isMemoryUsageTooHigh();

    /**
     * Check the status of memory used and maybe begin to free memory if
     * required.
     *
     * This checks if the bucket's mem_used has exceeded the high water mark.
     */
    void checkAndMaybeFreeMemory();

    void addKVStoreStats(ADD_STAT add_stat, const void* cookie);

    void addKVStoreTimingStats(ADD_STAT add_stat, const void* cookie);

    /* Given a named KVStore statistic, return the value of that statistic,
     * accumulated across any shards.
     *
     * @param name The name of the statistic
     * @param[out] value The value of the statistic.
     * @param option the KVStore to read stats from.
     * @return True if the statistic was successfully returned via {value},
     *              else false.
     */
    bool getKVStoreStat(const char* name, size_t& value,
                        KVSOption option);

    void resetUnderlyingStats(void);
    KVStore *getOneROUnderlying(void);
    KVStore *getOneRWUnderlying(void);

    item_eviction_policy_t getItemEvictionPolicy(void) const {
        return eviction_policy;
    }

    /*
     * Request a rollback of the vbucket to the specified seqno.
     * If the rollbackSeqno is not a checkpoint boundary, then the rollback
     * will be to the nearest checkpoint.
     * There are also cases where the rollback will be forced to 0.
     * various failures or if the rollback is > 50% of the data.
     *
     * A check of the vbucket's high-seqno indicates if a rollback request
     * was not honoured exactly.
     *
     * @param vbid The vbucket to rollback
     * @rollbackSeqno The seqno to rollback to.
     *
     * @return TaskStatus::Complete upon successful rollback
     *         TaskStatus::Abort if vbucket is not replica or
     *                           if vbucket is not valid
     *                           if vbucket reset and rollback fails
     *         TaskStatus::Reschedule if you cannot get a lock on the vbucket
     */
    TaskStatus rollback(uint16_t vbid, uint64_t rollbackSeqno);

    virtual void attemptToFreeMemory();

    void wakeUpCheckpointRemover() {
        if (chkTask && chkTask->getState() == TASK_SNOOZED) {
            ExecutorPool::get()->wake(chkTask->getId());
        }
    }

    void runDefragmenterTask();

    /**
     * Invoke the run method of the ItemFreqDecayerTask.  Currently only used
     * for testing purposes.
     */
    void runItemFreqDecayerTask();

    bool runAccessScannerTask();

    void runVbStatePersistTask(int vbid);

    void setCompactionWriteQueueCap(size_t to) {
        compactionWriteQueueCap = to;
    }

    void setCompactionExpMemThreshold(size_t to) {
        compactionExpMemThreshold = static_cast<double>(to) / 100.0;
    }

    bool compactionCanExpireItems();

    void setCursorDroppingLowerUpperThresholds(size_t maxSize);

    bool isAccessScannerEnabled() {
        LockHolder lh(accessScanner.mutex);
        return accessScanner.enabled;
    }

    bool isExpPagerEnabled() {
        LockHolder lh(expiryPager.mutex);
        return expiryPager.enabled;
    }

    //Check if there were any out-of-memory errors during warmup
    bool isWarmupOOMFailure(void);

    size_t getActiveResidentRatio() const;

    size_t getReplicaResidentRatio() const;
    /*
     * Change the max_cas of the specified vbucket to cas without any
     * care for the data or ongoing operations...
     */
    ENGINE_ERROR_CODE forceMaxCas(uint16_t vbucket, uint64_t cas);

    /**
     * Create a VBucket object appropriate for this Bucket class.
     */
    virtual VBucketPtr makeVBucket(
            VBucket::id_type id,
            vbucket_state_t state,
            KVShard* shard,
            std::unique_ptr<FailoverTable> table,
            NewSeqnoCallback newSeqnoCb,
            vbucket_state_t initState = vbucket_state_dead,
            int64_t lastSeqno = 0,
            uint64_t lastSnapStart = 0,
            uint64_t lastSnapEnd = 0,
            uint64_t purgeSeqno = 0,
            uint64_t maxCas = 0,
            int64_t hlcEpochSeqno = HlcCasSeqnoUninitialised,
            bool mightContainXattrs = false,
            const std::string& collectionsManifest = "") = 0;

    /**
     * Method to handle set_collections commands
     * @param json a buffer containing a JSON manifest to apply to the bucket
     */
    cb::engine_error setCollections(cb::const_char_buffer json);

    /**
     * Method to handle get_collections commands
     * @return a pair of status and JSON as a std::string
     */
    cb::EngineErrorStringPair getCollections() const;

    const Collections::Manager& getCollectionsManager() const;

    bool isXattrEnabled() const;

    void setXattrEnabled(bool value);

    /**
     * Returns the replication throttle instance
     *
     * @return Ref to replication throttle
     */
    ReplicationThrottle& getReplicationThrottle() {
        return *replicationThrottle;
    }

    /**
     * Perform actions for erasing keys based on a vbucket's collection's
     * manifest. This method examines key@bySeqno against the vbucket's (vbid)
     * collections manifest to determine if the key should be erased. Once the
     * code has processed all keys of the collection, the manifest is updated
     * to finalise the deleted collection.
     *
     * @param vbid the vbucket the key belongs too.
     * @param key the key to examine.
     * @param bySeqno the seqno for the key.
     * @param deleted is the key marked as deleted.
     * @param eraserContext the context for this invocation of the eraser
     * @return true if the collection manifest for the vbucket determines the
     *         key at bySeqno is part of a deleted collection.
     */
    bool collectionsEraseKey(uint16_t vbid,
                             const DocKey key,
                             int64_t bySeqno,
                             bool deleted,
                             Collections::VB::EraserContext& eraserContext);

    /// return the buckets maxTtl value
    std::chrono::seconds getMaxTtl() const;

    /// set the buckets maxTtl
    void setMaxTtl(size_t max);

protected:
    // During the warmup phase we might want to enable external traffic
    // at a given point in time.. The LoadStorageKvPairCallback will be
    // triggered whenever we want to check if we could enable traffic..
    friend class LoadStorageKVPairCallback;

    // Methods called during warmup
    std::vector<vbucket_state *> loadVBucketState();

    void warmupCompleted();
    void stopWarmup(void);

    /**
     * Get metadata and value for a given key
     *
     * @param key Key for which metadata and value should be retrieved
     * @param vbucket the vbucket from which to retrieve the key
     * @param cookie The connection cookie
     * @param allowedState Whether getting for active or replica vbucket
     * @param options Flags indicating some retrieval related info
     *
     * @return the result of the operation
     */
    GetValue getInternal(const DocKey& key,
                         uint16_t vbucket,
                         const void *cookie,
                         vbucket_state_t allowedState,
                         get_options_t options);

    bool resetVBucket_UNLOCKED(LockedVBucketPtr& vb,
                               std::unique_lock<std::mutex>& vbset);

    /* Notify flusher of a new seqno being added in the vbucket */
    virtual void notifyFlusher(const uint16_t vbid);

    /* Notify replication of a new seqno being added in the vbucket */
    void notifyReplication(const uint16_t vbid, const int64_t bySeqno);

    /// Helper method from initialize() to setup the expiry pager
    void initializeExpiryPager(Configuration& config);

    /**
     * Check whether the ItemFreqDecayer Task is snoozed.  Currently only
     * used for testing purposes.
     */
    bool isItemFreqDecayerTaskSnoozed() const {
        return (itemFreqDecayerTask->getState() == TASK_SNOOZED);
    }

    /// Factory method to create a VBucket count visitor of the correct type.
    virtual std::unique_ptr<VBucketCountVisitor> makeVBCountVisitor(
            vbucket_state_t state);

    /**
     * Helper method used by getAggregatedVBucketStats to output aggregated
     * bucket stats.
     */
    virtual void appendAggregatedVBucketStats(VBucketCountVisitor& active,
                                              VBucketCountVisitor& replica,
                                              VBucketCountVisitor& pending,
                                              VBucketCountVisitor& dead,
                                              const void* cookie,
                                              ADD_STAT add_stat);

    friend class Warmup;
    friend class PersistenceCallback;

    EventuallyPersistentEngine     &engine;
    EPStats                        &stats;
    std::unique_ptr<Warmup> warmupTask;
    VBucketMap                      vbMap;
    ExTask itemPagerTask;
    ExTask                          chkTask;
    float                           bfilterResidencyThreshold;
    ExTask                          defragmenterTask;
    ExTask itemCompressorTask;
    // The itemFreqDecayerTask is used to decay the frequency count of items
    // stored in the hash table.  This is required to ensure that all the
    // frequency counts do not become saturated.
    ExTask itemFreqDecayerTask;
    size_t                          compactionWriteQueueCap;
    float                           compactionExpMemThreshold;

    /* Vector of mutexes for each vbucket
     * Used by flush operations: flushVB, deleteVB, compactVB, snapshotVB */
    std::vector<std::mutex>       vb_mutexes;
    std::deque<MutationLog>       accessLog;

    std::atomic<bool> diskDeleteAll;
    struct DeleteAllTaskCtx {
        DeleteAllTaskCtx() : delay(true), cookie(NULL) {
        }
        std::atomic<bool> delay;
        const void* cookie;
    } deleteAllTaskCtx;

    std::mutex vbsetMutex;
    uint32_t bgFetchDelay;
    double backfillMemoryThreshold;
    struct ExpiryPagerDelta {
        ExpiryPagerDelta() : sleeptime(0), task(0), enabled(true) {}
        std::mutex mutex;
        size_t sleeptime;
        size_t task;
        bool enabled;
    } expiryPager;
    struct ALogTask {
        ALogTask()
            : sleeptime(0),
              task(0),
              lastTaskRuntime(ProcessClock::now()),
              enabled(true) {
        }
        std::mutex mutex;
        size_t sleeptime;
        size_t task;
        ProcessClock::time_point lastTaskRuntime;
        bool enabled;
    } accessScanner;
    struct ResidentRatio {
        std::atomic<size_t> activeRatio;
        std::atomic<size_t> replicaRatio;
    } cachedResidentRatio;
    size_t statsSnapshotTaskId;
    std::atomic<size_t> lastTransTimePerItem;
    item_eviction_policy_t eviction_policy;

    std::mutex compactionLock;
    std::list<CompTaskEntry> compactionTasks;

    std::unique_ptr<Collections::Manager> collectionsManager;

    /**
     * Status of XATTR support for this bucket - this is set from the
     * bucket config and also via set_flush_param. Written/read by differing
     * threads.
     */
    Couchbase::RelaxedAtomic<bool> xattrEnabled;

    /* Contains info about throttling the replication */
    std::unique_ptr<ReplicationThrottle> replicationThrottle;

<<<<<<< HEAD
    std::atomic<size_t> maxTtl;
=======
    /**
     * Allows us to override the random function.  This is used for testing
     * purposes where we want a constant number as opposed to a random one.
     */
    std::function<long()> getRandom = random;
>>>>>>> 298bd420

    friend class KVBucketTest;

    DISALLOW_COPY_AND_ASSIGN(KVBucket);
};

/**
 * Callback for notifying clients of the Bucket (KVBucket) about a new item in
 * the partition (Vbucket).
 */
class NotifyNewSeqnoCB : public Callback<const uint16_t, const VBNotifyCtx&> {
public:
    NotifyNewSeqnoCB(KVBucket& kvb) : kvBucket(kvb) {
    }

    void callback(const uint16_t& vbid, const VBNotifyCtx& notifyCtx) {
        kvBucket.notifyNewSeqno(vbid, notifyCtx);
    }

private:
    KVBucket& kvBucket;
};<|MERGE_RESOLUTION|>--- conflicted
+++ resolved
@@ -1020,15 +1020,13 @@
     /* Contains info about throttling the replication */
     std::unique_ptr<ReplicationThrottle> replicationThrottle;
 
-<<<<<<< HEAD
     std::atomic<size_t> maxTtl;
-=======
+
     /**
      * Allows us to override the random function.  This is used for testing
      * purposes where we want a constant number as opposed to a random one.
      */
     std::function<long()> getRandom = random;
->>>>>>> 298bd420
 
     friend class KVBucketTest;
 
