--- conflicted
+++ resolved
@@ -24,11 +24,7 @@
 
 #include "atomic.h"
 #include "monotonic.h"
-<<<<<<< HEAD
-#include "range_read.h"
-=======
 #include "range_lock_manager.h"
->>>>>>> 34688619
 #include "seqlist.h"
 #include "stored-value.h"
 
@@ -150,10 +146,6 @@
     boost::optional<SequenceList::RangeIterator> makeRangeIterator(
             bool isBackfill) override;
 
-<<<<<<< HEAD
-    RangeGuard tryLockSeqnoRange(seqno_t start, seqno_t end);
-
-=======
     /**
      * Exclusively locks a range of seqnos in the sequence list. Prevents any
      * other range locks being acquired over an intersecting range.
@@ -183,7 +175,6 @@
      */
     RangeGuard tryLockSeqnoRangeShared(seqno_t start, seqno_t end);
 
->>>>>>> 34688619
     void dump() const override;
 
 protected:
