--- conflicted
+++ resolved
@@ -2646,641 +2646,6 @@
     }
 }
 
-TEST_P(SingleThreadedActiveStreamTest,
-       CursorReregisteredBeforeBackfillAfterCursorDrop) {
-    // MB-37150: test that, after cursor dropping, cursors are registered before
-    // checking whether to backfill. This ensures that checkpoints cannot be
-    // removed/expelled from _after_ determining the backfill range, but before
-    // registering the cursor.
-    auto& vb = *engine->getVBucket(vbid);
-    auto& cm = *vb.checkpointManager;
-
-    producer->createCheckpointProcessorTask();
-
-    stream = producer->mockActiveStreamRequest(0,
-                                               /*opaque*/ 0,
-                                               vb,
-                                               /*st_seqno*/ 0,
-                                               /*en_seqno*/ ~0,
-                                               /*vb_uuid*/ 0xabcd,
-                                               /*snap_start_seqno*/ 0,
-                                               /*snap_end_seqno*/ ~0);
-
-    auto key1 = makeStoredDocKey("key1");
-    auto key2 = makeStoredDocKey("key2");
-    // Store Mutation
-    auto mutation = store_item(vbid, key1, "value");
-    cm.createNewCheckpoint();
-    auto mutation2 = store_item(vbid, key2, "value");
-
-    // no items to backfill when created, stream will have transitioned to in
-    // memory
-    EXPECT_EQ(ActiveStream::StreamState::InMemory, stream->getState());
-
-    stream->handleSlowStream();
-
-    producer->setBeforeScheduleBackfillCB(
-            [& stream = stream](uint64_t backfillEnd) {
-                // check cursor exists before backfill is registered
-                auto cursor = stream->getCursor().lock();
-                EXPECT_TRUE(cursor);
-
-                // check that the cursor was registered immediately after the
-                // end of the backfill prior to MB-37150 this could fail as the
-                // cursor would be _later_ than backfillEnd+1 as the checkpoint
-                // has been removed.
-                auto pos = CheckpointCursorIntrospector::getCurrentPos(*cursor);
-                EXPECT_EQ(backfillEnd + 1, (*pos)->getBySeqno());
-            });
-
-    auto resp = stream->next();
-    EXPECT_FALSE(resp);
-
-    // backfill not needed
-    EXPECT_EQ(ActiveStream::StreamState::InMemory, stream->getState());
-
-    EXPECT_EQ(0, stream->public_readyQSize());
-
-    MockDcpMessageProducers producers(engine.get());
-    runCheckpointProcessor(*producer, producers);
-
-    EXPECT_EQ(4, stream->public_readyQSize());
-
-    // NB: This first snapshot will actually be _skipped_ as the checkpoint was
-    // removed but the active stream did not backfill to "catch up"
-    // snap marker
-    resp = stream->next();
-    EXPECT_EQ(DcpResponse::Event::SnapshotMarker, resp->getEvent());
-    auto snapMarker = dynamic_cast<SnapshotMarker&>(*resp);
-    EXPECT_EQ(0, snapMarker.getStartSeqno());
-    EXPECT_EQ(1, snapMarker.getEndSeqno());
-
-    // receive mutation 1
-    resp = stream->next();
-    EXPECT_TRUE(resp);
-    EXPECT_EQ(DcpResponse::Event::Mutation, resp->getEvent());
-
-    {
-        const auto& set = dynamic_cast<MutationResponse&>(*resp);
-        EXPECT_EQ(key1, set.getItem()->getKey());
-        EXPECT_EQ(1, set.getItem()->getBySeqno());
-    }
-
-    // snap marker
-    resp = stream->next();
-    EXPECT_EQ(DcpResponse::Event::SnapshotMarker, resp->getEvent());
-    snapMarker = dynamic_cast<SnapshotMarker&>(*resp);
-    EXPECT_EQ(2, snapMarker.getStartSeqno());
-    EXPECT_EQ(2, snapMarker.getEndSeqno());
-
-    // receive mutation 2
-    resp = stream->next();
-    EXPECT_TRUE(resp);
-    EXPECT_EQ(DcpResponse::Event::Mutation, resp->getEvent());
-    {
-        const auto& set = dynamic_cast<MutationResponse&>(*resp);
-        EXPECT_EQ(key2, set.getItem()->getKey());
-        EXPECT_EQ(2, set.getItem()->getBySeqno());
-    }
-
-    EXPECT_EQ(ActiveStream::StreamState::InMemory, stream->getState());
-}
-
-// MB-37468: A stepping producer that has found no items (backfill fully
-// processed can race with a completing backfill in such a way that we fail to
-// notify the producer that the stream needs further processing. This causes us
-// to fail to send a StreamEnd message. A similar case exists for transitioning
-// state to TakeoverSend or InMemory.
-TEST_P(SingleThreadedActiveStreamTest, CompleteBackfillRaceNoStreamEnd) {
-    auto vb = engine->getVBucket(vbid);
-    auto& ckptMgr = *vb->checkpointManager;
-
-    // Delete initial stream (so we can re-create after items are available
-    // from backing store).
-    stream.reset();
-
-    // Add items, flush it to disk, then clear checkpoint to force backfill.
-    store_item(vbid, makeStoredDocKey("key1"), "value");
-    ckptMgr.createNewCheckpoint();
-
-    flushVBucketToDiskIfPersistent(vbid, 1);
-    bool newCKptCreated;
-    ASSERT_EQ(1, ckptMgr.removeClosedUnrefCheckpoints(*vb, newCKptCreated));
-
-    // Re-create producer now we have items only on disk. We want to stream up
-    // to seqno 1 (our only item) to test that we get the StreamEnd message.
-    stream = producer->mockActiveStreamRequest(0 /*flags*/,
-                                               0 /*opaque*/,
-                                               *vb,
-                                               0 /*st_seqno*/,
-                                               1 /*en_seqno*/,
-                                               0x0 /*vb_uuid*/,
-                                               0 /*snap_start_seqno*/,
-                                               ~0 /*snap_end_seqno*/);
-    ASSERT_TRUE(stream->isBackfilling());
-
-    MockDcpMessageProducers producers(engine.get());
-
-    // Step to schedule our backfill
-    EXPECT_EQ(ENGINE_EWOULDBLOCK, producer->step(&producers));
-    EXPECT_EQ(0, stream->public_readyQ().size());
-
-    auto& bfm = producer->getBFM();
-
-    // Ephemeral has a single stage backfill and we only compare about the
-    // complete stage so skip over scan for persistent buckets
-    bfm.backfill();
-    if (persistent()) {
-        bfm.backfill();
-    }
-
-    ThreadGate tg1(2);
-    ThreadGate tg2(2);
-    std::thread t1;
-    stream->setCompleteBackfillHook([this, &t1, &tg1, &tg2, &producers]() {
-        // Step past our normal items to expose the race with backfill complete
-        // and an empty readyQueue.
-
-        EXPECT_EQ(1, *stream->getNumBackfillItemsRemaining());
-        EXPECT_EQ(2, stream->public_readyQ().size());
-
-        // Step snapshot marker
-        EXPECT_EQ(ENGINE_SUCCESS, producer->step(&producers));
-        EXPECT_EQ(cb::mcbp::ClientOpcode::DcpSnapshotMarker, producers.last_op);
-
-        // Step mutation
-        EXPECT_EQ(ENGINE_SUCCESS, producer->step(&producers));
-        EXPECT_EQ(cb::mcbp::ClientOpcode::DcpMutation, producers.last_op);
-
-        stream->setNextHook([&tg1, &tg2]() {
-            if (!tg1.isComplete()) {
-                tg1.threadUp();
-
-                // Wait for the completeBackfill thread to have attempted to
-                // notify that the stream is ready before exiting the hook and
-                // setting itemsReady.
-                tg2.threadUp();
-            }
-        });
-
-        // Run the step in a different thread
-        t1 = std::thread{[this, &producers]() {
-            // This step should produce the stream end
-            EXPECT_EQ(ENGINE_SUCCESS, producer->step(&producers));
-            EXPECT_EQ(cb::mcbp::ClientOpcode::DcpStreamEnd, producers.last_op);
-        }};
-
-        // Wait for the stepping thread to have reached the point at which it is
-        // about to set itemsReady before we attempt to set itemsReady after we
-        // exit this hook.
-        tg1.threadUp();
-    });
-
-    // Complete the backfill to expose the race condition
-    bfm.backfill();
-
-    // Unblock the stepping thread to now find the stream end
-    tg2.threadUp();
-
-    t1.join();
-
-    // Should have sent StreamEnd but stream still in queue
-    EXPECT_FALSE(producer->findStream(vbid)->isActive());
-    EXPECT_FALSE(producer->getReadyQueue().empty());
-
-    // Step to remove stream from queue
-    EXPECT_EQ(ENGINE_EWOULDBLOCK, producer->step(&producers));
-    EXPECT_FALSE(producer->findStream(vbid)->isActive());
-    EXPECT_TRUE(producer->getReadyQueue().empty());
-}
-
-void SingleThreadedActiveStreamTest::testProducerIncludesUserXattrsInDelete(
-        const std::optional<cb::durability::Requirements>& durReqs) {
-    using DcpOpenFlag = cb::mcbp::request::DcpOpenPayload;
-
-    // Test is executed also for SyncDelete
-    setVBucketStateAndRunPersistTask(
-            vbid,
-            vbucket_state_active,
-            {{"topology", nlohmann::json::array({{"active", "replica"}})}});
-
-    auto vb = engine->getVBucket(vbid);
-    // Note: we require IncludeXattr::Yes for IncludeDeletedUserXattrs::Yes
-    recreateProducerAndStream(
-            *vb,
-            DcpOpenFlag::IncludeXattrs | DcpOpenFlag::IncludeDeletedUserXattrs);
-    ASSERT_EQ(IncludeDeletedUserXattrs::Yes,
-              producer->public_getIncludeDeletedUserXattrs());
-    ASSERT_EQ(IncludeDeletedUserXattrs::Yes,
-              stream->public_getIncludeDeletedUserXattrs());
-    ASSERT_EQ(IncludeXattrs::Yes, producer->public_getIncludeXattrs());
-    ASSERT_EQ(IncludeXattrs::Yes, stream->public_getIncludeXattrs());
-    ASSERT_EQ(IncludeValue::Yes, producer->public_getIncludeValue());
-    ASSERT_EQ(IncludeValue::Yes, stream->public_getIncludeValue());
-
-    // Create a value that contains some user-xattrs + the "_sync" sys-xattr
-    const auto value = createXattrValue("");
-
-    const protocol_binary_datatype_t dtJsonXattr =
-            PROTOCOL_BINARY_DATATYPE_JSON | PROTOCOL_BINARY_DATATYPE_XATTR;
-
-    auto* cookie = create_mock_cookie();
-
-    // Store a Deleted doc
-    auto item = makeCommittedItem(makeStoredDocKey("keyD"), value);
-    item->setDataType(dtJsonXattr);
-    uint64_t cas = 0;
-    const auto expectedStoreRes = durReqs ? ENGINE_EWOULDBLOCK : ENGINE_SUCCESS;
-    ASSERT_EQ(expectedStoreRes,
-              engine->store(cookie,
-                            item.get(),
-                            cas,
-                            OPERATION_SET,
-                            durReqs,
-                            DocumentState::Deleted,
-                            false));
-
-    if (persistent()) {
-        // Flush and ensure docs on disk
-        flush_vbucket_to_disk(vbid, 1 /*expectedNumFlushed*/);
-        auto kvstore = store->getRWUnderlying(vbid);
-        const auto isPrepare = durReqs.has_value();
-        const auto doc = kvstore->get(makeDiskDocKey("keyD", isPrepare), vbid);
-        EXPECT_EQ(ENGINE_SUCCESS, doc.getStatus());
-        EXPECT_TRUE(doc.item->isDeleted());
-        EXPECT_EQ(isPrepare, doc.item->isPending());
-        // Check that we have persisted the expected value to disk
-        ASSERT_TRUE(doc.item);
-        ASSERT_GT(doc.item->getNBytes(), 0);
-        EXPECT_EQ(std::string_view(value.c_str(), value.size()),
-                  std::string_view(doc.item->getData(), doc.item->getNBytes()));
-    }
-
-    auto& readyQ = stream->public_readyQ();
-    ASSERT_EQ(0, readyQ.size());
-
-    // Push items to the readyQ and check what we get
-    stream->nextCheckpointItemTask();
-    ASSERT_EQ(2, readyQ.size());
-
-    auto resp = stream->public_nextQueuedItem();
-    ASSERT_TRUE(resp);
-    ASSERT_EQ(DcpResponse::Event::SnapshotMarker, resp->getEvent());
-
-    // Inspect payload for DCP deletion
-
-    resp = stream->public_nextQueuedItem();
-    ASSERT_TRUE(resp);
-
-    const auto& deletion = dynamic_cast<MutationResponse&>(*resp);
-    if (durReqs) {
-        ASSERT_EQ(DcpResponse::Event::Prepare, deletion.getEvent());
-    } else {
-        ASSERT_EQ(DcpResponse::Event::Deletion, deletion.getEvent());
-    }
-
-    ASSERT_TRUE(deletion.getItem()->isDeleted());
-    ASSERT_EQ(IncludeValue::Yes, deletion.getIncludeValue());
-    ASSERT_EQ(IncludeXattrs::Yes, deletion.getIncludeXattrs());
-    ASSERT_EQ(IncludeDeletedUserXattrs::Yes,
-              deletion.getIncludeDeletedUserXattrs());
-
-    // The value must contain all xattrs (user+sys)
-    ASSERT_EQ(dtJsonXattr, deletion.getItem()->getDataType());
-    const auto* data = deletion.getItem()->getData();
-    const auto nBytes = deletion.getItem()->getNBytes();
-
-    const auto valueBuf = cb::char_buffer(const_cast<char*>(data), nBytes);
-
-    // Check that we have no body (bodySize=0)
-    std::string_view body{data, nBytes};
-    body.remove_prefix(cb::xattr::get_body_offset(body));
-    ASSERT_EQ(0, body.size());
-
-    // Check that we have all the expected xattrs
-    cb::xattr::Blob blob(valueBuf, false);
-    // Must have user-xattrs
-    for (uint8_t i = 1; i <= 6; ++i) {
-        EXPECT_FALSE(blob.get("ABCuser" + std::to_string(i)).empty());
-    }
-    EXPECT_FALSE(blob.get("meta").empty());
-    // Must have sys-xattr
-    EXPECT_FALSE(blob.get("_sync").empty());
-
-    destroy_mock_cookie(cookie);
-}
-
-TEST_P(SingleThreadedActiveStreamTest,
-       ProducerIncludesUserXattrsInNormalDelete) {
-    testProducerIncludesUserXattrsInDelete({});
-}
-
-TEST_P(SingleThreadedActiveStreamTest, ProducerIncludesUserXattrsInSyncDelete) {
-    testProducerIncludesUserXattrsInDelete(cb::durability::Requirements());
-}
-
-void SingleThreadedActiveStreamTest::testProducerPrunesUserXattrsForDelete(
-        uint32_t flags,
-        const std::optional<cb::durability::Requirements>& durReqs) {
-    using DcpOpenFlag = cb::mcbp::request::DcpOpenPayload;
-
-    // Test is executed also for SyncDelete
-    setVBucketStateAndRunPersistTask(
-            vbid,
-            vbucket_state_active,
-            {{"topology", nlohmann::json::array({{"active", "replica"}})}});
-
-    // Check that we are testing a valid configuration: here we want to test
-    // only configurations that trigger user-xattr pruning in deletes.
-    ASSERT_TRUE((flags & DcpOpenFlag::IncludeDeletedUserXattrs) == 0);
-
-    auto vb = engine->getVBucket(vbid);
-    recreateProducerAndStream(*vb, flags);
-
-    const auto currIncDelUserXattr =
-            (flags & DcpOpenFlag::IncludeDeletedUserXattrs) != 0
-                    ? IncludeDeletedUserXattrs::Yes
-                    : IncludeDeletedUserXattrs::No;
-    ASSERT_EQ(currIncDelUserXattr,
-              producer->public_getIncludeDeletedUserXattrs());
-    ASSERT_EQ(currIncDelUserXattr,
-              stream->public_getIncludeDeletedUserXattrs());
-
-    const auto currIncXattr = (flags & DcpOpenFlag::IncludeXattrs) != 0
-                                      ? IncludeXattrs::Yes
-                                      : IncludeXattrs::No;
-    ASSERT_EQ(currIncXattr, producer->public_getIncludeXattrs());
-    ASSERT_EQ(currIncXattr, stream->public_getIncludeXattrs());
-
-    ASSERT_EQ(IncludeValue::Yes, producer->public_getIncludeValue());
-    ASSERT_EQ(IncludeValue::Yes, stream->public_getIncludeValue());
-
-    // Create a value that contains some user-xattrs + the "_sync" sys-xattr
-    const auto value = createXattrValue("");
-
-    // Note: this body DT can be any type, but I set it to something != than RAW
-    // to test that if we prune everything we end up with DT RAW. See below.
-    const auto bodyType = PROTOCOL_BINARY_DATATYPE_JSON;
-
-    auto* cookie = create_mock_cookie();
-
-    // Store a Deleted doc
-    auto item = makeCommittedItem(makeStoredDocKey("keyD"), value);
-    item->setDataType(bodyType | PROTOCOL_BINARY_DATATYPE_XATTR);
-    uint64_t cas = 0;
-    const auto expectedStoreRes = durReqs ? ENGINE_EWOULDBLOCK : ENGINE_SUCCESS;
-    ASSERT_EQ(expectedStoreRes,
-              engine->store(cookie,
-                            item.get(),
-                            cas,
-                            OPERATION_SET,
-                            durReqs,
-                            DocumentState::Deleted,
-                            false));
-
-    if (persistent()) {
-        // Flush and ensure docs on disk
-        flush_vbucket_to_disk(vbid, 1 /*expectedNumFlushed*/);
-        auto kvstore = store->getRWUnderlying(vbid);
-        const auto isPrepare = durReqs.has_value();
-        const auto doc = kvstore->get(makeDiskDocKey("keyD", isPrepare), vbid);
-        EXPECT_EQ(ENGINE_SUCCESS, doc.getStatus());
-        EXPECT_TRUE(doc.item->isDeleted());
-        // Check that we have persisted the expected value to disk
-        ASSERT_TRUE(doc.item);
-        ASSERT_GT(doc.item->getNBytes(), 0);
-        EXPECT_EQ(value,
-                  std::string_view(doc.item->getData(), doc.item->getNBytes()));
-    }
-
-    auto& readyQ = stream->public_readyQ();
-    ASSERT_EQ(0, readyQ.size());
-
-    // Push items to the readyQ and check what we get
-    stream->nextCheckpointItemTask();
-    ASSERT_EQ(2, readyQ.size());
-
-    auto resp = stream->public_nextQueuedItem();
-    ASSERT_TRUE(resp);
-    ASSERT_EQ(DcpResponse::Event::SnapshotMarker, resp->getEvent());
-
-    // Inspect payload for DCP deletion
-
-    resp = stream->public_nextQueuedItem();
-    ASSERT_TRUE(resp);
-
-    const auto& deletion = dynamic_cast<MutationResponse&>(*resp);
-    if (durReqs) {
-        ASSERT_EQ(DcpResponse::Event::Prepare, deletion.getEvent());
-    } else {
-        ASSERT_EQ(DcpResponse::Event::Deletion, deletion.getEvent());
-    }
-
-    ASSERT_TRUE(deletion.getItem()->isDeleted());
-    ASSERT_EQ(IncludeValue::Yes, deletion.getIncludeValue());
-    ASSERT_EQ(currIncXattr, deletion.getIncludeXattrs());
-    ASSERT_EQ(currIncDelUserXattr, deletion.getIncludeDeletedUserXattrs());
-
-    // Check that we stream the expected value.
-    // What value we stream depends on the current configuration:
-    // - if the test flags=0, then we want to prune everything, so no value
-    // - else if the test flags=IncludeXattr, then we want only sys-xattrs as
-    //   IncludeDeleteUserXattrs::No
-
-    const auto* data = deletion.getItem()->getData();
-    const auto nBytes = deletion.getItem()->getNBytes();
-
-    const auto valueBuf = cb::char_buffer(const_cast<char*>(data), nBytes);
-
-    // If we have a value..
-    if (valueBuf.size() > 0) {
-        // Check that we have no body (bodySize=0)
-        std::string_view body{data, nBytes};
-        body.remove_prefix(cb::xattr::get_body_offset(body));
-        ASSERT_EQ(0, body.size());
-    }
-
-    // Check that we have the expected value
-    if (flags == 0) {
-        ASSERT_EQ(IncludeXattrs::No, deletion.getIncludeXattrs());
-        ASSERT_EQ(IncludeDeletedUserXattrs::No,
-                  deletion.getIncludeDeletedUserXattrs());
-        // No value
-        // Note: DT for no-value must be RAW
-        ASSERT_EQ(PROTOCOL_BINARY_RAW_BYTES, deletion.getItem()->getDataType());
-        // Note: I would expect valueBuf.data()==nullptr, but was not the case
-        //  before my see Item::setData
-        ASSERT_EQ(0, valueBuf.size());
-    } else {
-        ASSERT_EQ(IncludeXattrs::Yes, deletion.getIncludeXattrs());
-        ASSERT_EQ(IncludeDeletedUserXattrs::No,
-                  deletion.getIncludeDeletedUserXattrs());
-
-        // Only xattrs in deletion, dt must be XATTR only
-        ASSERT_EQ(PROTOCOL_BINARY_DATATYPE_XATTR,
-                  deletion.getItem()->getDataType());
-
-        cb::xattr::Blob blob(valueBuf, false);
-        // Must have NO user-xattrs
-        for (uint8_t i = 1; i <= 6; ++i) {
-            EXPECT_TRUE(blob.get("ABCuser" + std::to_string(i)).empty());
-        }
-        EXPECT_TRUE(blob.get("meta").empty());
-        // Must have sys-xattr
-        EXPECT_FALSE(blob.get("_sync").empty());
-    }
-
-    destroy_mock_cookie(cookie);
-}
-
-TEST_P(SingleThreadedActiveStreamTest,
-       ProducerPrunesUserXattrsForNormalDelete_NoDeleteUserXattrs) {
-    testProducerPrunesUserXattrsForDelete(
-            cb::mcbp::request::DcpOpenPayload::IncludeXattrs, {});
-}
-
-TEST_P(SingleThreadedActiveStreamTest,
-       ProducerPrunesUserXattrsForSyncDelete_NoDeleteUserXattrs) {
-    testProducerPrunesUserXattrsForDelete(
-            cb::mcbp::request::DcpOpenPayload::IncludeXattrs,
-            cb::durability::Requirements());
-}
-
-TEST_P(SingleThreadedActiveStreamTest,
-       ProducerPrunesUserXattrsForNormalDelete_NoXattrs) {
-    testProducerPrunesUserXattrsForDelete(0, {});
-}
-
-TEST_P(SingleThreadedActiveStreamTest,
-       ProducerPrunesUserXattrsForSyncDelete_NoXattrs) {
-    testProducerPrunesUserXattrsForDelete(0, cb::durability::Requirements());
-}
-
-<<<<<<< HEAD
-class SingleThreadedBackfillTest : public SingleThreadedActiveStreamTest {
-protected:
-    void testBackfill() {
-        auto vb = engine->getVBucket(vbid);
-        auto& ckptMgr = *vb->checkpointManager;
-
-        // Delete initial stream (so we can re-create after items are only
-        // available from disk.
-        stream.reset();
-
-        // Store 3 items (to check backfill remaining counts).
-        // Add items, flush it to disk, then clear checkpoint to force backfill.
-        store_item(vbid, makeStoredDocKey("key1"), "value");
-        store_item(vbid, makeStoredDocKey("key2"), "value");
-        store_item(vbid, makeStoredDocKey("key3"), "value");
-        ckptMgr.createNewCheckpoint();
-
-        flushVBucketToDiskIfPersistent(vbid, 3);
-
-        bool newCKptCreated;
-        ASSERT_EQ(3, ckptMgr.removeClosedUnrefCheckpoints(*vb, newCKptCreated));
-
-        // Re-create the stream now we have items only on disk.
-        stream = producer->mockActiveStreamRequest(0 /*flags*/,
-                                                   0 /*opaque*/,
-                                                   *vb,
-                                                   0 /*st_seqno*/,
-                                                   ~0 /*en_seqno*/,
-                                                   0x0 /*vb_uuid*/,
-                                                   0 /*snap_start_seqno*/,
-                                                   ~0 /*snap_end_seqno*/);
-        ASSERT_TRUE(stream->isBackfilling());
-
-        // Should report empty itemsRemaining as that would mislead
-        // ns_server if they asked for stats before the backfill task runs (they
-        // would think backfill is complete).
-        EXPECT_FALSE(stream->getNumBackfillItemsRemaining());
-
-        // Run the backfill we scheduled when we transitioned to the backfilling
-        // state.
-        auto& bfm = producer->getBFM();
-
-        // Persistent and Ephemeral backfill-create does not go straight to
-        // scan, they both need an extra run
-        EXPECT_EQ(backfill_status_t::backfill_success, bfm.backfill());
-
-        // First item
-        EXPECT_EQ(backfill_status_t::backfill_success, bfm.backfill());
-        EXPECT_EQ(1, stream->getNumBackfillItems());
-
-        // Step the snapshot marker and first mutation
-        MockDcpMessageProducers producers;
-        EXPECT_EQ(ENGINE_SUCCESS, producer->step(&producers));
-        EXPECT_EQ(cb::mcbp::ClientOpcode::DcpSnapshotMarker, producers.last_op);
-        EXPECT_EQ(ENGINE_SUCCESS, producer->step(&producers));
-        EXPECT_EQ(cb::mcbp::ClientOpcode::DcpMutation, producers.last_op);
-
-        // Second item
-        EXPECT_EQ(backfill_status_t::backfill_success, bfm.backfill());
-        EXPECT_EQ(2, stream->getNumBackfillItems());
-
-        // Step the second mutation
-        EXPECT_EQ(ENGINE_SUCCESS, producer->step(&producers));
-        EXPECT_EQ(cb::mcbp::ClientOpcode::DcpMutation, producers.last_op);
-
-        // Third item
-        EXPECT_EQ(backfill_status_t::backfill_success, bfm.backfill());
-        EXPECT_EQ(3, stream->getNumBackfillItems());
-
-        // Step the third mutation
-        EXPECT_EQ(ENGINE_SUCCESS, producer->step(&producers));
-        EXPECT_EQ(cb::mcbp::ClientOpcode::DcpMutation, producers.last_op);
-
-        // Ephemeral backfill scan goes straight to complete but persistent
-        // backfill scan does not so we need an extra run
-        if (persistent()) {
-            EXPECT_EQ(backfill_status_t::backfill_success, bfm.backfill());
-        }
-
-        // No more backfills
-        EXPECT_EQ(backfill_status_t::backfill_finished, bfm.backfill());
-
-        // Nothing more to step in the producer
-        EXPECT_EQ(ENGINE_EWOULDBLOCK, producer->step(&producers));
-    }
-};
-
-class SingleThreadedBackfillScanBufferTest : public SingleThreadedBackfillTest {
-public:
-    void SetUp() override {
-        config_string += "dcp_scan_byte_limit=100";
-        SingleThreadedActiveStreamTest::SetUp();
-    }
-
-    void TearDown() override {
-        SingleThreadedActiveStreamTest::TearDown();
-    }
-};
-
-TEST_P(SingleThreadedBackfillScanBufferTest, SingleItemScanBuffer) {
-    testBackfill();
-}
-
-class SingleThreadedBackfillBufferTest : public SingleThreadedBackfillTest {
-public:
-    void SetUp() override {
-        config_string += "dcp_backfill_byte_limit=1";
-        SingleThreadedActiveStreamTest::SetUp();
-    }
-
-    void TearDown() override {
-        SingleThreadedActiveStreamTest::TearDown();
-    }
-};
-
-TEST_P(SingleThreadedBackfillBufferTest, SingleItemBuffer) {
-    testBackfill();
-}
-
-INSTANTIATE_TEST_SUITE_P(AllBucketTypes,
-                         SingleThreadedActiveStreamTest,
-                         STParameterizedBucketTest::allConfigValues(),
-                         STParameterizedBucketTest::PrintToStringParamName);
-=======
 TEST_P(SingleThreadedPassiveStreamTest, ConsumerRejectsBodyInDelete) {
     consumer->public_setIncludeDeletedUserXattrs(IncludeDeletedUserXattrs::Yes);
 
@@ -3378,15 +2743,12 @@
     ASSERT_EQ(PROTOCOL_BINARY_DATATYPE_XATTR, doc.item->getDataType());
     const auto* data = doc.item->getData();
     const auto nBytes = doc.item->getNBytes();
-    const auto ondiskValBuf = cb::char_buffer(const_cast<char*>(data), nBytes);
 
     // Checkout ondisk value
 
     // No body
-    const auto bodyOffset = cb::xattr::get_body_offset(ondiskValBuf);
-    cb::const_char_buffer bodyBud(data + bodyOffset, nBytes - bodyOffset);
-    ASSERT_EQ(cb::const_char_buffer(""), bodyBud);
-    cb::xattr::Blob blob(ondiskValBuf, false /*compressed*/);
+    ASSERT_EQ(std::string_view(""), cb::xattr::get_body({data, nBytes}));
+    cb::xattr::Blob blob({const_cast<char*>(data), nBytes}, false);
 
     // Must have user-xattrs
     for (uint8_t i = 1; i <= 6; ++i) {
@@ -3410,11 +2772,639 @@
     testConsumerReceivesUserXattrsInDelete(false);
 }
 
-INSTANTIATE_TEST_CASE_P(AllBucketTypes,
-                        SingleThreadedActiveStreamTest,
-                        STParameterizedBucketTest::allConfigValues(),
-                        STParameterizedBucketTest::PrintToStringParamName);
->>>>>>> bf559f9c
+TEST_P(SingleThreadedActiveStreamTest,
+       CursorReregisteredBeforeBackfillAfterCursorDrop) {
+    // MB-37150: test that, after cursor dropping, cursors are registered before
+    // checking whether to backfill. This ensures that checkpoints cannot be
+    // removed/expelled from _after_ determining the backfill range, but before
+    // registering the cursor.
+    auto& vb = *engine->getVBucket(vbid);
+    auto& cm = *vb.checkpointManager;
+
+    producer->createCheckpointProcessorTask();
+
+    stream = producer->mockActiveStreamRequest(0,
+                                               /*opaque*/ 0,
+                                               vb,
+                                               /*st_seqno*/ 0,
+                                               /*en_seqno*/ ~0,
+                                               /*vb_uuid*/ 0xabcd,
+                                               /*snap_start_seqno*/ 0,
+                                               /*snap_end_seqno*/ ~0);
+
+    auto key1 = makeStoredDocKey("key1");
+    auto key2 = makeStoredDocKey("key2");
+    // Store Mutation
+    auto mutation = store_item(vbid, key1, "value");
+    cm.createNewCheckpoint();
+    auto mutation2 = store_item(vbid, key2, "value");
+
+    // no items to backfill when created, stream will have transitioned to in
+    // memory
+    EXPECT_EQ(ActiveStream::StreamState::InMemory, stream->getState());
+
+    stream->handleSlowStream();
+
+    producer->setBeforeScheduleBackfillCB(
+            [& stream = stream](uint64_t backfillEnd) {
+                // check cursor exists before backfill is registered
+                auto cursor = stream->getCursor().lock();
+                EXPECT_TRUE(cursor);
+
+                // check that the cursor was registered immediately after the
+                // end of the backfill prior to MB-37150 this could fail as the
+                // cursor would be _later_ than backfillEnd+1 as the checkpoint
+                // has been removed.
+                auto pos = CheckpointCursorIntrospector::getCurrentPos(*cursor);
+                EXPECT_EQ(backfillEnd + 1, (*pos)->getBySeqno());
+            });
+
+    auto resp = stream->next();
+    EXPECT_FALSE(resp);
+
+    // backfill not needed
+    EXPECT_EQ(ActiveStream::StreamState::InMemory, stream->getState());
+
+    EXPECT_EQ(0, stream->public_readyQSize());
+
+    MockDcpMessageProducers producers(engine.get());
+    runCheckpointProcessor(*producer, producers);
+
+    EXPECT_EQ(4, stream->public_readyQSize());
+
+    // NB: This first snapshot will actually be _skipped_ as the checkpoint was
+    // removed but the active stream did not backfill to "catch up"
+    // snap marker
+    resp = stream->next();
+    EXPECT_EQ(DcpResponse::Event::SnapshotMarker, resp->getEvent());
+    auto snapMarker = dynamic_cast<SnapshotMarker&>(*resp);
+    EXPECT_EQ(0, snapMarker.getStartSeqno());
+    EXPECT_EQ(1, snapMarker.getEndSeqno());
+
+    // receive mutation 1
+    resp = stream->next();
+    EXPECT_TRUE(resp);
+    EXPECT_EQ(DcpResponse::Event::Mutation, resp->getEvent());
+
+    {
+        const auto& set = dynamic_cast<MutationResponse&>(*resp);
+        EXPECT_EQ(key1, set.getItem()->getKey());
+        EXPECT_EQ(1, set.getItem()->getBySeqno());
+    }
+
+    // snap marker
+    resp = stream->next();
+    EXPECT_EQ(DcpResponse::Event::SnapshotMarker, resp->getEvent());
+    snapMarker = dynamic_cast<SnapshotMarker&>(*resp);
+    EXPECT_EQ(2, snapMarker.getStartSeqno());
+    EXPECT_EQ(2, snapMarker.getEndSeqno());
+
+    // receive mutation 2
+    resp = stream->next();
+    EXPECT_TRUE(resp);
+    EXPECT_EQ(DcpResponse::Event::Mutation, resp->getEvent());
+    {
+        const auto& set = dynamic_cast<MutationResponse&>(*resp);
+        EXPECT_EQ(key2, set.getItem()->getKey());
+        EXPECT_EQ(2, set.getItem()->getBySeqno());
+    }
+
+    EXPECT_EQ(ActiveStream::StreamState::InMemory, stream->getState());
+}
+
+// MB-37468: A stepping producer that has found no items (backfill fully
+// processed can race with a completing backfill in such a way that we fail to
+// notify the producer that the stream needs further processing. This causes us
+// to fail to send a StreamEnd message. A similar case exists for transitioning
+// state to TakeoverSend or InMemory.
+TEST_P(SingleThreadedActiveStreamTest, CompleteBackfillRaceNoStreamEnd) {
+    auto vb = engine->getVBucket(vbid);
+    auto& ckptMgr = *vb->checkpointManager;
+
+    // Delete initial stream (so we can re-create after items are available
+    // from backing store).
+    stream.reset();
+
+    // Add items, flush it to disk, then clear checkpoint to force backfill.
+    store_item(vbid, makeStoredDocKey("key1"), "value");
+    ckptMgr.createNewCheckpoint();
+
+    flushVBucketToDiskIfPersistent(vbid, 1);
+    bool newCKptCreated;
+    ASSERT_EQ(1, ckptMgr.removeClosedUnrefCheckpoints(*vb, newCKptCreated));
+
+    // Re-create producer now we have items only on disk. We want to stream up
+    // to seqno 1 (our only item) to test that we get the StreamEnd message.
+    stream = producer->mockActiveStreamRequest(0 /*flags*/,
+                                               0 /*opaque*/,
+                                               *vb,
+                                               0 /*st_seqno*/,
+                                               1 /*en_seqno*/,
+                                               0x0 /*vb_uuid*/,
+                                               0 /*snap_start_seqno*/,
+                                               ~0 /*snap_end_seqno*/);
+    ASSERT_TRUE(stream->isBackfilling());
+
+    MockDcpMessageProducers producers(engine.get());
+
+    // Step to schedule our backfill
+    EXPECT_EQ(ENGINE_EWOULDBLOCK, producer->step(&producers));
+    EXPECT_EQ(0, stream->public_readyQ().size());
+
+    auto& bfm = producer->getBFM();
+
+    // Ephemeral has a single stage backfill and we only compare about the
+    // complete stage so skip over scan for persistent buckets
+    bfm.backfill();
+    if (persistent()) {
+        bfm.backfill();
+    }
+
+    ThreadGate tg1(2);
+    ThreadGate tg2(2);
+    std::thread t1;
+    stream->setCompleteBackfillHook([this, &t1, &tg1, &tg2, &producers]() {
+        // Step past our normal items to expose the race with backfill complete
+        // and an empty readyQueue.
+
+        EXPECT_EQ(1, *stream->getNumBackfillItemsRemaining());
+        EXPECT_EQ(2, stream->public_readyQ().size());
+
+        // Step snapshot marker
+        EXPECT_EQ(ENGINE_SUCCESS, producer->step(&producers));
+        EXPECT_EQ(cb::mcbp::ClientOpcode::DcpSnapshotMarker, producers.last_op);
+
+        // Step mutation
+        EXPECT_EQ(ENGINE_SUCCESS, producer->step(&producers));
+        EXPECT_EQ(cb::mcbp::ClientOpcode::DcpMutation, producers.last_op);
+
+        stream->setNextHook([&tg1, &tg2]() {
+            if (!tg1.isComplete()) {
+                tg1.threadUp();
+
+                // Wait for the completeBackfill thread to have attempted to
+                // notify that the stream is ready before exiting the hook and
+                // setting itemsReady.
+                tg2.threadUp();
+            }
+        });
+
+        // Run the step in a different thread
+        t1 = std::thread{[this, &producers]() {
+            // This step should produce the stream end
+            EXPECT_EQ(ENGINE_SUCCESS, producer->step(&producers));
+            EXPECT_EQ(cb::mcbp::ClientOpcode::DcpStreamEnd, producers.last_op);
+        }};
+
+        // Wait for the stepping thread to have reached the point at which it is
+        // about to set itemsReady before we attempt to set itemsReady after we
+        // exit this hook.
+        tg1.threadUp();
+    });
+
+    // Complete the backfill to expose the race condition
+    bfm.backfill();
+
+    // Unblock the stepping thread to now find the stream end
+    tg2.threadUp();
+
+    t1.join();
+
+    // Should have sent StreamEnd but stream still in queue
+    EXPECT_FALSE(producer->findStream(vbid)->isActive());
+    EXPECT_FALSE(producer->getReadyQueue().empty());
+
+    // Step to remove stream from queue
+    EXPECT_EQ(ENGINE_EWOULDBLOCK, producer->step(&producers));
+    EXPECT_FALSE(producer->findStream(vbid)->isActive());
+    EXPECT_TRUE(producer->getReadyQueue().empty());
+}
+
+void SingleThreadedActiveStreamTest::testProducerIncludesUserXattrsInDelete(
+        const std::optional<cb::durability::Requirements>& durReqs) {
+    using DcpOpenFlag = cb::mcbp::request::DcpOpenPayload;
+
+    // Test is executed also for SyncDelete
+    setVBucketStateAndRunPersistTask(
+            vbid,
+            vbucket_state_active,
+            {{"topology", nlohmann::json::array({{"active", "replica"}})}});
+
+    auto vb = engine->getVBucket(vbid);
+    // Note: we require IncludeXattr::Yes for IncludeDeletedUserXattrs::Yes
+    recreateProducerAndStream(
+            *vb,
+            DcpOpenFlag::IncludeXattrs | DcpOpenFlag::IncludeDeletedUserXattrs);
+    ASSERT_EQ(IncludeDeletedUserXattrs::Yes,
+              producer->public_getIncludeDeletedUserXattrs());
+    ASSERT_EQ(IncludeDeletedUserXattrs::Yes,
+              stream->public_getIncludeDeletedUserXattrs());
+    ASSERT_EQ(IncludeXattrs::Yes, producer->public_getIncludeXattrs());
+    ASSERT_EQ(IncludeXattrs::Yes, stream->public_getIncludeXattrs());
+    ASSERT_EQ(IncludeValue::Yes, producer->public_getIncludeValue());
+    ASSERT_EQ(IncludeValue::Yes, stream->public_getIncludeValue());
+
+    // Create a value that contains some user-xattrs + the "_sync" sys-xattr
+    const auto value = createXattrValue("");
+
+    const protocol_binary_datatype_t dtJsonXattr =
+            PROTOCOL_BINARY_DATATYPE_JSON | PROTOCOL_BINARY_DATATYPE_XATTR;
+
+    auto* cookie = create_mock_cookie();
+
+    // Store a Deleted doc
+    auto item = makeCommittedItem(makeStoredDocKey("keyD"), value);
+    item->setDataType(dtJsonXattr);
+    uint64_t cas = 0;
+    const auto expectedStoreRes = durReqs ? ENGINE_EWOULDBLOCK : ENGINE_SUCCESS;
+    ASSERT_EQ(expectedStoreRes,
+              engine->store(cookie,
+                            item.get(),
+                            cas,
+                            OPERATION_SET,
+                            durReqs,
+                            DocumentState::Deleted,
+                            false));
+
+    if (persistent()) {
+        // Flush and ensure docs on disk
+        flush_vbucket_to_disk(vbid, 1 /*expectedNumFlushed*/);
+        auto kvstore = store->getRWUnderlying(vbid);
+        const auto isPrepare = durReqs.has_value();
+        const auto doc = kvstore->get(makeDiskDocKey("keyD", isPrepare), vbid);
+        EXPECT_EQ(ENGINE_SUCCESS, doc.getStatus());
+        EXPECT_TRUE(doc.item->isDeleted());
+        EXPECT_EQ(isPrepare, doc.item->isPending());
+        // Check that we have persisted the expected value to disk
+        ASSERT_TRUE(doc.item);
+        ASSERT_GT(doc.item->getNBytes(), 0);
+        EXPECT_EQ(std::string_view(value.c_str(), value.size()),
+                  std::string_view(doc.item->getData(), doc.item->getNBytes()));
+    }
+
+    auto& readyQ = stream->public_readyQ();
+    ASSERT_EQ(0, readyQ.size());
+
+    // Push items to the readyQ and check what we get
+    stream->nextCheckpointItemTask();
+    ASSERT_EQ(2, readyQ.size());
+
+    auto resp = stream->public_nextQueuedItem();
+    ASSERT_TRUE(resp);
+    ASSERT_EQ(DcpResponse::Event::SnapshotMarker, resp->getEvent());
+
+    // Inspect payload for DCP deletion
+
+    resp = stream->public_nextQueuedItem();
+    ASSERT_TRUE(resp);
+
+    const auto& deletion = dynamic_cast<MutationResponse&>(*resp);
+    if (durReqs) {
+        ASSERT_EQ(DcpResponse::Event::Prepare, deletion.getEvent());
+    } else {
+        ASSERT_EQ(DcpResponse::Event::Deletion, deletion.getEvent());
+    }
+
+    ASSERT_TRUE(deletion.getItem()->isDeleted());
+    ASSERT_EQ(IncludeValue::Yes, deletion.getIncludeValue());
+    ASSERT_EQ(IncludeXattrs::Yes, deletion.getIncludeXattrs());
+    ASSERT_EQ(IncludeDeletedUserXattrs::Yes,
+              deletion.getIncludeDeletedUserXattrs());
+
+    // The value must contain all xattrs (user+sys)
+    ASSERT_EQ(dtJsonXattr, deletion.getItem()->getDataType());
+    const auto* data = deletion.getItem()->getData();
+    const auto nBytes = deletion.getItem()->getNBytes();
+
+    const auto valueBuf = cb::char_buffer(const_cast<char*>(data), nBytes);
+
+    // Check that we have no body (bodySize=0)
+    std::string_view body{data, nBytes};
+    body.remove_prefix(cb::xattr::get_body_offset(body));
+    ASSERT_EQ(0, body.size());
+
+    // Check that we have all the expected xattrs
+    cb::xattr::Blob blob(valueBuf, false);
+    // Must have user-xattrs
+    for (uint8_t i = 1; i <= 6; ++i) {
+        EXPECT_FALSE(blob.get("ABCuser" + std::to_string(i)).empty());
+    }
+    EXPECT_FALSE(blob.get("meta").empty());
+    // Must have sys-xattr
+    EXPECT_FALSE(blob.get("_sync").empty());
+
+    destroy_mock_cookie(cookie);
+}
+
+TEST_P(SingleThreadedActiveStreamTest,
+       ProducerIncludesUserXattrsInNormalDelete) {
+    testProducerIncludesUserXattrsInDelete({});
+}
+
+TEST_P(SingleThreadedActiveStreamTest, ProducerIncludesUserXattrsInSyncDelete) {
+    testProducerIncludesUserXattrsInDelete(cb::durability::Requirements());
+}
+
+void SingleThreadedActiveStreamTest::testProducerPrunesUserXattrsForDelete(
+        uint32_t flags,
+        const std::optional<cb::durability::Requirements>& durReqs) {
+    using DcpOpenFlag = cb::mcbp::request::DcpOpenPayload;
+
+    // Test is executed also for SyncDelete
+    setVBucketStateAndRunPersistTask(
+            vbid,
+            vbucket_state_active,
+            {{"topology", nlohmann::json::array({{"active", "replica"}})}});
+
+    // Check that we are testing a valid configuration: here we want to test
+    // only configurations that trigger user-xattr pruning in deletes.
+    ASSERT_TRUE((flags & DcpOpenFlag::IncludeDeletedUserXattrs) == 0);
+
+    auto vb = engine->getVBucket(vbid);
+    recreateProducerAndStream(*vb, flags);
+
+    const auto currIncDelUserXattr =
+            (flags & DcpOpenFlag::IncludeDeletedUserXattrs) != 0
+                    ? IncludeDeletedUserXattrs::Yes
+                    : IncludeDeletedUserXattrs::No;
+    ASSERT_EQ(currIncDelUserXattr,
+              producer->public_getIncludeDeletedUserXattrs());
+    ASSERT_EQ(currIncDelUserXattr,
+              stream->public_getIncludeDeletedUserXattrs());
+
+    const auto currIncXattr = (flags & DcpOpenFlag::IncludeXattrs) != 0
+                                      ? IncludeXattrs::Yes
+                                      : IncludeXattrs::No;
+    ASSERT_EQ(currIncXattr, producer->public_getIncludeXattrs());
+    ASSERT_EQ(currIncXattr, stream->public_getIncludeXattrs());
+
+    ASSERT_EQ(IncludeValue::Yes, producer->public_getIncludeValue());
+    ASSERT_EQ(IncludeValue::Yes, stream->public_getIncludeValue());
+
+    // Create a value that contains some user-xattrs + the "_sync" sys-xattr
+    const auto value = createXattrValue("");
+
+    // Note: this body DT can be any type, but I set it to something != than RAW
+    // to test that if we prune everything we end up with DT RAW. See below.
+    const auto bodyType = PROTOCOL_BINARY_DATATYPE_JSON;
+
+    auto* cookie = create_mock_cookie();
+
+    // Store a Deleted doc
+    auto item = makeCommittedItem(makeStoredDocKey("keyD"), value);
+    item->setDataType(bodyType | PROTOCOL_BINARY_DATATYPE_XATTR);
+    uint64_t cas = 0;
+    const auto expectedStoreRes = durReqs ? ENGINE_EWOULDBLOCK : ENGINE_SUCCESS;
+    ASSERT_EQ(expectedStoreRes,
+              engine->store(cookie,
+                            item.get(),
+                            cas,
+                            OPERATION_SET,
+                            durReqs,
+                            DocumentState::Deleted,
+                            false));
+
+    if (persistent()) {
+        // Flush and ensure docs on disk
+        flush_vbucket_to_disk(vbid, 1 /*expectedNumFlushed*/);
+        auto kvstore = store->getRWUnderlying(vbid);
+        const auto isPrepare = durReqs.has_value();
+        const auto doc = kvstore->get(makeDiskDocKey("keyD", isPrepare), vbid);
+        EXPECT_EQ(ENGINE_SUCCESS, doc.getStatus());
+        EXPECT_TRUE(doc.item->isDeleted());
+        // Check that we have persisted the expected value to disk
+        ASSERT_TRUE(doc.item);
+        ASSERT_GT(doc.item->getNBytes(), 0);
+        EXPECT_EQ(value,
+                  std::string_view(doc.item->getData(), doc.item->getNBytes()));
+    }
+
+    auto& readyQ = stream->public_readyQ();
+    ASSERT_EQ(0, readyQ.size());
+
+    // Push items to the readyQ and check what we get
+    stream->nextCheckpointItemTask();
+    ASSERT_EQ(2, readyQ.size());
+
+    auto resp = stream->public_nextQueuedItem();
+    ASSERT_TRUE(resp);
+    ASSERT_EQ(DcpResponse::Event::SnapshotMarker, resp->getEvent());
+
+    // Inspect payload for DCP deletion
+
+    resp = stream->public_nextQueuedItem();
+    ASSERT_TRUE(resp);
+
+    const auto& deletion = dynamic_cast<MutationResponse&>(*resp);
+    if (durReqs) {
+        ASSERT_EQ(DcpResponse::Event::Prepare, deletion.getEvent());
+    } else {
+        ASSERT_EQ(DcpResponse::Event::Deletion, deletion.getEvent());
+    }
+
+    ASSERT_TRUE(deletion.getItem()->isDeleted());
+    ASSERT_EQ(IncludeValue::Yes, deletion.getIncludeValue());
+    ASSERT_EQ(currIncXattr, deletion.getIncludeXattrs());
+    ASSERT_EQ(currIncDelUserXattr, deletion.getIncludeDeletedUserXattrs());
+
+    // Check that we stream the expected value.
+    // What value we stream depends on the current configuration:
+    // - if the test flags=0, then we want to prune everything, so no value
+    // - else if the test flags=IncludeXattr, then we want only sys-xattrs as
+    //   IncludeDeleteUserXattrs::No
+
+    const auto* data = deletion.getItem()->getData();
+    const auto nBytes = deletion.getItem()->getNBytes();
+
+    const auto valueBuf = cb::char_buffer(const_cast<char*>(data), nBytes);
+
+    // If we have a value..
+    if (valueBuf.size() > 0) {
+        // Check that we have no body (bodySize=0)
+        std::string_view body{data, nBytes};
+        body.remove_prefix(cb::xattr::get_body_offset(body));
+        ASSERT_EQ(0, body.size());
+    }
+
+    // Check that we have the expected value
+    if (flags == 0) {
+        ASSERT_EQ(IncludeXattrs::No, deletion.getIncludeXattrs());
+        ASSERT_EQ(IncludeDeletedUserXattrs::No,
+                  deletion.getIncludeDeletedUserXattrs());
+        // No value
+        // Note: DT for no-value must be RAW
+        ASSERT_EQ(PROTOCOL_BINARY_RAW_BYTES, deletion.getItem()->getDataType());
+        // Note: I would expect valueBuf.data()==nullptr, but was not the case
+        //  before my see Item::setData
+        ASSERT_EQ(0, valueBuf.size());
+    } else {
+        ASSERT_EQ(IncludeXattrs::Yes, deletion.getIncludeXattrs());
+        ASSERT_EQ(IncludeDeletedUserXattrs::No,
+                  deletion.getIncludeDeletedUserXattrs());
+
+        // Only xattrs in deletion, dt must be XATTR only
+        ASSERT_EQ(PROTOCOL_BINARY_DATATYPE_XATTR,
+                  deletion.getItem()->getDataType());
+
+        cb::xattr::Blob blob(valueBuf, false);
+        // Must have NO user-xattrs
+        for (uint8_t i = 1; i <= 6; ++i) {
+            EXPECT_TRUE(blob.get("ABCuser" + std::to_string(i)).empty());
+        }
+        EXPECT_TRUE(blob.get("meta").empty());
+        // Must have sys-xattr
+        EXPECT_FALSE(blob.get("_sync").empty());
+    }
+
+    destroy_mock_cookie(cookie);
+}
+
+TEST_P(SingleThreadedActiveStreamTest,
+       ProducerPrunesUserXattrsForNormalDelete_NoDeleteUserXattrs) {
+    testProducerPrunesUserXattrsForDelete(
+            cb::mcbp::request::DcpOpenPayload::IncludeXattrs, {});
+}
+
+TEST_P(SingleThreadedActiveStreamTest,
+       ProducerPrunesUserXattrsForSyncDelete_NoDeleteUserXattrs) {
+    testProducerPrunesUserXattrsForDelete(
+            cb::mcbp::request::DcpOpenPayload::IncludeXattrs,
+            cb::durability::Requirements());
+}
+
+TEST_P(SingleThreadedActiveStreamTest,
+       ProducerPrunesUserXattrsForNormalDelete_NoXattrs) {
+    testProducerPrunesUserXattrsForDelete(0, {});
+}
+
+TEST_P(SingleThreadedActiveStreamTest,
+       ProducerPrunesUserXattrsForSyncDelete_NoXattrs) {
+    testProducerPrunesUserXattrsForDelete(0, cb::durability::Requirements());
+}
+
+class SingleThreadedBackfillTest : public SingleThreadedActiveStreamTest {
+protected:
+    void testBackfill() {
+        auto vb = engine->getVBucket(vbid);
+        auto& ckptMgr = *vb->checkpointManager;
+
+        // Delete initial stream (so we can re-create after items are only
+        // available from disk.
+        stream.reset();
+
+        // Store 3 items (to check backfill remaining counts).
+        // Add items, flush it to disk, then clear checkpoint to force backfill.
+        store_item(vbid, makeStoredDocKey("key1"), "value");
+        store_item(vbid, makeStoredDocKey("key2"), "value");
+        store_item(vbid, makeStoredDocKey("key3"), "value");
+        ckptMgr.createNewCheckpoint();
+
+        flushVBucketToDiskIfPersistent(vbid, 3);
+
+        bool newCKptCreated;
+        ASSERT_EQ(3, ckptMgr.removeClosedUnrefCheckpoints(*vb, newCKptCreated));
+
+        // Re-create the stream now we have items only on disk.
+        stream = producer->mockActiveStreamRequest(0 /*flags*/,
+                                                   0 /*opaque*/,
+                                                   *vb,
+                                                   0 /*st_seqno*/,
+                                                   ~0 /*en_seqno*/,
+                                                   0x0 /*vb_uuid*/,
+                                                   0 /*snap_start_seqno*/,
+                                                   ~0 /*snap_end_seqno*/);
+        ASSERT_TRUE(stream->isBackfilling());
+
+        // Should report empty itemsRemaining as that would mislead
+        // ns_server if they asked for stats before the backfill task runs (they
+        // would think backfill is complete).
+        EXPECT_FALSE(stream->getNumBackfillItemsRemaining());
+
+        // Run the backfill we scheduled when we transitioned to the backfilling
+        // state.
+        auto& bfm = producer->getBFM();
+
+        // Persistent and Ephemeral backfill-create does not go straight to
+        // scan, they both need an extra run
+        EXPECT_EQ(backfill_status_t::backfill_success, bfm.backfill());
+
+        // First item
+        EXPECT_EQ(backfill_status_t::backfill_success, bfm.backfill());
+        EXPECT_EQ(1, stream->getNumBackfillItems());
+
+        // Step the snapshot marker and first mutation
+        MockDcpMessageProducers producers;
+        EXPECT_EQ(ENGINE_SUCCESS, producer->step(&producers));
+        EXPECT_EQ(cb::mcbp::ClientOpcode::DcpSnapshotMarker, producers.last_op);
+        EXPECT_EQ(ENGINE_SUCCESS, producer->step(&producers));
+        EXPECT_EQ(cb::mcbp::ClientOpcode::DcpMutation, producers.last_op);
+
+        // Second item
+        EXPECT_EQ(backfill_status_t::backfill_success, bfm.backfill());
+        EXPECT_EQ(2, stream->getNumBackfillItems());
+
+        // Step the second mutation
+        EXPECT_EQ(ENGINE_SUCCESS, producer->step(&producers));
+        EXPECT_EQ(cb::mcbp::ClientOpcode::DcpMutation, producers.last_op);
+
+        // Third item
+        EXPECT_EQ(backfill_status_t::backfill_success, bfm.backfill());
+        EXPECT_EQ(3, stream->getNumBackfillItems());
+
+        // Step the third mutation
+        EXPECT_EQ(ENGINE_SUCCESS, producer->step(&producers));
+        EXPECT_EQ(cb::mcbp::ClientOpcode::DcpMutation, producers.last_op);
+
+        // Ephemeral backfill scan goes straight to complete but persistent
+        // backfill scan does not so we need an extra run
+        if (persistent()) {
+            EXPECT_EQ(backfill_status_t::backfill_success, bfm.backfill());
+        }
+
+        // No more backfills
+        EXPECT_EQ(backfill_status_t::backfill_finished, bfm.backfill());
+
+        // Nothing more to step in the producer
+        EXPECT_EQ(ENGINE_EWOULDBLOCK, producer->step(&producers));
+    }
+};
+
+class SingleThreadedBackfillScanBufferTest : public SingleThreadedBackfillTest {
+public:
+    void SetUp() override {
+        config_string += "dcp_scan_byte_limit=100";
+        SingleThreadedActiveStreamTest::SetUp();
+    }
+
+    void TearDown() override {
+        SingleThreadedActiveStreamTest::TearDown();
+    }
+};
+
+TEST_P(SingleThreadedBackfillScanBufferTest, SingleItemScanBuffer) {
+    testBackfill();
+}
+
+class SingleThreadedBackfillBufferTest : public SingleThreadedBackfillTest {
+public:
+    void SetUp() override {
+        config_string += "dcp_backfill_byte_limit=1";
+        SingleThreadedActiveStreamTest::SetUp();
+    }
+
+    void TearDown() override {
+        SingleThreadedActiveStreamTest::TearDown();
+    }
+};
+
+TEST_P(SingleThreadedBackfillBufferTest, SingleItemBuffer) {
+    testBackfill();
+}
+
+INSTANTIATE_TEST_SUITE_P(AllBucketTypes,
+                         SingleThreadedActiveStreamTest,
+                         STParameterizedBucketTest::allConfigValues(),
+                         STParameterizedBucketTest::PrintToStringParamName);
 
 INSTANTIATE_TEST_SUITE_P(
         AllBucketTypes,
