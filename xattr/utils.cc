/* -*- Mode: C++; tab-width: 4; c-basic-offset: 4; indent-tabs-mode: nil -*- */
/*
 *     Copyright 2016 Couchbase, Inc.
 *
 *   Licensed under the Apache License, Version 2.0 (the "License");
 *   you may not use this file except in compliance with the License.
 *   You may obtain a copy of the License at
 *
 *       http://www.apache.org/licenses/LICENSE-2.0
 *
 *   Unless required by applicable law or agreed to in writing, software
 *   distributed under the License is distributed on an "AS IS" BASIS,
 *   WITHOUT WARRANTIES OR CONDITIONS OF ANY KIND, either express or implied.
 *   See the License for the specific language governing permissions and
 *   limitations under the License.
 */
#include <JSON_checker.h>
#include <memcached/protocol_binary.h>
#include <xattr/blob.h>
#include <xattr/key_validator.h>
#include <xattr/utils.h>

#include <nlohmann/json.hpp>

#include <unordered_set>

namespace cb {
namespace xattr {

/**
 * Small utility function to trim the blob object into a '\0' terminated
 * string.
 *
 * @param blob the blob object to operate on
 * @return the trimmed string
 * @throws std::underflow_error if there isn't a '\0' in the buffer
 */
static cb::const_char_buffer trim_string(cb::const_char_buffer blob) {
    const auto* end = (const char*)std::memchr(blob.buf, '\0', blob.len);
    if (end == nullptr) {
        throw std::out_of_range("trim_string: no '\\0' in the input buffer");
    }

    return {blob.buf, size_t(end - blob.buf)};
}

bool validate(const cb::const_char_buffer& blob) {
    if (blob.len < 4) {
        // we must have room for the length field
        return false;
    }

    std::size_t size;

    // You probably want to look in docs/Document.md for a detailed
    // description of the actual memory layout and why I'm adding
    // these "magic" values.
    size_t offset = 4;

    try {
<<<<<<< HEAD
        // Check that the offset of the body is within the blob (note that it
        // may be the same size as the blob if the actual data payload is empty
        size = get_body_offset(blob);
        if (size > blob.len) {
            return false;
        }

        // @todo fix the hash thing so I can use the keybuf directly
        std::unordered_set<std::string> keys;
=======
        JSON_checker::Validator validator;
>>>>>>> ae4c59a4

        // Iterate over all of the KV pairs
        while (offset < size) {
            // The next pair _must_ at least have:
            //    4  byte length field,
            //    1  byte key
            //    2x 1 byte '\0'
            if (offset + 7 > size) {
                return false;
            }

            const auto kvsize = ntohl(
                *reinterpret_cast<const uint32_t*>(blob.buf + offset));
            offset += 4;
            if (offset + kvsize > size) {
                // The kvsize exceeds the blob size
                return false;
            }

            // pick out the key
            const auto keybuf = trim_string({blob.buf + offset, size - offset});
            offset += keybuf.len + 1; // swallow the '\0'

            // Validate the key
            if (!is_valid_xattr_key({keybuf.buf, keybuf.len})) {
                return false;
            }

            // pick out the value
            const auto valuebuf = trim_string({blob.buf + offset, size - offset});
            offset += valuebuf.len + 1; // swallow '\0'

            // Validate the value (must be legal json)
            if (!validator.validate(valuebuf.buf)) {
                // Failed to parse the JSON
                return false;
            }

            if (kvsize != (keybuf.len + valuebuf.len + 2)) {
                return false;
            }

            if (!keys.insert(std::string{keybuf.buf, keybuf.len}).second) {
                return false;
            }
        }
    } catch (const std::out_of_range&) {
        return false;
    }

    return offset == size;
}

// Test that a len doesn't exceed size, the idea that len is the value read from
// an xattr payload and size is the document size
static void check_len(uint32_t len, size_t size) {
    if (len > size) {
        throw std::out_of_range("xattr::utils::check_len(" +
                                std::to_string(len) + ") exceeds " +
                                std::to_string(size));
    }
}

uint32_t get_body_offset(const cb::const_char_buffer& payload) {
    const auto* lenptr = reinterpret_cast<const uint32_t*>(payload.buf);
    auto len = ntohl(*lenptr);
    check_len(len, payload.size());
    return len + sizeof(uint32_t);
}

uint32_t get_body_offset(const cb::char_buffer& payload) {
    const auto* lenptr = reinterpret_cast<const uint32_t*>(payload.buf);
    auto len = ntohl(*lenptr);
    check_len(len, payload.size());
    return len + sizeof(uint32_t);
}

const_char_buffer get_body(const cb::const_char_buffer& payload) {
    auto offset = get_body_offset(payload);
    return {payload.buf + offset, payload.len - offset};
}

char_buffer get_body(const cb::char_buffer& payload) {
    auto offset = get_body_offset(payload);
    return {payload.buf + offset, payload.len - offset};
}

size_t get_system_xattr_size(uint8_t datatype, const cb::const_char_buffer doc) {
    if (!::mcbp::datatype::is_xattr(datatype)) {
        return 0;
    }

    Blob blob({const_cast<char*>(doc.data()), doc.size()},
              ::mcbp::datatype::is_snappy(datatype));
    return blob.get_system_size();
}

std::pair<size_t, size_t> get_size_and_system_xattr_size(
        uint8_t datatype, const cb::const_char_buffer doc) {
    if (!::mcbp::datatype::is_xattr(datatype)) {
        return {0, 0};
    }

    Blob blob({const_cast<char*>(doc.data()), doc.size()},
              ::mcbp::datatype::is_snappy(datatype));
    return {blob.size(), blob.get_system_size()};
}
}
}<|MERGE_RESOLUTION|>--- conflicted
+++ resolved
@@ -58,7 +58,6 @@
     size_t offset = 4;
 
     try {
-<<<<<<< HEAD
         // Check that the offset of the body is within the blob (note that it
         // may be the same size as the blob if the actual data payload is empty
         size = get_body_offset(blob);
@@ -68,9 +67,7 @@
 
         // @todo fix the hash thing so I can use the keybuf directly
         std::unordered_set<std::string> keys;
-=======
         JSON_checker::Validator validator;
->>>>>>> ae4c59a4
 
         // Iterate over all of the KV pairs
         while (offset < size) {
