/* -*- Mode: C++; tab-width: 4; c-basic-offset: 4; indent-tabs-mode: nil -*- */
/*
 *     Copyright 2018 Couchbase, Inc.
 *
 *   Licensed under the Apache License, Version 2.0 (the "License");
 *   you may not use this file except in compliance with the License.
 *   You may obtain a copy of the License at
 *
 *       http://www.apache.org/licenses/LICENSE-2.0
 *
 *   Unless required by applicable law or agreed to in writing, software
 *   distributed under the License is distributed on an "AS IS" BASIS,
 *   WITHOUT WARRANTIES OR CONDITIONS OF ANY KIND, either express or implied.
 *   See the License for the specific language governing permissions and
 *   limitations under the License.
 */

#include "ep_bucket.h"

#include "bgfetcher.h"
#include "bucket_logger.h"
#include "checkpoint_manager.h"
#include "collections/manager.h"
#include "dcp/dcpconnmap.h"
#include "ep_engine.h"
#include "ep_time.h"
#include "ep_vb.h"
#include "executorpool.h"
#include "failover-table.h"
#include "flusher.h"
#include "item.h"
#include "persistence_callback.h"
#include "replicationthrottle.h"
#include "rollback_result.h"
#include "statwriter.h"
#include "tasks.h"
#include "vb_commit.h"
#include "vb_visitors.h"
#include "vbucket_state.h"
#include "warmup.h"

#include <platform/timeutils.h>
#include <utilities/hdrhistogram.h>
#include <utilities/logtags.h>

#include <gsl.h>

/**
 * Callback class used by EpStore, for adding relevant keys
 * to bloomfilter during compaction.
 */
class BloomFilterCallback : public Callback<Vbid&, const DocKey&, bool&> {
public:
    BloomFilterCallback(KVBucket& eps) : store(eps) {
    }

    void callback(Vbid& vbucketId, const DocKey& key, bool& isDeleted) {
        VBucketPtr vb = store.getVBucket(vbucketId);
        if (vb) {
            /* Check if a temporary filter has been initialized. If not,
             * initialize it. If initialization fails, throw an exception
             * to the caller and let the caller deal with it.
             */
            bool tempFilterInitialized = vb->isTempFilterAvailable();
            if (!tempFilterInitialized) {
                tempFilterInitialized = initTempFilter(vbucketId);
            }

            if (!tempFilterInitialized) {
                throw std::runtime_error(
                        "BloomFilterCallback::callback: Failed "
                        "to initialize temporary filter for " +
                        vbucketId.to_string());
            }

            if (store.getItemEvictionPolicy() == EvictionPolicy::Value) {
                /**
                 * VALUE-ONLY EVICTION POLICY
                 * Consider deleted items only.
                 */
                if (isDeleted) {
                    vb->addToTempFilter(key);
                }
            } else {
                /**
                 * FULL EVICTION POLICY
                 * If vbucket's resident ratio is found to be less than
                 * the residency threshold, consider all items, otherwise
                 * consider deleted and non-resident items only.
                 */
                bool residentRatioLessThanThreshold =
                        vb->isResidentRatioUnderThreshold(
                                store.getBfiltersResidencyThreshold());
                if (residentRatioLessThanThreshold) {
                    vb->addToTempFilter(key);
                } else {
                    if (isDeleted || !store.isMetaDataResident(vb, key)) {
                        vb->addToTempFilter(key);
                    }
                }
            }
        }
    }

private:
    bool initTempFilter(Vbid vbucketId);
    KVBucket& store;
};

bool BloomFilterCallback::initTempFilter(Vbid vbucketId) {
    Configuration& config = store.getEPEngine().getConfiguration();
    VBucketPtr vb = store.getVBucket(vbucketId);
    if (!vb) {
        return false;
    }

    size_t initial_estimation = config.getBfilterKeyCount();
    size_t estimated_count;
    size_t num_deletes = 0;
    try {
        num_deletes = store.getROUnderlying(vbucketId)->getNumPersistedDeletes(vbucketId);
    } catch (std::runtime_error& re) {
        EP_LOG_WARN(
                "BloomFilterCallback::initTempFilter: runtime error while "
                "getting "
                "number of persisted deletes for {} Details: {}",
                vbucketId,
                re.what());
        return false;
    }

    EvictionPolicy eviction_policy = store.getItemEvictionPolicy();
    if (eviction_policy == EvictionPolicy::Value) {
        /**
         * VALUE-ONLY EVICTION POLICY
         * Obtain number of persisted deletes from underlying kvstore.
         * Bloomfilter's estimated_key_count = 1.25 * deletes
         */
        estimated_count = round(1.25 * num_deletes);
    } else {
        /**
         * FULL EVICTION POLICY
         * First determine if the resident ratio of vbucket is less than
         * the threshold from configuration.
         */
        bool residentRatioAlert = vb->isResidentRatioUnderThreshold(
                store.getBfiltersResidencyThreshold());

        /**
         * Based on resident ratio against threshold, estimate count.
         *
         * 1. If resident ratio is greater than the threshold:
         * Obtain number of persisted deletes from underlying kvstore.
         * Obtain number of non-resident-items for vbucket.
         * Bloomfilter's estimated_key_count =
         *                              1.25 * (deletes + non-resident)
         *
         * 2. Otherwise:
         * Obtain number of items for vbucket.
         * Bloomfilter's estimated_key_count =
         *                              1.25 * (num_items)
         */

        if (residentRatioAlert) {
            estimated_count = round(1.25 * vb->getNumItems());
        } else {
            estimated_count =
                    round(1.25 * (num_deletes + vb->getNumNonResidentItems()));
        }
    }

    if (estimated_count < initial_estimation) {
        estimated_count = initial_estimation;
    }

    vb->initTempFilter(estimated_count, config.getBfilterFpProb());

    return true;
}

class ExpiredItemsCallback : public Callback<Item&, time_t&> {
public:
    ExpiredItemsCallback(KVBucket& store) : epstore(store) {
    }

    void callback(Item& it, time_t& startTime) {
        if (epstore.compactionCanExpireItems()) {
            epstore.deleteExpiredItem(it, startTime, ExpireBy::Compactor);
        }
    }

private:
    KVBucket& epstore;
};

/**
 * Callback for notifying flusher about pending mutations.
 */
class NotifyFlusherCB : public Callback<Vbid> {
public:
    NotifyFlusherCB(KVShard* sh) : shard(sh) {
    }

    void callback(Vbid& vb) override {
        if (shard->getBucket(vb)) {
            shard->getFlusher()->notifyFlushEvent(vb);
        }
    }

private:
    KVShard* shard;
};

class EPBucket::ValueChangedListener : public ::ValueChangedListener {
public:
    ValueChangedListener(EPBucket& bucket) : bucket(bucket) {
    }

    virtual void sizeValueChanged(const std::string& key,
                                  size_t value) override {
        if (key == "flusher_batch_split_trigger") {
            bucket.setFlusherBatchSplitTrigger(value);
        } else if (key == "alog_sleep_time") {
            bucket.setAccessScannerSleeptime(value, false);
        } else if (key == "alog_task_time") {
            bucket.resetAccessScannerStartTime();
        } else {
            EP_LOG_WARN("Failed to change value for unknown variable, {}", key);
        }
    }

    virtual void booleanValueChanged(const std::string& key,
                                     bool value) override {
        if (key == "access_scanner_enabled") {
            if (value) {
                bucket.enableAccessScannerTask();
            } else {
                bucket.disableAccessScannerTask();
            }
        } else if (key == "retain_erroneous_tombstones") {
            bucket.setRetainErroneousTombstones(value);
        } else  {
            EP_LOG_WARN("Failed to change value for unknown variable, {}", key);
        }
    }

private:
    EPBucket& bucket;
};

EPBucket::EPBucket(EventuallyPersistentEngine& theEngine)
    : KVBucket(theEngine) {
    auto& config = engine.getConfiguration();
    const std::string& policy = config.getItemEvictionPolicy();
    if (policy.compare("value_only") == 0) {
        eviction_policy = EvictionPolicy::Value;
    } else {
        eviction_policy = EvictionPolicy::Full;
    }
    replicationThrottle = std::make_unique<ReplicationThrottle>(
            engine.getConfiguration(), stats);

    vbMap.enablePersistence(*this);

    flusherBatchSplitTrigger = config.getFlusherBatchSplitTrigger();
    config.addValueChangedListener(
            "flusher_batch_split_trigger",
            std::make_unique<ValueChangedListener>(*this));

    retainErroneousTombstones = config.isRetainErroneousTombstones();
    config.addValueChangedListener(
           "retain_erroneous_tombstones",
           std::make_unique<ValueChangedListener>(*this));

    initializeWarmupTask();
}

EPBucket::~EPBucket() {
}

bool EPBucket::initialize() {
    KVBucket::initialize();

    startWarmupTask();

    enableItemPager();

    if (!startBgFetcher()) {
        EP_LOG_CRITICAL(
                "EPBucket::initialize: Failed to create and start "
                "bgFetchers");
        return false;
    }
    startFlusher();

    return true;
}

std::vector<ExTask> EPBucket::deinitialize() {
    stopFlusher();
    stopBgFetcher();
    stopWarmup();
    return KVBucket::deinitialize();
}

/**
 * @returns true if the item `candidate` can be de-duplicated (skipped) because
 * `lastFlushed` already supercedes it.
 */
static bool canDeDuplicate(Item* lastFlushed, Item& candidate) {
    if (!lastFlushed) {
        // Nothing to de-duplicate against.
        return false;
    }
    if (lastFlushed->getKey() != candidate.getKey()) {
        // Keys differ - cannot de-dupe.
        return false;
    }
    if (lastFlushed->isCommitted() != candidate.isCommitted()) {
        // Committed / pending namespace differs - cannot de-dupe.
        return false;
    }

    // items match - the candidate must have a lower seqno.
    Expects(lastFlushed->getBySeqno() > candidate.getBySeqno());

    // Otherwise - valid to de-dupe.
    return true;
}

std::pair<bool, size_t> EPBucket::flushVBucket(Vbid vbid) {
    int items_flushed = 0;
    const auto flush_start = std::chrono::steady_clock::now();

    auto vb = getLockedVBucket(vbid, std::try_to_lock);
    if (!vb.owns_lock()) {
        // Try another bucket if this one is locked to avoid blocking flusher.
        return {true, 0};
    }

    if (!vb) {
        return {false /*moreAvailable*/, 0 /*itemsFlushed*/};
    }

    // Obtain the set of items to flush, up to the maximum allowed for
    // a single flush.
    auto toFlush = vb->getItemsToPersist(flusherBatchSplitTrigger);

    // getItemsToPersist() may move the persistence cursor to a new checkpoint
    // regardless of whether we have something to flush or not, so we do this
    // check unconditionally here.
    if (vb->checkpointManager->hasClosedCheckpointWhichCanBeRemoved()) {
        wakeUpCheckpointRemover();
    }

    // @todo MB-37858: legacy from TAP, remove.
    //   Probably used only by ns_server in the old days of TAP, should be the
    //   TAP-equivalent of the current DCP SeqnoPersistence. Must be confirmed.
    //   It uses the CM::pCursorPreCheckpointId for inferring what is the last
    //   complete checkpoint persisted.
    //   Note that currently CM::pCursorPreCheckpointId is used only by
    //   CheckpointPersistence and some checkpoint-removal logic that does not
    //   need it strictly, so we can remove that too when we resolve MB-37858.
    const auto handleCheckpointPersistence = [this, &vb]() -> void {
        vb->checkpointManager->itemsPersisted(); // update pCursorPreCkptId
        vb->notifyHighPriorityRequests(
                engine,
                vb->checkpointManager->getPersistenceCursorPreChkId(),
                HighPriorityVBNotify::ChkPersistence);
    };

    if (toFlush.items.empty()) {
        // getItemsToPersist() may move the persistence cursor to a new
        // checkpoint, so some pending CheckpointPersistence request could be
        // satisfied now.
        //
        // Note: We do not need to notify SeqnoPersistence request here, as
        //   there is definitely nothing new to notify if we do not flush any
        //   mutation.
        handleCheckpointPersistence();

        return {toFlush.moreAvailable, 0 /*itemsFlushed*/};
    }

    // The range becomes initialised only when an item is flushed
    boost::optional<snapshot_range_t> range;
    KVStore* rwUnderlying = getRWUnderlying(vb->getId());
    boost::optional<VB::Commit> commitData;

    bool mustCheckpointVBState = false;

    while (!rwUnderlying->begin(
            std::make_unique<EPTransactionContext>(stats, *vb))) {
        ++stats.beginFailed;
        EP_LOG_WARN(
                "Failed to start a transaction!!! "
                "Retry in 1 sec ...");
        std::this_thread::sleep_for(std::chrono::seconds(1));
    }

    rwUnderlying->optimizeWrites(toFlush.items);

    Item* prev = NULL;

    // Read the vbucket_state from disk as many values from the
    // in-memory vbucket_state may be ahead of what we are flushing.
    const auto* persistedVbState = rwUnderlying->getVBucketState(vb->getId());

    // The first flush we do populates the cachedVBStates of the KVStore
    // so we may not (if this is the first flush) have a state returned
    // from the KVStore.
    if (persistedVbState) {
        // Take two copies.
        // First will be mutated as the new state
        // Second remains unchanged and will be used on failure
        vbstateRollback = vbstate = *persistedVbState;
    }
    // We need to set a few values from the in-memory state.
    uint64_t maxSeqno = 0;
    uint64_t maxVbStateOpCas = 0;

    auto minSeqno = std::numeric_limits<uint64_t>::max();

    bool mustCheckpointVBState = false;

    Collections::VB::Flush collectionFlush(vb->getManifest());

    // HCS is optional because we have to update it on disk only if some
    // Commit/Abort SyncWrite is found in the flush-batch. If we're
    // flushing Disk checkpoints then the toFlush value may be
    // supplied. In this case, this should be the HCS received from the
    // Active node and should be greater than or equal to the HCS for
    // any other item in this flush batch. This is required because we
    // send mutations instead of a commits and would not otherwise
    // update the HCS on disk.
    boost::optional<uint64_t> hcs = boost::make_optional(false, uint64_t());

    // HPS is optional because we have to update it on disk only if a
    // prepare is found in the flush-batch
    // This value is read at warmup to determine what seqno to stop
    // loading prepares at (there will not be any prepares after this
    // point) but cannot be used to initialise a PassiveDM after warmup
    // as this value will advance into snapshots immediately, without
    // the entire snapshot needing to be persisted.
    boost::optional<uint64_t> hps = boost::make_optional(false, uint64_t());

    // We always maintain the maxVisibleSeqno at the current value
    // and only change it to a higher-seqno when a flush of a visible
    // item is seen. This value must be tracked to provide a correct
    // snapshot range for non-sync write aware consumers during backfill
    // (the snapshot should not end on a prepare or an abort, as these
    // items will not be sent). This value is also used at warmup so
    // that vbuckets can resume with the same visible seqno as before
    // the restart.
    Monotonic<uint64_t> maxVisibleSeqno{vbstate.maxVisibleSeqno};

    if (toFlush.maxDeletedRevSeqno) {
        vbstate.maxDeletedSeqno = toFlush.maxDeletedRevSeqno.get();
    }

    // Iterate through items, checking if we (a) can skip persisting,
    // (b) can de-duplicate as the previous key was the same, or (c)
    // actually need to persist.
    // Note: This assumes items have been sorted by key and then by
    // seqno (see optimizeWrites() above) such that duplicate keys are
    // adjacent but with the highest seqno first.
    // Note(2): The de-duplication here is an optimization to save
    // creating and enqueuing multiple set() operations on the
    // underlying KVStore - however the KVStore itself only stores a
    // single value per key, and so even if we don't de-dupe here the
    // KVStore will eventually - just potentialy after unnecessary work.
    for (const auto& item : toFlush.items) {
        if (!item->shouldPersist()) {
            continue;
        }

        const auto op = item->getOperation();
        if ((op == queue_op::commit_sync_write ||
             op == queue_op::abort_sync_write) &&
            toFlush.checkpointType != CheckpointType::Disk) {
            // If we are receiving a disk snapshot then we want to skip
            // the HCS update as we will persist a correct one when we
            // flush the last item. If we were to persist an incorrect
            // HCS then we would have to backtrack the start seqno of
            // our warmup to ensure that we do warmup prepares that may
            // not have been completed if they were completed out of
            // order.
            hcs = std::max(hcs.value_or(0), item->getPrepareSeqno());
        }
<<<<<<< HEAD
        rwUnderlying->optimizeWrites(items);

        Item* prev = nullptr;

        // Read the vbucket_state from disk as many values from the
        // in-memory vbucket_state may be ahead of what we are flushing.
        const auto* persistedVbState =
                rwUnderlying->getVBucketState(vb->getId());

        // The first flush we do populates the cachedVBStates of the KVStore
        // so we may not (if this is the first flush) have a state returned
        // from the KVStore.
        vbucket_state vbstate;
        if (persistedVbState) {
            vbstate = *persistedVbState;
        }
        commitData.emplace(vb->getManifest(), vbstate);
        vbucket_state& proposedVBState = commitData->proposedVBState;
        // We need to set a few values from the in-memory state.
        uint64_t maxSeqno = 0;
        uint64_t maxVbStateOpCas = 0;

        auto minSeqno = std::numeric_limits<uint64_t>::max();

        Collections::VB::Flush collectionFlush(vb->getManifest());

        // HCS is optional because we have to update it on disk only if some
        // Commit/Abort SyncWrite is found in the flush-batch. If we're
        // flushing Disk checkpoints then the toFlush value may be
        // supplied. In this case, this should be the HCS received from the
        // Active node and should be greater than or equal to the HCS for
        // any other item in this flush batch. This is required because we
        // send mutations instead of a commits and would not otherwise
        // update the HCS on disk.
        boost::optional<uint64_t> hcs = boost::make_optional(false, uint64_t());

        // HPS is optional because we have to update it on disk only if a
        // prepare is found in the flush-batch
        // This value is read at warmup to determine what seqno to stop
        // loading prepares at (there will not be any prepares after this
        // point) but cannot be used to initialise a PassiveDM after warmup
        // as this value will advance into snapshots immediately, without
        // the entire snapshot needing to be persisted.
        boost::optional<uint64_t> hps = boost::make_optional(false, uint64_t());

        // We always maintain the maxVisibleSeqno at the current value
        // and only change it to a higher-seqno when a flush of a visible
        // item is seen. This value must be tracked to provide a correct
        // snapshot range for non-sync write aware consumers during backfill
        // (the snapshot should not end on a prepare or an abort, as these
        // items will not be sent). This value is also used at warmup so
        // that vbuckets can resume with the same visible seqno as before
        // the restart.
        Monotonic<uint64_t> maxVisibleSeqno{proposedVBState.maxVisibleSeqno};

        if (toFlush.maxDeletedRevSeqno) {
            proposedVBState.maxDeletedSeqno = toFlush.maxDeletedRevSeqno.get();
=======

        if (item->isVisible() &&
            static_cast<uint64_t>(item->getBySeqno()) > maxVisibleSeqno) {
            maxVisibleSeqno = static_cast<uint64_t>(item->getBySeqno());
        }

        if (op == queue_op::pending_sync_write) {
            Expects(item->getBySeqno() > 0);
            hps = std::max(hps.value_or(0),
                           static_cast<uint64_t>(item->getBySeqno()));
>>>>>>> ed5c176f
        }

        if (op == queue_op::set_vbucket_state) {
            // Only process vbstate if it's sequenced higher (by cas).
            // We use the cas instead of the seqno here because a
            // set_vbucket_state does not increment the lastBySeqno in
            // the CheckpointManager when it is created. This means that
            // it is possible to have two set_vbucket_state items that
            // follow one another with the same seqno. The cas will be
            // bumped for every item so it can be used to distinguish
            // which item is the latest and should be flushed.
            if (item->getCas() > maxVbStateOpCas) {
                // Should only bump the stat once for the latest state
                // change that we want to flush
                if (maxVbStateOpCas == 0) {
                    // There is at least a commit to be done, so
                    // increase todo
                    ++stats.flusher_todo;
                }

                maxVbStateOpCas = item->getCas();

                // It could be the case that the set_vbucket_state is
                // alone, i.e. no mutations are being flushed, we must
                // trigger an update of the vbstate, which will always
                // happen when we set this.
                mustCheckpointVBState = true;

                // Process the Item's value into the transition struct
                vbstate.transition.fromItem(*item);
            }
            // Update queuing stats now this item has logically been
            // processed.
            --stats.diskQueueSize;
            vb->doStatsForFlushing(*item, item->size());

        } else if (!canDeDuplicate(prev, *item)) {
            // This is an item we must persist.
            prev = item.get();
            ++items_flushed;

            if (mcbp::datatype::is_xattr(item->getDataType())) {
                vbstate.mightContainXattrs = true;
            }

<<<<<<< HEAD
            if (op == queue_op::set_vbucket_state) {
                // Only process vbstate if it's sequenced higher (by cas).
                // We use the cas instead of the seqno here because a
                // set_vbucket_state does not increment the lastBySeqno in
                // the CheckpointManager when it is created. This means that
                // it is possible to have two set_vbucket_state items that
                // follow one another with the same seqno. The cas will be
                // bumped for every item so it can be used to distinguish
                // which item is the latest and should be flushed.
                if (item->getCas() > maxVbStateOpCas) {
                    // Should only bump the stat once for the latest state
                    // change that we want to flush
                    if (maxVbStateOpCas == 0) {
                        // There is at least a commit to be done, so
                        // increase todo
                        ++stats.flusher_todo;
                    }

                    maxVbStateOpCas = item->getCas();

                    // It could be the case that the set_vbucket_state is
                    // alone, i.e. no mutations are being flushed, we must
                    // trigger an update of the vbstate, which will always
                    // happen when we set this.
                    mustCheckpointVBState = true;

                    // Process the Item's value into the transition struct
                    proposedVBState.transition.fromItem(*item);
                }
                // Update queuing stats now this item has logically been
                // processed.
                --stats.diskQueueSize;
                vb->doStatsForFlushing(*item, item->size());

            } else if (!canDeDuplicate(prev, *item)) {
                // This is an item we must persist.
                prev = item.get();
                ++items_flushed;

                if (mcbp::datatype::is_xattr(item->getDataType())) {
                    proposedVBState.mightContainXattrs = true;
                }
=======
            flushOneDelOrSet(item, vb.getVB());
>>>>>>> ed5c176f

            maxSeqno = std::max(maxSeqno, (uint64_t)item->getBySeqno());

            // Track the lowest seqno, so we can set the HLC epoch
            minSeqno = std::min(minSeqno, (uint64_t)item->getBySeqno());
            vbstate.maxCas = std::max(vbstate.maxCas, item->getCas());
            ++stats.flusher_todo;

<<<<<<< HEAD
                // Track the lowest seqno, so we can set the HLC epoch
                minSeqno = std::min(minSeqno, (uint64_t)item->getBySeqno());
                proposedVBState.maxCas =
                        std::max(proposedVBState.maxCas, item->getCas());

                // Track number of items we have yet to flush. If we are
                // flushing items from the reject queue then we should not
                // increment flusher_todo as it will have already been
                // incremented by the initial flush. We need to track the
                // number of items from the reject queue though our flush
                // batch may contain items from both the reject queue and
                // the CheckpointManager
                if (toFlush.itemsToRetry != 0) {
                    toFlush.itemsToRetry--;
                } else {
                    ++stats.flusher_todo;
                }

                if (!range.is_initialized()) {
                    range = snapshot_range_t{
                            proposedVBState.lastSnapStart,
                            toFlush.ranges.empty()
                                    ? proposedVBState.lastSnapEnd
                                    : toFlush.ranges.back().getEnd()};
                }

                // Is the item the end item of one of the ranges we're
                // flushing? Note all the work here only affects replica VBs
                auto itr =
                        std::find_if(toFlush.ranges.begin(),
                                     toFlush.ranges.end(),
                                     [&item](auto& range) {
                                         return uint64_t(item->getBySeqno()) ==
                                                range.getEnd();
                                     });

                // If this is the end item, we can adjust the start of our
                // flushed range, which would be used for failure purposes.
                // Primarily by bringing the start to be a consistent point
                // allows for promotion to active to set the fail-over table
                // to a consistent point.
                if (itr != toFlush.ranges.end()) {
                    // Use std::max as the flusher is not visiting in seqno
                    // order.
                    range->setStart(
                            std::max(range->getStart(), itr->range.getEnd()));
                    // HCS may be weakly monotonic when received via a disk
                    // snapshot so we special case this for the disk
                    // snapshot instead of relaxing the general constraint.
                    if (toFlush.checkpointType == CheckpointType::Disk &&
                        itr->highCompletedSeqno !=
                                proposedVBState.persistedCompletedSeqno) {
                        hcs = itr->highCompletedSeqno;
                    }

                    // Now that the end of a snapshot has been reached,
                    // store the hps tracked by the checkpoint to disk
                    if (itr->highPreparedSeqno) {
                        auto newHps =
                                toFlush.checkpointType == CheckpointType::Memory
                                        ? *(itr->highPreparedSeqno)
                                        : itr->getEnd();
                        proposedVBState.highPreparedSeqno = std::max(
                                proposedVBState.highPreparedSeqno, newHps);
                    }
=======
            if (!range.is_initialized()) {
                range = snapshot_range_t{
                        vbstate.lastSnapStart,
                        toFlush.ranges.empty()
                                ? vbstate.lastSnapEnd
                                : toFlush.ranges.back().getEnd()};
            }

            // Is the item the end item of one of the ranges we're
            // flushing? Note all the work here only affects replica VBs
            auto itr = std::find_if(toFlush.ranges.begin(),
                                    toFlush.ranges.end(),
                                    [&item](auto& range) {
                                        return uint64_t(item->getBySeqno()) ==
                                               range.getEnd();
                                    });

            // If this is the end item, we can adjust the start of our
            // flushed range, which would be used for failure purposes.
            // Primarily by bringing the start to be a consistent point
            // allows for promotion to active to set the fail-over table
            // to a consistent point.
            if (itr != toFlush.ranges.end()) {
                // Use std::max as the flusher is not visiting in seqno
                // order.
                range->setStart(
                        std::max(range->getStart(), itr->range.getEnd()));
                // HCS may be weakly monotonic when received via a disk
                // snapshot so we special case this for the disk
                // snapshot instead of relaxing the general constraint.
                if (toFlush.checkpointType == CheckpointType::Disk &&
                    itr->highCompletedSeqno !=
                            vbstate.persistedCompletedSeqno) {
                    hcs = itr->highCompletedSeqno;
                }

                // Now that the end of a snapshot has been reached,
                // store the hps tracked by the checkpoint to disk
                if (itr->highPreparedSeqno) {
                    auto newHps =
                            toFlush.checkpointType == CheckpointType::Memory
                                    ? *(itr->highPreparedSeqno)
                                    : itr->getEnd();
                    vbstate.highPreparedSeqno =
                            std::max(vbstate.highPreparedSeqno, newHps);
>>>>>>> ed5c176f
                }
            }
        } else {
            // Item is the same key as the previous[1] one - don't need
            // to flush to disk.
            // [1] Previous here really means 'next' - optimizeWrites()
            //     above has actually re-ordered items such that items
            //     with the same key are ordered from high->low seqno.
            //     This means we only write the highest (i.e. newest)
            //     item for a given key, and discard any duplicate,
            //     older items.
            --stats.diskQueueSize;
            vb->doStatsForFlushing(*item, item->size());
        }
    }

<<<<<<< HEAD
        {
            folly::SharedMutex::ReadHolder rlh(vb->getStateLock());
            if (vb->getState() == vbucket_state_active) {
                if (maxSeqno) {
                    range = snapshot_range_t(maxSeqno, maxSeqno);
                }
            }

            // Update VBstate based on the changes we have just made,
            // then tell the rwUnderlying the 'new' state
            // (which will persisted as part of the commit() below).

            // only update the snapshot range if items were flushed, i.e.
            // don't appear to be in a snapshot when you have no data for it
            // We also update the checkpointType here as this should only
            // change with snapshots.
            if (range) {
                proposedVBState.lastSnapStart = range->getStart();
                proposedVBState.lastSnapEnd = range->getEnd();
                proposedVBState.checkpointType = toFlush.checkpointType;
            }
            // Track the lowest seqno written in spock and record it as
            // the HLC epoch, a seqno which we can be sure the value has a
            // HLC CAS.
            proposedVBState.hlcCasEpochSeqno = vb->getHLCEpochSeqno();
            if (proposedVBState.hlcCasEpochSeqno == HlcCasSeqnoUninitialised &&
                minSeqno != std::numeric_limits<uint64_t>::max()) {
                proposedVBState.hlcCasEpochSeqno = minSeqno;
                vb->setHLCEpochSeqno(proposedVBState.hlcCasEpochSeqno);
            }

            if (hcs) {
                Expects(hcs > proposedVBState.persistedCompletedSeqno);
                proposedVBState.persistedCompletedSeqno = *hcs;
            }

            if (hps) {
                Expects(hps > proposedVBState.persistedPreparedSeqno);
                proposedVBState.persistedPreparedSeqno = *hps;
            }

            proposedVBState.maxVisibleSeqno = maxVisibleSeqno;
=======
    {
        folly::SharedMutex::ReadHolder rlh(vb->getStateLock());
        if (vb->getState() == vbucket_state_active) {
            if (maxSeqno) {
                range = snapshot_range_t(maxSeqno, maxSeqno);
            }
        }
        // @todo: I think that the vbstateLock can be safely released here

        // Update VBstate based on the changes we have just made,
        // then tell the rwUnderlying the 'new' state
        // (which will persisted as part of the commit() below).

        // only update the snapshot range if items were flushed, i.e.
        // don't appear to be in a snapshot when you have no data for it
        // We also update the checkpointType here as this should only
        // change with snapshots.
        if (range) {
            vbstate.lastSnapStart = range->getStart();
            vbstate.lastSnapEnd = range->getEnd();
            vbstate.checkpointType = toFlush.checkpointType;
        }

        // Track the lowest seqno written in spock and record it as
        // the HLC epoch, a seqno which we can be sure the value has a
        // HLC CAS.
        vbstate.hlcCasEpochSeqno = vb->getHLCEpochSeqno();
        if (vbstate.hlcCasEpochSeqno == HlcCasSeqnoUninitialised &&
            minSeqno != std::numeric_limits<uint64_t>::max()) {
            vbstate.hlcCasEpochSeqno = minSeqno;

            // @todo MB-37692: Defer this call at flush-success only or reset
            //  the value if flush fails.
            vb->setHLCEpochSeqno(vbstate.hlcCasEpochSeqno);
        }

        // Do we need to trigger a persist of the state?
        // If there are no "real" items to flush, and we encountered
        // a set_vbucket_state meta-item.
        auto options = VBStatePersist::VBSTATE_CACHE_UPDATE_ONLY;
        if ((items_flushed == 0) && mustCheckpointVBState) {
            options = VBStatePersist::VBSTATE_PERSIST_WITH_COMMIT;
        }

        if (hcs) {
            Expects(hcs > vbstate.persistedCompletedSeqno);
            vbstate.persistedCompletedSeqno = *hcs;
        }

        if (hps) {
            Expects(hps > vbstate.persistedPreparedSeqno);
            vbstate.persistedPreparedSeqno = *hps;
        }

        vbstate.maxVisibleSeqno = maxVisibleSeqno;

        if (rwUnderlying->snapshotVBucket(vb->getId(), vbstate, options) !=
            true) {
            return {true, 0};
>>>>>>> ed5c176f
        }
    }

<<<<<<< HEAD
    // Release the memory allocated for vectors in toFlush before we call
    // into KVStore::commit. This reduces memory peaks (every queued_item in
    // toFlush.items is a pointer (8 bytes); also, having a big
    // toFlush.ranges is not likely but may happen).
    //
    // Note:
    //  - std::vector::clear() leaves the capacity of vector unchanged,
    //    so memory is not released.
    //  - we cannot rely on clear() + shrink_to_fit() as the latter is a
    //    non-binding request to reduce capacity() to size(), it depends on
    //    the implementation whether the request is fulfilled.
    {
        const auto itemsToRelease = std::move(items);
        const auto rangesToRelease = std::move(toFlush.ranges);
    }

    /* Perform an explicit commit to disk if the commit
     * interval reaches zero and if there is a non-zero number
     * of items to flush.
     */
    if (items_flushed > 0) {
        Expects(commitData.is_initialized());
        commit(vbid, *rwUnderlying, *commitData);
    } else if (mustCheckpointVBState) {
        Expects(commitData.is_initialized());
        if (!rwUnderlying->snapshotVBucket(vbid, commitData->proposedVBState)) {
            // @todo: MB-36773, vbstate update is not retried
            return {true, 0};
        } else {
            // Update in-memory vbstate
            rwUnderlying->setVBucketState(vbid, commitData->proposedVBState);
        }
    }

    if (vb->rejectQueue.empty()) {
        // only update the snapshot range if items were flushed, i.e.
        // don't appear to be in a snapshot when you have no data for it
        if (range) {
            vb->setPersistedSnapshot(*range);
        }
        uint64_t highSeqno = rwUnderlying->getLastPersistedSeqno(vbid);
        if (highSeqno > 0 && highSeqno != vb->getPersistenceSeqno()) {
            vb->setPersistenceSeqno(highSeqno);
=======
        // @todo MB-37693: The call to snapshotVBucket() could not perform any
        //   flush to disk depending on Options. Defer this to flush-success.
        if (vb->setBucketCreation(false)) {
            EP_LOG_DEBUG("{} created", vbid);
        }
    }

    // Release the memory allocated for vectors in toFlush before we call
    // into KVStore::commit. This reduces memory peaks (every queued_item in
    // toFlush.items is a pointer (8 bytes); also, having a big
    // toFlush.ranges is not likely but may happen).
    //
    // Note:
    //  - std::vector::clear() leaves the capacity of vector unchanged,
    //    so memory is not released.
    //  - we cannot rely on clear() + shrink_to_fit() as the latter is a
    //    non-binding request to reduce capacity() to size(), it depends on
    //    the implementation whether the request is fulfilled.
    {
        const auto itemsToRelease = std::move(toFlush.items);
        const auto rangesToRelease = std::move(toFlush.ranges);
    }

    // Persist the flush-batch if not empty.
    if (items_flushed > 0) {
        commit(vb->getId(), *rwUnderlying, collectionFlush);

        // @todo MB-37693: Commit could fail, do this only if flush-success.
        // Now the commit is complete, vBucket file must exist.
        if (vb->setBucketCreation(false)) {
            EP_LOG_DEBUG("{} created", vbid);
>>>>>>> ed5c176f
        }
    }

<<<<<<< HEAD
=======
    if (vb->rejectQueue.empty()) {
        // only update the snapshot range if items were flushed, i.e.
        // don't appear to be in a snapshot when you have no data for it
        if (range) {
            vb->setPersistedSnapshot(*range);
        }
        uint64_t highSeqno = rwUnderlying->getLastPersistedSeqno(vbid);
        if (highSeqno > 0 && highSeqno != vb->getPersistenceSeqno()) {
            vb->setPersistenceSeqno(highSeqno);
        }

>>>>>>> ed5c176f
        // Notify the local DM that the Flusher has run. Persistence
        // could unblock some pending Prepares in the DM.
        // If it is the case, this call updates the High Prepared Seqno
        // for this node.
        // In the case of a Replica node, that could trigger a SeqnoAck
        // to the Active.
        //
        // Note: This is a NOP if the there's no Prepare queued in DM.
        //     We could notify the DM only if strictly required (i.e.,
        //     only when the Flusher has persisted up to the snap-end
        //     mutation of an in-memory snapshot, see HPS comments in
        //     PassiveDM for details), but that requires further work.
        //     The main problem is that in general a flush-batch does
        //     not coincide with in-memory snapshots (ie, we don't
        //     persist at snapshot boundaries). So, the Flusher could
        //     split a single in-memory snapshot into multiple
        //     flush-batches. That may happen at Replica, e.g.:
        //
        //     1) received snap-marker [1, 2]
        //     2) received 1:PRE
        //     3) flush-batch {1:PRE}
        //     4) received 2:mutation
        //     5) flush-batch {2:mutation}
        //
        //     In theory we need to notify the DM only at step (5) and
        //     only if the the snapshot contains at least 1 Prepare
        //     (which is the case in our example), but the problem is
        //     that the Flusher doesn't know about 1:PRE at step (5).
        //
        //     So, given that here we are executing in a slow bg-thread
        //     (write+sync to disk), then we can just afford to calling
        //     back to the DM unconditionally.
        vb->notifyPersistenceToDurabilityMonitor();
<<<<<<< HEAD

        // Now the commit is complete, vBucket file must exist.
        if (vb->setBucketCreation(false)) {
            EP_LOG_DEBUG("{} created", vbid);
        }
    } else {
        // Flush failed
        items_flushed = 0;
=======
    } else {
        // Flusher failed to commit the batch, rollback vbstate
        items_flushed = 0;
        if (rwUnderlying->getVBucketState(vbid)) {
            *rwUnderlying->getVBucketState(vbid) = vbstateRollback;
        }
>>>>>>> ed5c176f
    }

    auto flush_end = std::chrono::steady_clock::now();
    uint64_t trans_time = std::chrono::duration_cast<std::chrono::milliseconds>(
                                  flush_end - flush_start)
                                  .count();

    lastTransTimePerItem.store(
            (items_flushed == 0) ? 0
                                 : static_cast<double>(trans_time) /
                                           static_cast<double>(items_flushed));
    stats.cumulativeFlushTime.fetch_add(trans_time);
<<<<<<< HEAD

    // Decrement flusher_todo for all successful flushes
    stats.flusher_todo.store(vb->rejectQueue.size());
    stats.totalPersistVBState++;

    if (commitData) {
        commitData->collections.checkAndTriggerPurge(vb->getId(), *this);
    }
=======
    stats.flusher_todo.store(0);
    stats.totalPersistVBState++;

    collectionFlush.checkAndTriggerPurge(vb->getId(), *this);

    // Note: this is the end of old if(!toFlush.items.empty()) block that
    // contained all the code above.
    // So, the few next steps are the only ones that (before removing the block
    // and early-returning if toFlush.items is empty) were executed and now are
    // not executed anymore. A small comment on each.
>>>>>>> ed5c176f

    // By definition, this function is called after persisting a batch of data,
    // so it can be safely skipped if toFlush.items is empty.
    rwUnderlying->pendingTasks();

    // Here: before early-returning if toFlush.items is empty, we used to check
    // and possibly waking up the CheckpointRemover. Step safely moved above,
    // just after getItemsToPersist(). See above for details.

    // Handle HighPriority requests
    if (vb->rejectQueue.empty()) {
        handleCheckpointPersistence();
        vb->notifyHighPriorityRequests(
                engine, vb->getPersistenceSeqno(), HighPriorityVBNotify::Seqno);

        return {toFlush.moreAvailable, items_flushed};
    }

    // Reject queue not empty
    return {true, items_flushed};
}

void EPBucket::setFlusherBatchSplitTrigger(size_t limit) {
    flusherBatchSplitTrigger = limit;
}

void EPBucket::commit(Vbid vbid, KVStore& kvstore, VB::Commit& commitData) {
    BlockTimer timer(&stats.diskCommitHisto, "disk_commit", stats.timingLog);
    auto commit_start = std::chrono::steady_clock::now();

    if (kvstore.commit(commitData)) {
        ++stats.flusherCommits;
        // Update in-memory vbstate
        kvstore.setVBucketState(vbid, commitData.proposedVBState);
    } else {
        ++stats.commitFailed;
        EP_LOG_WARN("KVBucket::commit: kvstore.commit failed {}", vbid);
    }

    auto commit_end = std::chrono::steady_clock::now();
    auto commit_time = std::chrono::duration_cast<std::chrono::milliseconds>(
                               commit_end - commit_start)
                               .count();
    stats.commit_time.store(commit_time);
    stats.cumulativeCommitTime.fetch_add(commit_time);
}

void EPBucket::startFlusher() {
    for (const auto& shard : vbMap.shards) {
        shard->getFlusher()->start();
    }
}

void EPBucket::stopFlusher() {
    for (const auto& shard : vbMap.shards) {
        auto* flusher = shard->getFlusher();
        EP_LOG_INFO(
                "Attempting to stop the flusher for "
                "shard:{}",
                shard->getId());
        bool rv = flusher->stop(stats.forceShutdown);
        if (rv && !stats.forceShutdown) {
            flusher->wait();
        }
    }
}

bool EPBucket::pauseFlusher() {
    bool rv = true;
    for (const auto& shard : vbMap.shards) {
        auto* flusher = shard->getFlusher();
        if (!flusher->pause()) {
            EP_LOG_WARN(
                    "Attempted to pause flusher in state "
                    "[{}], shard = {}",
                    flusher->stateName(),
                    shard->getId());
            rv = false;
        }
    }
    return rv;
}

bool EPBucket::resumeFlusher() {
    bool rv = true;
    for (const auto& shard : vbMap.shards) {
        auto* flusher = shard->getFlusher();
        if (!flusher->resume()) {
            EP_LOG_WARN(
                    "Attempted to resume flusher in state [{}], "
                    "shard = {}",
                    flusher->stateName(),
                    shard->getId());
            rv = false;
        }
    }
    return rv;
}

void EPBucket::wakeUpFlusher() {
    if (stats.diskQueueSize.load() == 0) {
        for (const auto& shard : vbMap.shards) {
            shard->getFlusher()->wake();
        }
    }
}

bool EPBucket::startBgFetcher() {
    for (const auto& shard : vbMap.shards) {
        BgFetcher* bgfetcher = shard->getBgFetcher();
        if (bgfetcher == NULL) {
            EP_LOG_WARN("Failed to start bg fetcher for shard {}",
                        shard->getId());
            return false;
        }
        bgfetcher->start();
    }
    return true;
}

void EPBucket::stopBgFetcher() {
    for (const auto& shard : vbMap.shards) {
        BgFetcher* bgfetcher = shard->getBgFetcher();
        if (bgfetcher->pendingJob()) {
            EP_LOG_WARN(
                    "Shutting down engine while there are still pending data "
                    "read for shard {} from database storage",
                    shard->getId());
        }
        EP_LOG_INFO("Stopping bg fetcher for shard:{}", shard->getId());
        bgfetcher->stop();
    }
}

ENGINE_ERROR_CODE EPBucket::scheduleCompaction(Vbid vbid,
                                               const CompactionConfig& c,
                                               const void* cookie) {
    ENGINE_ERROR_CODE errCode = checkForDBExistence(c.db_file_id);
    if (errCode != ENGINE_SUCCESS) {
        return errCode;
    }

    /* Obtain the vbucket so we can get the previous purge seqno */
    VBucketPtr vb = vbMap.getBucket(vbid);
    if (!vb) {
        return ENGINE_NOT_MY_VBUCKET;
    }

    LockHolder lh(compactionLock);
    ExTask task = std::make_shared<CompactTask>(
            *this, c, vb->getPurgeSeqno(), cookie);
    compactionTasks.push_back(std::make_pair(c.db_file_id, task));
    if (compactionTasks.size() > 1) {
        if ((stats.diskQueueSize > compactionWriteQueueCap &&
             compactionTasks.size() > (vbMap.getNumShards() / 2)) ||
            engine.getWorkLoadPolicy().getWorkLoadPattern() == READ_HEAVY) {
            // Snooze a new compaction task.
            // We will wake it up when one of the existing compaction tasks is
            // done.
            task->snooze(60);
        }
    }

    ExecutorPool::get()->schedule(task);

    EP_LOG_DEBUG(
            "Scheduled compaction task {} on {},"
            "purge_before_ts = {}, purge_before_seq = {}, dropdeletes = {}",
            uint64_t(task->getId()),
            c.db_file_id,
            c.purge_before_ts,
            c.purge_before_seq,
            c.drop_deletes);

    return ENGINE_EWOULDBLOCK;
}

ENGINE_ERROR_CODE EPBucket::cancelCompaction(Vbid vbid) {
    LockHolder lh(compactionLock);
    for (const auto& task : compactionTasks) {
        task.second->cancel();
    }
    return ENGINE_SUCCESS;
}


void EPBucket::flushOneDelOrSet(const queued_item& qi, VBucketPtr& vb) {
    if (!vb) {
        --stats.diskQueueSize;
        return;
    }

    int64_t bySeqno = qi->getBySeqno();
    const bool deleted = qi->isDeleted() && !qi->isPending();

    std::chrono::microseconds dirtyAge =
            std::chrono::duration_cast<std::chrono::microseconds>(
                    std::chrono::steady_clock::now() - qi->getQueuedTime());
    stats.dirtyAgeHisto.add(dirtyAge);
    stats.dirtyAge.store(static_cast<rel_time_t>(dirtyAge.count()));
    stats.dirtyAgeHighWat.store(std::max(stats.dirtyAge.load(),
                                         stats.dirtyAgeHighWat.load()));

    KVStore *rwUnderlying = getRWUnderlying(qi->getVBucketId());
    if (!deleted) {
        // TODO: Need to separate disk_insert from disk_update because
        // bySeqno doesn't give us that information.
        BlockTimer timer(
                bySeqno == -1 ? &stats.diskInsertHisto : &stats.diskUpdateHisto,
                bySeqno == -1 ? "disk_insert" : "disk_update",
                stats.timingLog);
        if (qi->isSystemEvent()) {
            rwUnderlying->setSystemEvent(qi);
        } else {
            rwUnderlying->set(qi);
        }
    } else {
        HdrMicroSecBlockTimer timer(
                &stats.diskDelHisto, "disk_delete", stats.timingLog);
        if (qi->isSystemEvent()) {
            rwUnderlying->delSystemEvent(qi);
        } else {
            rwUnderlying->del(qi);
        }
    }
}

void EPBucket::dropKey(Vbid vbid, const DiskDocKey& diskKey, int64_t bySeqno) {
    auto vb = getVBucket(vbid);
    if (!vb) {
        return;
    }

    auto docKey = diskKey.getDocKey();
    auto collectionId = docKey.getCollectionID();
    if (collectionId.isSystem()) {
        throw std::logic_error("EPBucket::dropKey called for a system key");
    }

    { // collections read lock scope
        // @todo this lock could be removed - fetchValidValue requires it
        // in-case of expiry, however dropKey doesn't generate expired values
        auto cHandle = vb->lockCollections(docKey);

        // ... drop it from the VB (hashtable)
        // @todo-durability: If prepared need to remove it from the Durability
        // Monitor (in-flight prepared SyncWrite from a collection which no
        // longer exists == abort the SyncWrite).
        Expects(diskKey.isCommitted());
        vb->dropKey(bySeqno, cHandle);
    }
}

void EPBucket::compactInternal(const CompactionConfig& config,
                               uint64_t purgeSeqno) {
    compaction_ctx ctx(config, purgeSeqno);

    BloomFilterCBPtr filter(new BloomFilterCallback(*this));
    ctx.bloomFilterCallback = filter;

    ExpiredItemsCBPtr expiry(new ExpiredItemsCallback(*this));
    ctx.expiryCallback = expiry;

    ctx.droppedKeyCb = std::bind(&EPBucket::dropKey,
                                 this,
                                 config.db_file_id,
                                 std::placeholders::_1,
                                 std::placeholders::_2);

    KVShard* shard = vbMap.getShardByVbId(config.db_file_id);
    KVStore* store = shard->getRWUnderlying();
    bool result = store->compactDB(&ctx);

    /* Iterate over all the vbucket ids set in max_purged_seq map. If there is
     * an entry
     * in the map for a vbucket id, then it was involved in compaction and thus
     * can
     * be used to update the associated bloom filters and purge sequence numbers
     */
    VBucketPtr vb = getVBucket(config.db_file_id);
    if (vb) {
        if (getEPEngine().getConfiguration().isBfilterEnabled() && result) {
            vb->swapFilter();
        } else {
            vb->clearFilter();
        }
        vb->setPurgeSeqno(ctx.max_purged_seq);
        vb->setNumTotalItems(vb->getNumTotalItems() -
                             ctx.stats.collectionsItemsPurged);
    }

    EP_LOG_INFO(
            "Compaction of {} done ({}). "
            "purged tombstones:{}, prepares:{}, "
            "collection_items_erased:alive:{},deleted:{}, "
            "size/items/tombstones/purge_seqno pre{{{}, {}, {}, {}}}, "
            "post{{{}, {}, {}, {}}}",
            config.db_file_id,
            result ? "ok" : "failed",
            ctx.stats.tombstonesPurged,
            ctx.stats.preparesPurged,
            ctx.stats.collectionsItemsPurged,
            ctx.stats.collectionsDeletedItemsPurged,
            ctx.stats.pre.size,
            ctx.stats.pre.items,
            ctx.stats.pre.deletedItems,
            ctx.stats.pre.purgeSeqno,
            ctx.stats.post.size,
            ctx.stats.post.items,
            ctx.stats.post.deletedItems,
            ctx.stats.post.purgeSeqno);
}

bool EPBucket::doCompact(const CompactionConfig& config,
                         uint64_t purgeSeqno,
                         const void* cookie) {
    ENGINE_ERROR_CODE err = ENGINE_SUCCESS;
    StorageProperties storeProp = getStorageProperties();
    bool concWriteCompact = storeProp.hasConcWriteCompact();
    Vbid vbid = config.db_file_id;

    /**
     * Check if the underlying storage engine allows writes concurrently
     * as the database file is being compacted. If not, a lock needs to
     * be held in order to serialize access to the database file between
     * the writer and compactor threads
     */
    if (concWriteCompact == false) {
        auto vb = getLockedVBucket(vbid, std::try_to_lock);
        if (!vb.owns_lock()) {
            // VB currently locked; try again later.
            return true;
        }

        if (!vb) {
            err = ENGINE_NOT_MY_VBUCKET;
            engine.storeEngineSpecific(cookie, nullptr);
            /**
             * Decrement session counter here, as memcached thread wouldn't
             * visit the engine interface in case of a NOT_MY_VB notification
             */
            engine.decrementSessionCtr();
        } else {
            compactInternal(config, purgeSeqno);
        }
    } else {
        compactInternal(config, purgeSeqno);
    }

    updateCompactionTasks(vbid);

    if (cookie) {
        engine.notifyIOComplete(cookie, err);
    }
    --stats.pendingCompactions;
    return false;
}

void EPBucket::updateCompactionTasks(Vbid db_file_id) {
    LockHolder lh(compactionLock);
    bool erased = false, woke = false;
    auto it = compactionTasks.begin();
    while (it != compactionTasks.end()) {
        if ((*it).first == db_file_id) {
            it = compactionTasks.erase(it);
            erased = true;
        } else {
            ExTask& task = (*it).second;
            if (task->getState() == TASK_SNOOZED) {
                ExecutorPool::get()->wake(task->getId());
                woke = true;
            }
            ++it;
        }
        if (erased && woke) {
            break;
        }
    }
}

std::pair<uint64_t, bool> EPBucket::getLastPersistedCheckpointId(Vbid vb) {
    auto vbucket = vbMap.getBucket(vb);
    if (vbucket) {
        return {vbucket->checkpointManager->getPersistenceCursorPreChkId(),
                true};
    } else {
        return {0, true};
    }
}

ENGINE_ERROR_CODE EPBucket::getFileStats(const void* cookie,
                                         const AddStatFn& add_stat) {
    const auto numShards = vbMap.getNumShards();
    DBFileInfo totalInfo;

    for (uint16_t shardId = 0; shardId < numShards; shardId++) {
        const auto dbInfo =
                getRWUnderlyingByShard(shardId)->getAggrDbFileInfo();
        totalInfo.spaceUsed += dbInfo.spaceUsed;
        totalInfo.fileSize += dbInfo.fileSize;
    }

    add_casted_stat("ep_db_data_size", totalInfo.spaceUsed, add_stat, cookie);
    add_casted_stat("ep_db_file_size", totalInfo.fileSize, add_stat, cookie);

    return ENGINE_SUCCESS;
}

ENGINE_ERROR_CODE EPBucket::getPerVBucketDiskStats(const void* cookie,
                                                   const AddStatFn& add_stat) {
    class DiskStatVisitor : public VBucketVisitor {
    public:
        DiskStatVisitor(const void* c, const AddStatFn& a)
            : cookie(c), add_stat(a) {
        }

        void visitBucket(const VBucketPtr& vb) override {
            char buf[32];
            Vbid vbid = vb->getId();
            try {
                auto dbInfo =
                        vb->getShard()->getRWUnderlying()->getDbFileInfo(vbid);

                checked_snprintf(
                        buf, sizeof(buf), "vb_%d:data_size", vbid.get());
                add_casted_stat(buf, dbInfo.spaceUsed, add_stat, cookie);
                checked_snprintf(
                        buf, sizeof(buf), "vb_%d:file_size", vbid.get());
                add_casted_stat(buf, dbInfo.fileSize, add_stat, cookie);
            } catch (std::exception& error) {
                EP_LOG_WARN(
                        "DiskStatVisitor::visitBucket: Failed to build stat: "
                        "{}",
                        error.what());
            }
        }

    private:
        const void* cookie;
        AddStatFn add_stat;
    };

    DiskStatVisitor dsv(cookie, add_stat);
    visit(dsv);
    return ENGINE_SUCCESS;
}

VBucketPtr EPBucket::makeVBucket(
        Vbid id,
        vbucket_state_t state,
        KVShard* shard,
        std::unique_ptr<FailoverTable> table,
        NewSeqnoCallback newSeqnoCb,
        std::unique_ptr<Collections::VB::Manifest> manifest,
        vbucket_state_t initState,
        int64_t lastSeqno,
        uint64_t lastSnapStart,
        uint64_t lastSnapEnd,
        uint64_t purgeSeqno,
        uint64_t maxCas,
        int64_t hlcEpochSeqno,
        bool mightContainXattrs,
        const nlohmann::json& replicationTopology,
        uint64_t maxVisibleSeqno) {
    auto flusherCb = std::make_shared<NotifyFlusherCB>(shard);
    // Not using make_shared or allocate_shared
    // 1. make_shared doesn't accept a Deleter
    // 2. allocate_shared has inconsistencies between platforms in calling
    //    alloc.destroy (libc++ doesn't call it)
    return VBucketPtr(new EPVBucket(id,
                                    state,
                                    stats,
                                    engine.getCheckpointConfig(),
                                    shard,
                                    lastSeqno,
                                    lastSnapStart,
                                    lastSnapEnd,
                                    std::move(table),
                                    flusherCb,
                                    std::move(newSeqnoCb),
                                    makeSyncWriteResolvedCB(),
                                    makeSyncWriteCompleteCB(),
                                    makeSeqnoAckCB(),
                                    engine.getConfiguration(),
                                    eviction_policy,
                                    std::move(manifest),
                                    initState,
                                    purgeSeqno,
                                    maxCas,
                                    hlcEpochSeqno,
                                    mightContainXattrs,
                                    replicationTopology,
                                    maxVisibleSeqno),
                      VBucket::DeferredDeleter(engine));
}

ENGINE_ERROR_CODE EPBucket::statsVKey(const DocKey& key,
                                      Vbid vbucket,
                                      const void* cookie) {
    VBucketPtr vb = getVBucket(vbucket);
    if (!vb) {
        return ENGINE_NOT_MY_VBUCKET;
    }

    return vb->statsVKey(key, cookie, engine);
}

void EPBucket::completeStatsVKey(const void* cookie,
                                 const DocKey& key,
                                 Vbid vbid,
                                 uint64_t bySeqNum) {
    GetValue gcb = getROUnderlying(vbid)->get(DiskDocKey{key}, vbid);

    if (eviction_policy == EvictionPolicy::Full) {
        VBucketPtr vb = getVBucket(vbid);
        if (vb) {
            vb->completeStatsVKey(key, gcb);
        }
    }

    if (gcb.getStatus() == ENGINE_SUCCESS) {
        engine.addLookupResult(cookie, std::move(gcb.item));
    } else {
        engine.addLookupResult(cookie, NULL);
    }

    --stats.numRemainingBgJobs;
    engine.notifyIOComplete(cookie, ENGINE_SUCCESS);
}

/**
 * Class that handles the disk callback during the rollback.
 * For each mutation/deletion which was discarded as part of the rollback,
 * the callback() method is invoked with the key of the discarded update.
 * It can then lookup the state of that key using dbHandle (which represents the
 * new, rolled-back file) and correct the in-memory view:
 *
 * a) If the key is not present in the Rollback header then delete it from
 *    the HashTable (if either didn't exist yet, or had previously been
 *    deleted in the Rollback header).
 * b) If the key is present in the Rollback header then replace the in-memory
 *    value with the value from the Rollback header.
 */
class EPDiskRollbackCB : public RollbackCB {
public:
    EPDiskRollbackCB(EventuallyPersistentEngine& e, uint64_t rollbackSeqno)
        : RollbackCB(), engine(e), rollbackSeqno(rollbackSeqno) {
    }

    void callback(GetValue& val) {
        if (!val.item) {
            throw std::invalid_argument(
                    "EPDiskRollbackCB::callback: val is NULL");
        }
        if (dbHandle == nullptr) {
            throw std::logic_error(
                    "EPDiskRollbackCB::callback: dbHandle is NULL");
        }

        // Skip system keys, they aren't stored in the hashtable
        if (val.item->getKey().getCollectionID().isSystem()) {
            return;
        }

        // This is the item in its current state, after the rollback seqno
        // (i.e. the state that we are reverting)
        UniqueItemPtr postRbSeqnoItem(std::move(val.item));

        VBucketPtr vb = engine.getVBucket(postRbSeqnoItem->getVBucketId());

        // Nuke anything in the prepare namespace, we'll do a "warmup" later
        // which will restore everything to the way it should be and this is
        // far easier than dealing with individual states.
        if (postRbSeqnoItem->isPending() || postRbSeqnoItem->isAbort()) {
            // Log any prepares with majority level as they are vulnerable to
            // being "lost" to an active bounce if it comes back up within the
            // failover window. Only log from the rollback seqno as the active
            // will have any that came before this.
            if (postRbSeqnoItem->isPending() &&
                postRbSeqnoItem->getDurabilityReqs().getLevel() ==
                        cb::durability::Level::Majority &&
                postRbSeqnoItem->getBySeqno() >=
                        static_cast<int64_t>(rollbackSeqno)) {
                EP_LOG_INFO(
                        "({}) Rolling back a Majority level prepare with "
                        "key:{} and seqno:{}",
                        vb->getId(),
                        cb::UserData(postRbSeqnoItem->getKey().to_string()),
                        postRbSeqnoItem->getBySeqno());
            }
            removeDeletedDoc(*vb, *postRbSeqnoItem);
            return;
        }

        EP_LOG_DEBUG("EPDiskRollbackCB: Handling post rollback item: {}",
                     *postRbSeqnoItem);

        // The get value of the item before the rollback seqno
        GetValue preRbSeqnoGetValue =
                engine.getKVBucket()
                        ->getROUnderlying(postRbSeqnoItem->getVBucketId())
                        ->getWithHeader(dbHandle,
                                        DiskDocKey{*postRbSeqnoItem},
                                        postRbSeqnoItem->getVBucketId(),
                                        GetMetaOnly::No);

        // This is the item in the state it was before the rollback seqno
        // (i.e. the desired state). null if there was no previous
        // Item.
        UniqueItemPtr preRbSeqnoItem(std::move(preRbSeqnoGetValue.item));

        if (preRbSeqnoGetValue.getStatus() == ENGINE_SUCCESS) {
            EP_LOG_DEBUG(
                    "EPDiskRollbackCB: Item existed pre-rollback; restoring to "
                    "pre-rollback state: {}",
                    *preRbSeqnoItem);

            if (preRbSeqnoItem->isDeleted()) {
                // If the item existed before, but had been deleted, we
                // should delete it now
                removeDeletedDoc(*vb, *postRbSeqnoItem);
            } else {
                // The item existed before and was not deleted, we need to
                // revert the items state to the preRollbackSeqno state
                MutationStatus mtype = vb->setFromInternal(*preRbSeqnoItem);
                switch (mtype) {
                case MutationStatus::NotFound:
                    // NotFound is valid - if the item has been deleted
                    // in-memory, but that was not flushed to disk as of
                    // post-rollback seqno.
                    break;
                case MutationStatus::WasClean:
                    // Item hasn't been modified since it was persisted to disk
                    // as of post-rollback seqno.
                    break;
                case MutationStatus::WasDirty:
                    // Item was modifed since it was persisted to disk - this
                    // is ok because it's just a mutation which has not yet
                    // been persisted to disk as of post-rollback seqno.
                    break;
                case MutationStatus::NoMem:
                    setStatus(ENGINE_ENOMEM);
                    break;
                case MutationStatus::InvalidCas:
                case MutationStatus::IsLocked:
                case MutationStatus::NeedBgFetch:
                case MutationStatus::IsPendingSyncWrite:
                    std::stringstream ss;
                    ss << "EPDiskRollbackCB: Unexpected status:"
                       << to_string(mtype)
                       << " after setFromInternal for item:" << *preRbSeqnoItem;
                    throw std::logic_error(ss.str());
                }

                // If we are rolling back a deletion then we should increment
                // our disk counts. We need to increment the vBucket disk
                // count here too because we're not going to flush this item
                // later
                if (postRbSeqnoItem->isDeleted() &&
                    postRbSeqnoItem->isCommitted()) {
                    vb->incrNumTotalItems();
                    vb->getManifest()
                            .lock(preRbSeqnoItem->getKey())
                            .incrementDiskCount();
                }
            }
        } else if (preRbSeqnoGetValue.getStatus() == ENGINE_KEY_ENOENT) {
            // If the item did not exist before we should delete it now
            removeDeletedDoc(*vb, *postRbSeqnoItem);
        } else {
            EP_LOG_WARN(
                    "EPDiskRollbackCB::callback:Unexpected Error Status: {}",
                    preRbSeqnoGetValue.getStatus());
        }
    }

    /// Remove a deleted-on-disk document from the VBucket's hashtable.
    void removeDeletedDoc(VBucket& vb, const Item& item) {
        if (vb.removeItemFromMemory(item)) {
            setStatus(ENGINE_SUCCESS);
        } else {
            // Document didn't exist in memory - may have been deleted in since
            // the checkpoint.
            setStatus(ENGINE_KEY_ENOENT);
        }

        if (!item.isDeleted() && item.isCommitted()) {
            // Irrespective of if the in-memory delete succeeded; the document
            // doesn't exist on disk; so decrement the item count.
            vb.decrNumTotalItems();
            vb.getManifest().lock(item.getKey()).decrementDiskCount();
        }
    }

private:
    EventuallyPersistentEngine& engine;

    /// The seqno to which we are rolling back
    uint64_t rollbackSeqno;
};

RollbackResult EPBucket::doRollback(Vbid vbid, uint64_t rollbackSeqno) {
    auto cb = std::make_shared<EPDiskRollbackCB>(engine, rollbackSeqno);
    KVStore* rwUnderlying = vbMap.getShardByVbId(vbid)->getRWUnderlying();
    auto result = rwUnderlying->rollback(vbid, rollbackSeqno, cb);
    return result;
}

void EPBucket::rollbackUnpersistedItems(VBucket& vb, int64_t rollbackSeqno) {
    std::vector<queued_item> items;

    // Iterate until we have no more items for the persistence cursor
    CheckpointManager::ItemsForCursor itemsForCursor;
    do {
        itemsForCursor =
                vb.checkpointManager->getNextItemsForPersistence(items);
        for (const auto& item : items) {
            if (item->getBySeqno() <= rollbackSeqno ||
                item->isCheckPointMetaItem() ||
                item->getKey().getCollectionID().isSystem()) {
                continue;
            }

            // Currently we remove prepares from the HashTable on completion but
            // they may still exist on disk. If we were to reload the prepare
            // from disk, because we have a new unpersisted one, then we would
            // end up in an inconsistent state to pre-rollback. Just remove the
            // prepare from the HashTable. We will "warm up" any incomplete
            // prepares in a later stage of rollback.
            if (item->isPending()) {
                EP_LOG_INFO(
                        "({}) Rolling back an unpersisted {} prepare with "
                        "key:{} and seqno:{}",
                        vb.getId(),
                        to_string(item->getDurabilityReqs().getLevel()),
                        cb::UserData(item->getKey().to_string()),
                        item->getBySeqno());
                vb.removeItemFromMemory(*item);
                continue;
            }

            // Committed items only past this point
            GetValue gcb = getROUnderlying(vb.getId())
                                   ->get(DiskDocKey{*item}, vb.getId());

            if (gcb.getStatus() == ENGINE_SUCCESS) {
                vb.setFromInternal(*gcb.item.get());
            } else {
                vb.removeItemFromMemory(*item);
            }
        }
    } while (itemsForCursor.moreAvailable);
}

// Perform an in-order scan of the seqno index.
// a) For each Prepared item found, add to a map of outstanding Prepares.
// b) For each Committed (via Mutation or Prepare) item, if there's an
//    outstanding Prepare then that prepare has already been Committed,
//    hence remove it from the map.
//
// At the end of the scan, all outstanding Prepared items (which did not
// have a Commit persisted to disk) will be registered with the Durability
// Monitor.
EPBucket::LoadPreparedSyncWritesResult EPBucket::loadPreparedSyncWrites(
        folly::SharedMutex::WriteHolder& vbStateLh, VBucket& vb) {
    /// Disk load callback for scan.
    struct LoadSyncWrites : public StatusCallback<GetValue> {
        LoadSyncWrites(EPVBucket& vb, uint64_t highPreparedSeqno)
            : vb(vb), highPreparedSeqno(highPreparedSeqno) {
        }

        void callback(GetValue& val) override {
            // Abort the scan early if we have passed the HPS as we don't need
            // to load any more prepares.
            if (val.item->getBySeqno() >
                static_cast<int64_t>(highPreparedSeqno)) {
                // ENOMEM may seem like an odd status code to abort the scan but
                // disk backfill to a given seqno also returns ENGINE_ENOMEM
                // when it has received all the seqnos that it cares about to
                // abort the scan.
                setStatus(ENGINE_ENOMEM);
                return;
            }

            itemsVisited++;
            if (val.item->isPending()) {
                // Pending item which was not aborted (deleted). Add to
                // outstanding Prepare map.
                outstandingPrepares.emplace(val.item->getKey(),
                                            std::move(val.item));
                return;
            }

            if (val.item->isCommitted()) {
                // Committed item. _If_ there's an outstanding prepared
                // SyncWrite, remove it (as it has already been committed).
                outstandingPrepares.erase(val.item->getKey());
                return;
            }
        }

        EPVBucket& vb;

        // HPS after which we can abort the scan
        uint64_t highPreparedSeqno = std::numeric_limits<uint64_t>::max();

        // Number of items our callback "visits". Used to validate how many
        // items we look at when loading SyncWrites.
        uint64_t itemsVisited = 0;

        /// Map of Document key -> outstanding (not yet Committed / Aborted)
        /// prepares.
        std::unordered_map<StoredDocKey, std::unique_ptr<Item>>
                outstandingPrepares;
    };

    auto& epVb = dynamic_cast<EPVBucket&>(vb);
    const auto start = std::chrono::steady_clock::now();

    // Get the kvStore. Using the RW store as the rollback code that will call
    // this function will modify vbucket_state that will only be reflected in
    // RW store. For warmup case, we don't allow writes at this point in time
    // anyway.
    auto* kvStore = getRWUnderlyingByShard(epVb.getShard()->getId());

    // Need the HPS/HCS so the DurabilityMonitor can be fully resumed
    auto vbState = kvStore->getVBucketState(epVb.getId());
    if (!vbState) {
        throw std::logic_error("EPBucket::loadPreparedSyncWrites: processing " +
                               epVb.getId().to_string() +
                               ", but found no vbucket_state");
    }

    // Insert all outstanding Prepares into the VBucket (HashTable &
    // DurabilityMonitor).
    std::vector<queued_item> prepares;
    if (vbState->persistedPreparedSeqno == vbState->persistedCompletedSeqno) {
        // We don't need to warm up anything for this vBucket as all of our
        // prepares have been completed, but we do need to create the DM
        // with our vbucket_state.
        epVb.loadOutstandingPrepares(vbStateLh, *vbState, std::move(prepares));
        // No prepares loaded
        return {0, 0};
    }

    // We optimise this step by starting the scan at the seqno following the
    // Persisted Completed Seqno. By definition, all earlier prepares have been
    // completed (Committed or Aborted).
    uint64_t startSeqno = vbState->persistedCompletedSeqno + 1;

    // The seqno up to which we will scan for SyncWrites
    uint64_t endSeqno = vbState->persistedPreparedSeqno;

    // If we are were in the middle of receiving/persisting a Disk snapshot then
    // we cannot solely rely on the PCS and PPS due to de-dupe/out of order
    // commit. We could have our committed item higher than the HPS if we do a
    // normal mutation after a SyncWrite and we have not yet fully persisted the
    // disk snapshot to correct the high completed seqno. In this case, we need
    // to read the rest of the disk snapshot to ensure that we pick up any
    // completions of prepares that we may attempt to warm up.
    //
    // Example:
    //
    // Relica receives Disk snapshot
    // [1:Prepare(a), 2:Prepare(b), 3:Mutation(a)...]
    //
    // After receiving and flushing the mutation at seqno 3, the replica has:
    // HPS - 0 (only moves on snapshot end)
    // HCS - 1 (the DM takes care of this)
    // PPS - 2
    // PCS - 0 (we can only move the PCS correctly at snap-end)
    //
    // If we warmup in this case then we load SyncWrites from seqno 1 to 2. If
    // we do this then we will skip the logical completion at seqno 3 for the
    // prepare at seqno 1. This will cause us to have a completed SyncWrite in
    // the DM when we transition to memory which will block any further
    // SyncWrite completions on this node.
    if (vbState->checkpointType == CheckpointType::Disk &&
        static_cast<uint64_t>(vbState->highSeqno) != vbState->lastSnapEnd) {
        endSeqno = vbState->highSeqno;
    }

    auto storageCB = std::make_shared<LoadSyncWrites>(epVb, endSeqno);

    // Don't expect to find anything already in the HashTable, so use
    // NoLookupCallback.
    auto cacheCB = std::make_shared<NoLookupCallback>();

    // Use ALL_ITEMS filter for the scan. NO_DELETES is insufficient
    // because (committed) SyncDeletes manifest as a prepared_sync_write
    // (doc on disk not deleted) followed by a commit_sync_write (which
    // *is* marked as deleted as that's the resulting state).
    // We need to see that Commit, hence ALL_ITEMS.
    const auto docFilter = DocumentFilter::ALL_ITEMS;
    const auto valFilter = getValueFilterForCompressionMode();

    auto* scanCtx = kvStore->initScanContext(
            storageCB, cacheCB, epVb.getId(), startSeqno, docFilter, valFilter);

    // Storage problems can lead to a null context, kvstore logs details
    if (!scanCtx) {
        EP_LOG_CRITICAL(
                "EPBucket::loadPreparedSyncWrites: scanCtx is null for {}",
                epVb.getId());
        // No prepares loaded
        return {0, 0};
    }

    auto scanResult = kvStore->scan(scanCtx);

    // If we abort our scan early due to reaching the HPS then the scan result
    // will be failure but we will have scanned correctly.
    if (storageCB->getStatus() != ENGINE_ENOMEM) {
        Expects(scanResult == scan_success);
    }

    kvStore->destroyScanContext(scanCtx);

    EP_LOG_DEBUG(
            "EPBucket::loadPreparedSyncWrites: Identified {} outstanding "
            "prepared SyncWrites for {} in {}",
            storageCB->outstandingPrepares.size(),
            epVb.getId(),
            cb::time2text(std::chrono::steady_clock::now() - start));

    // Insert all outstanding Prepares into the VBucket (HashTable &
    // DurabilityMonitor).
    prepares.reserve(storageCB->outstandingPrepares.size());
    for (auto& prepare : storageCB->outstandingPrepares) {
        prepares.emplace_back(std::move(prepare.second));
    }
    // Sequence must be sorted by seqno (ascending) for DurabilityMonitor.
    std::sort(
            prepares.begin(), prepares.end(), [](const auto& a, const auto& b) {
                return a->getBySeqno() < b->getBySeqno();
            });

    auto numPrepares = prepares.size();
    epVb.loadOutstandingPrepares(vbStateLh, *vbState, std::move(prepares));
    return {storageCB->itemsVisited, numPrepares};
}

ValueFilter EPBucket::getValueFilterForCompressionMode() {
    auto compressionMode = engine.getCompressionMode();
    if (compressionMode != BucketCompressionMode::Off) {
        return ValueFilter::VALUES_COMPRESSED;
    }

    return ValueFilter::VALUES_DECOMPRESSED;
}

void EPBucket::notifyNewSeqno(const Vbid vbid, const VBNotifyCtx& notifyCtx) {
    if (notifyCtx.notifyFlusher) {
        notifyFlusher(vbid);
    }
    if (notifyCtx.notifyReplication) {
        notifyReplication(vbid, notifyCtx.bySeqno, notifyCtx.syncWrite);
    }
}

Warmup* EPBucket::getWarmup(void) const {
    return warmupTask.get();
}

bool EPBucket::isWarmingUp() {
    return warmupTask && !warmupTask->isComplete();
}

bool EPBucket::isWarmupOOMFailure() {
    return warmupTask && warmupTask->hasOOMFailure();
}

bool EPBucket::maybeWaitForVBucketWarmup(const void* cookie) {
    if (warmupTask) {
        return warmupTask->maybeWaitForVBucketWarmup(cookie);
    }
    return false;
}

void EPBucket::initializeWarmupTask() {
    if (engine.getConfiguration().isWarmup()) {
        warmupTask = std::make_unique<Warmup>(*this, engine.getConfiguration());
    }
}

void EPBucket::startWarmupTask() {
    if (warmupTask) {
        warmupTask->start();
    } else {
        // No warmup, immediately online the bucket.
        warmupCompleted();
    }
}

bool EPBucket::maybeEnableTraffic() {
    // @todo rename.. skal vaere isTrafficDisabled elns
    auto memoryUsed =
            static_cast<double>(stats.getEstimatedTotalMemoryUsed());
    auto maxSize = static_cast<double>(stats.getMaxDataSize());

    if (memoryUsed >= stats.mem_low_wat) {
        EP_LOG_INFO(
                "Total memory use reached to the low water mark, stop warmup"
                ": memoryUsed ({}) >= low water mark ({})",
                memoryUsed,
                uint64_t(stats.mem_low_wat.load()));
        return true;
    } else if (memoryUsed > (maxSize * stats.warmupMemUsedCap)) {
        EP_LOG_INFO(
                "Enough MB of data loaded to enable traffic"
                ": memoryUsed ({}) > (maxSize({}) * warmupMemUsedCap({}))",
                memoryUsed,
                maxSize,
                stats.warmupMemUsedCap.load());
        return true;
    } else if (eviction_policy == EvictionPolicy::Value &&
               stats.warmedUpValues >=
                       (stats.warmedUpKeys * stats.warmupNumReadCap)) {
        // Let ep-engine think we're done with the warmup phase
        // (we should refactor this into "enableTraffic")
        EP_LOG_INFO(
                "Enough number of items loaded to enable traffic (value "
                "eviction)"
                ": warmedUpValues({}) >= (warmedUpKeys({}) * "
                "warmupNumReadCap({}))",
                uint64_t(stats.warmedUpValues.load()),
                uint64_t(stats.warmedUpKeys.load()),
                stats.warmupNumReadCap.load());
        return true;
    } else if (eviction_policy == EvictionPolicy::Full &&
               stats.warmedUpValues >= (warmupTask->getEstimatedItemCount() *
                                        stats.warmupNumReadCap)) {
        // In case of FULL EVICTION, warmed up keys always matches the number
        // of warmed up values, therefore for honoring the min_item threshold
        // in this scenario, we can consider warmup's estimated item count.
        EP_LOG_INFO(
                "Enough number of items loaded to enable traffic (full "
                "eviction)"
                ": warmedUpValues({}) >= (warmup est items({}) * "
                "warmupNumReadCap({}))",
                uint64_t(stats.warmedUpValues.load()),
                uint64_t(warmupTask->getEstimatedItemCount()),
                stats.warmupNumReadCap.load());
        return true;
    }
    return false;
}

void EPBucket::warmupCompleted() {
    // Snapshot VBucket state after warmup to ensure Failover table is
    // persisted.
    scheduleVBStatePersist();

    if (engine.getConfiguration().getAlogPath().length() > 0) {
        if (engine.getConfiguration().isAccessScannerEnabled()) {
            {
                LockHolder lh(accessScanner.mutex);
                accessScanner.enabled = true;
            }
            EP_LOG_INFO("Access Scanner task enabled");
            size_t smin = engine.getConfiguration().getAlogSleepTime();
            setAccessScannerSleeptime(smin, true);
        } else {
            LockHolder lh(accessScanner.mutex);
            accessScanner.enabled = false;
            EP_LOG_INFO("Access Scanner task disabled");
        }

        Configuration& config = engine.getConfiguration();
        config.addValueChangedListener(
                "access_scanner_enabled",
                std::make_unique<ValueChangedListener>(*this));
        config.addValueChangedListener(
                "alog_sleep_time",
                std::make_unique<ValueChangedListener>(*this));
        config.addValueChangedListener(
                "alog_task_time",
                std::make_unique<ValueChangedListener>(*this));
    }

    // "0" sleep_time means that the first snapshot task will be executed
    // right after warmup. Subsequent snapshot tasks will be scheduled every
    // 60 sec by default.
    ExecutorPool* iom = ExecutorPool::get();
    ExTask task = std::make_shared<StatSnap>(&engine, 0, false);
    statsSnapshotTaskId = iom->schedule(task);

    collectionsManager->warmupCompleted(*this);
}

void EPBucket::stopWarmup(void) {
    // forcefully stop current warmup task
    if (isWarmingUp()) {
        EP_LOG_INFO(
                "Stopping warmup while engine is loading "
                "data from underlying storage, shutdown = {}",
                stats.isShutdown ? "yes" : "no");
        warmupTask->stop();
    }
}<|MERGE_RESOLUTION|>--- conflicted
+++ resolved
@@ -400,7 +400,7 @@
 
     rwUnderlying->optimizeWrites(toFlush.items);
 
-    Item* prev = NULL;
+    Item* prev = nullptr;
 
     // Read the vbucket_state from disk as many values from the
     // in-memory vbucket_state may be ahead of what we are flushing.
@@ -409,19 +409,17 @@
     // The first flush we do populates the cachedVBStates of the KVStore
     // so we may not (if this is the first flush) have a state returned
     // from the KVStore.
+    vbucket_state vbstate;
     if (persistedVbState) {
-        // Take two copies.
-        // First will be mutated as the new state
-        // Second remains unchanged and will be used on failure
-        vbstateRollback = vbstate = *persistedVbState;
-    }
+        vbstate = *persistedVbState;
+    }
+    commitData.emplace(vb->getManifest(), vbstate);
+    vbucket_state& proposedVBState = commitData->proposedVBState;
     // We need to set a few values from the in-memory state.
     uint64_t maxSeqno = 0;
     uint64_t maxVbStateOpCas = 0;
 
     auto minSeqno = std::numeric_limits<uint64_t>::max();
-
-    bool mustCheckpointVBState = false;
 
     Collections::VB::Flush collectionFlush(vb->getManifest());
 
@@ -452,10 +450,10 @@
     // items will not be sent). This value is also used at warmup so
     // that vbuckets can resume with the same visible seqno as before
     // the restart.
-    Monotonic<uint64_t> maxVisibleSeqno{vbstate.maxVisibleSeqno};
+    Monotonic<uint64_t> maxVisibleSeqno{proposedVBState.maxVisibleSeqno};
 
     if (toFlush.maxDeletedRevSeqno) {
-        vbstate.maxDeletedSeqno = toFlush.maxDeletedRevSeqno.get();
+        proposedVBState.maxDeletedSeqno = toFlush.maxDeletedRevSeqno.get();
     }
 
     // Iterate through items, checking if we (a) can skip persisting,
@@ -487,65 +485,6 @@
             // order.
             hcs = std::max(hcs.value_or(0), item->getPrepareSeqno());
         }
-<<<<<<< HEAD
-        rwUnderlying->optimizeWrites(items);
-
-        Item* prev = nullptr;
-
-        // Read the vbucket_state from disk as many values from the
-        // in-memory vbucket_state may be ahead of what we are flushing.
-        const auto* persistedVbState =
-                rwUnderlying->getVBucketState(vb->getId());
-
-        // The first flush we do populates the cachedVBStates of the KVStore
-        // so we may not (if this is the first flush) have a state returned
-        // from the KVStore.
-        vbucket_state vbstate;
-        if (persistedVbState) {
-            vbstate = *persistedVbState;
-        }
-        commitData.emplace(vb->getManifest(), vbstate);
-        vbucket_state& proposedVBState = commitData->proposedVBState;
-        // We need to set a few values from the in-memory state.
-        uint64_t maxSeqno = 0;
-        uint64_t maxVbStateOpCas = 0;
-
-        auto minSeqno = std::numeric_limits<uint64_t>::max();
-
-        Collections::VB::Flush collectionFlush(vb->getManifest());
-
-        // HCS is optional because we have to update it on disk only if some
-        // Commit/Abort SyncWrite is found in the flush-batch. If we're
-        // flushing Disk checkpoints then the toFlush value may be
-        // supplied. In this case, this should be the HCS received from the
-        // Active node and should be greater than or equal to the HCS for
-        // any other item in this flush batch. This is required because we
-        // send mutations instead of a commits and would not otherwise
-        // update the HCS on disk.
-        boost::optional<uint64_t> hcs = boost::make_optional(false, uint64_t());
-
-        // HPS is optional because we have to update it on disk only if a
-        // prepare is found in the flush-batch
-        // This value is read at warmup to determine what seqno to stop
-        // loading prepares at (there will not be any prepares after this
-        // point) but cannot be used to initialise a PassiveDM after warmup
-        // as this value will advance into snapshots immediately, without
-        // the entire snapshot needing to be persisted.
-        boost::optional<uint64_t> hps = boost::make_optional(false, uint64_t());
-
-        // We always maintain the maxVisibleSeqno at the current value
-        // and only change it to a higher-seqno when a flush of a visible
-        // item is seen. This value must be tracked to provide a correct
-        // snapshot range for non-sync write aware consumers during backfill
-        // (the snapshot should not end on a prepare or an abort, as these
-        // items will not be sent). This value is also used at warmup so
-        // that vbuckets can resume with the same visible seqno as before
-        // the restart.
-        Monotonic<uint64_t> maxVisibleSeqno{proposedVBState.maxVisibleSeqno};
-
-        if (toFlush.maxDeletedRevSeqno) {
-            proposedVBState.maxDeletedSeqno = toFlush.maxDeletedRevSeqno.get();
-=======
 
         if (item->isVisible() &&
             static_cast<uint64_t>(item->getBySeqno()) > maxVisibleSeqno) {
@@ -556,7 +495,6 @@
             Expects(item->getBySeqno() > 0);
             hps = std::max(hps.value_or(0),
                            static_cast<uint64_t>(item->getBySeqno()));
->>>>>>> ed5c176f
         }
 
         if (op == queue_op::set_vbucket_state) {
@@ -586,7 +524,7 @@
                 mustCheckpointVBState = true;
 
                 // Process the Item's value into the transition struct
-                vbstate.transition.fromItem(*item);
+                proposedVBState.transition.fromItem(*item);
             }
             // Update queuing stats now this item has logically been
             // processed.
@@ -599,135 +537,36 @@
             ++items_flushed;
 
             if (mcbp::datatype::is_xattr(item->getDataType())) {
-                vbstate.mightContainXattrs = true;
-            }
-
-<<<<<<< HEAD
-            if (op == queue_op::set_vbucket_state) {
-                // Only process vbstate if it's sequenced higher (by cas).
-                // We use the cas instead of the seqno here because a
-                // set_vbucket_state does not increment the lastBySeqno in
-                // the CheckpointManager when it is created. This means that
-                // it is possible to have two set_vbucket_state items that
-                // follow one another with the same seqno. The cas will be
-                // bumped for every item so it can be used to distinguish
-                // which item is the latest and should be flushed.
-                if (item->getCas() > maxVbStateOpCas) {
-                    // Should only bump the stat once for the latest state
-                    // change that we want to flush
-                    if (maxVbStateOpCas == 0) {
-                        // There is at least a commit to be done, so
-                        // increase todo
-                        ++stats.flusher_todo;
-                    }
-
-                    maxVbStateOpCas = item->getCas();
-
-                    // It could be the case that the set_vbucket_state is
-                    // alone, i.e. no mutations are being flushed, we must
-                    // trigger an update of the vbstate, which will always
-                    // happen when we set this.
-                    mustCheckpointVBState = true;
-
-                    // Process the Item's value into the transition struct
-                    proposedVBState.transition.fromItem(*item);
-                }
-                // Update queuing stats now this item has logically been
-                // processed.
-                --stats.diskQueueSize;
-                vb->doStatsForFlushing(*item, item->size());
-
-            } else if (!canDeDuplicate(prev, *item)) {
-                // This is an item we must persist.
-                prev = item.get();
-                ++items_flushed;
-
-                if (mcbp::datatype::is_xattr(item->getDataType())) {
-                    proposedVBState.mightContainXattrs = true;
-                }
-=======
+                proposedVBState.mightContainXattrs = true;
+            }
+
             flushOneDelOrSet(item, vb.getVB());
->>>>>>> ed5c176f
 
             maxSeqno = std::max(maxSeqno, (uint64_t)item->getBySeqno());
 
             // Track the lowest seqno, so we can set the HLC epoch
             minSeqno = std::min(minSeqno, (uint64_t)item->getBySeqno());
-            vbstate.maxCas = std::max(vbstate.maxCas, item->getCas());
-            ++stats.flusher_todo;
-
-<<<<<<< HEAD
-                // Track the lowest seqno, so we can set the HLC epoch
-                minSeqno = std::min(minSeqno, (uint64_t)item->getBySeqno());
-                proposedVBState.maxCas =
-                        std::max(proposedVBState.maxCas, item->getCas());
-
-                // Track number of items we have yet to flush. If we are
-                // flushing items from the reject queue then we should not
-                // increment flusher_todo as it will have already been
-                // incremented by the initial flush. We need to track the
-                // number of items from the reject queue though our flush
-                // batch may contain items from both the reject queue and
-                // the CheckpointManager
-                if (toFlush.itemsToRetry != 0) {
-                    toFlush.itemsToRetry--;
-                } else {
-                    ++stats.flusher_todo;
-                }
-
-                if (!range.is_initialized()) {
-                    range = snapshot_range_t{
-                            proposedVBState.lastSnapStart,
-                            toFlush.ranges.empty()
-                                    ? proposedVBState.lastSnapEnd
-                                    : toFlush.ranges.back().getEnd()};
-                }
-
-                // Is the item the end item of one of the ranges we're
-                // flushing? Note all the work here only affects replica VBs
-                auto itr =
-                        std::find_if(toFlush.ranges.begin(),
-                                     toFlush.ranges.end(),
-                                     [&item](auto& range) {
-                                         return uint64_t(item->getBySeqno()) ==
-                                                range.getEnd();
-                                     });
-
-                // If this is the end item, we can adjust the start of our
-                // flushed range, which would be used for failure purposes.
-                // Primarily by bringing the start to be a consistent point
-                // allows for promotion to active to set the fail-over table
-                // to a consistent point.
-                if (itr != toFlush.ranges.end()) {
-                    // Use std::max as the flusher is not visiting in seqno
-                    // order.
-                    range->setStart(
-                            std::max(range->getStart(), itr->range.getEnd()));
-                    // HCS may be weakly monotonic when received via a disk
-                    // snapshot so we special case this for the disk
-                    // snapshot instead of relaxing the general constraint.
-                    if (toFlush.checkpointType == CheckpointType::Disk &&
-                        itr->highCompletedSeqno !=
-                                proposedVBState.persistedCompletedSeqno) {
-                        hcs = itr->highCompletedSeqno;
-                    }
-
-                    // Now that the end of a snapshot has been reached,
-                    // store the hps tracked by the checkpoint to disk
-                    if (itr->highPreparedSeqno) {
-                        auto newHps =
-                                toFlush.checkpointType == CheckpointType::Memory
-                                        ? *(itr->highPreparedSeqno)
-                                        : itr->getEnd();
-                        proposedVBState.highPreparedSeqno = std::max(
-                                proposedVBState.highPreparedSeqno, newHps);
-                    }
-=======
+            proposedVBState.maxCas =
+                    std::max(proposedVBState.maxCas, item->getCas());
+
+            // Track number of items we have yet to flush. If we are
+            // flushing items from the reject queue then we should not
+            // increment flusher_todo as it will have already been
+            // incremented by the initial flush. We need to track the
+            // number of items from the reject queue though our flush
+            // batch may contain items from both the reject queue and
+            // the CheckpointManager
+            if (toFlush.itemsToRetry != 0) {
+                toFlush.itemsToRetry--;
+            } else {
+                ++stats.flusher_todo;
+            }
+
             if (!range.is_initialized()) {
                 range = snapshot_range_t{
-                        vbstate.lastSnapStart,
+                        proposedVBState.lastSnapStart,
                         toFlush.ranges.empty()
-                                ? vbstate.lastSnapEnd
+                                ? proposedVBState.lastSnapEnd
                                 : toFlush.ranges.back().getEnd()};
             }
 
@@ -755,7 +594,7 @@
                 // snapshot instead of relaxing the general constraint.
                 if (toFlush.checkpointType == CheckpointType::Disk &&
                     itr->highCompletedSeqno !=
-                            vbstate.persistedCompletedSeqno) {
+                            proposedVBState.persistedCompletedSeqno) {
                     hcs = itr->highCompletedSeqno;
                 }
 
@@ -766,9 +605,8 @@
                             toFlush.checkpointType == CheckpointType::Memory
                                     ? *(itr->highPreparedSeqno)
                                     : itr->getEnd();
-                    vbstate.highPreparedSeqno =
-                            std::max(vbstate.highPreparedSeqno, newHps);
->>>>>>> ed5c176f
+                    proposedVBState.highPreparedSeqno =
+                            std::max(proposedVBState.highPreparedSeqno, newHps);
                 }
             }
         } else {
@@ -785,50 +623,6 @@
         }
     }
 
-<<<<<<< HEAD
-        {
-            folly::SharedMutex::ReadHolder rlh(vb->getStateLock());
-            if (vb->getState() == vbucket_state_active) {
-                if (maxSeqno) {
-                    range = snapshot_range_t(maxSeqno, maxSeqno);
-                }
-            }
-
-            // Update VBstate based on the changes we have just made,
-            // then tell the rwUnderlying the 'new' state
-            // (which will persisted as part of the commit() below).
-
-            // only update the snapshot range if items were flushed, i.e.
-            // don't appear to be in a snapshot when you have no data for it
-            // We also update the checkpointType here as this should only
-            // change with snapshots.
-            if (range) {
-                proposedVBState.lastSnapStart = range->getStart();
-                proposedVBState.lastSnapEnd = range->getEnd();
-                proposedVBState.checkpointType = toFlush.checkpointType;
-            }
-            // Track the lowest seqno written in spock and record it as
-            // the HLC epoch, a seqno which we can be sure the value has a
-            // HLC CAS.
-            proposedVBState.hlcCasEpochSeqno = vb->getHLCEpochSeqno();
-            if (proposedVBState.hlcCasEpochSeqno == HlcCasSeqnoUninitialised &&
-                minSeqno != std::numeric_limits<uint64_t>::max()) {
-                proposedVBState.hlcCasEpochSeqno = minSeqno;
-                vb->setHLCEpochSeqno(proposedVBState.hlcCasEpochSeqno);
-            }
-
-            if (hcs) {
-                Expects(hcs > proposedVBState.persistedCompletedSeqno);
-                proposedVBState.persistedCompletedSeqno = *hcs;
-            }
-
-            if (hps) {
-                Expects(hps > proposedVBState.persistedPreparedSeqno);
-                proposedVBState.persistedPreparedSeqno = *hps;
-            }
-
-            proposedVBState.maxVisibleSeqno = maxVisibleSeqno;
-=======
     {
         folly::SharedMutex::ReadHolder rlh(vb->getStateLock());
         if (vb->getState() == vbucket_state_active) {
@@ -847,101 +641,35 @@
         // We also update the checkpointType here as this should only
         // change with snapshots.
         if (range) {
-            vbstate.lastSnapStart = range->getStart();
-            vbstate.lastSnapEnd = range->getEnd();
-            vbstate.checkpointType = toFlush.checkpointType;
+            proposedVBState.lastSnapStart = range->getStart();
+            proposedVBState.lastSnapEnd = range->getEnd();
+            proposedVBState.checkpointType = toFlush.checkpointType;
         }
 
         // Track the lowest seqno written in spock and record it as
         // the HLC epoch, a seqno which we can be sure the value has a
         // HLC CAS.
-        vbstate.hlcCasEpochSeqno = vb->getHLCEpochSeqno();
-        if (vbstate.hlcCasEpochSeqno == HlcCasSeqnoUninitialised &&
+        proposedVBState.hlcCasEpochSeqno = vb->getHLCEpochSeqno();
+        if (proposedVBState.hlcCasEpochSeqno == HlcCasSeqnoUninitialised &&
             minSeqno != std::numeric_limits<uint64_t>::max()) {
-            vbstate.hlcCasEpochSeqno = minSeqno;
+            proposedVBState.hlcCasEpochSeqno = minSeqno;
 
             // @todo MB-37692: Defer this call at flush-success only or reset
             //  the value if flush fails.
-            vb->setHLCEpochSeqno(vbstate.hlcCasEpochSeqno);
-        }
-
-        // Do we need to trigger a persist of the state?
-        // If there are no "real" items to flush, and we encountered
-        // a set_vbucket_state meta-item.
-        auto options = VBStatePersist::VBSTATE_CACHE_UPDATE_ONLY;
-        if ((items_flushed == 0) && mustCheckpointVBState) {
-            options = VBStatePersist::VBSTATE_PERSIST_WITH_COMMIT;
+            vb->setHLCEpochSeqno(proposedVBState.hlcCasEpochSeqno);
         }
 
         if (hcs) {
-            Expects(hcs > vbstate.persistedCompletedSeqno);
-            vbstate.persistedCompletedSeqno = *hcs;
+            Expects(hcs > proposedVBState.persistedCompletedSeqno);
+            proposedVBState.persistedCompletedSeqno = *hcs;
         }
 
         if (hps) {
-            Expects(hps > vbstate.persistedPreparedSeqno);
-            vbstate.persistedPreparedSeqno = *hps;
-        }
-
-        vbstate.maxVisibleSeqno = maxVisibleSeqno;
-
-        if (rwUnderlying->snapshotVBucket(vb->getId(), vbstate, options) !=
-            true) {
-            return {true, 0};
->>>>>>> ed5c176f
-        }
-    }
-
-<<<<<<< HEAD
-    // Release the memory allocated for vectors in toFlush before we call
-    // into KVStore::commit. This reduces memory peaks (every queued_item in
-    // toFlush.items is a pointer (8 bytes); also, having a big
-    // toFlush.ranges is not likely but may happen).
-    //
-    // Note:
-    //  - std::vector::clear() leaves the capacity of vector unchanged,
-    //    so memory is not released.
-    //  - we cannot rely on clear() + shrink_to_fit() as the latter is a
-    //    non-binding request to reduce capacity() to size(), it depends on
-    //    the implementation whether the request is fulfilled.
-    {
-        const auto itemsToRelease = std::move(items);
-        const auto rangesToRelease = std::move(toFlush.ranges);
-    }
-
-    /* Perform an explicit commit to disk if the commit
-     * interval reaches zero and if there is a non-zero number
-     * of items to flush.
-     */
-    if (items_flushed > 0) {
-        Expects(commitData.is_initialized());
-        commit(vbid, *rwUnderlying, *commitData);
-    } else if (mustCheckpointVBState) {
-        Expects(commitData.is_initialized());
-        if (!rwUnderlying->snapshotVBucket(vbid, commitData->proposedVBState)) {
-            // @todo: MB-36773, vbstate update is not retried
-            return {true, 0};
-        } else {
-            // Update in-memory vbstate
-            rwUnderlying->setVBucketState(vbid, commitData->proposedVBState);
-        }
-    }
-
-    if (vb->rejectQueue.empty()) {
-        // only update the snapshot range if items were flushed, i.e.
-        // don't appear to be in a snapshot when you have no data for it
-        if (range) {
-            vb->setPersistedSnapshot(*range);
-        }
-        uint64_t highSeqno = rwUnderlying->getLastPersistedSeqno(vbid);
-        if (highSeqno > 0 && highSeqno != vb->getPersistenceSeqno()) {
-            vb->setPersistenceSeqno(highSeqno);
-=======
-        // @todo MB-37693: The call to snapshotVBucket() could not perform any
-        //   flush to disk depending on Options. Defer this to flush-success.
-        if (vb->setBucketCreation(false)) {
-            EP_LOG_DEBUG("{} created", vbid);
-        }
+            Expects(hps > proposedVBState.persistedPreparedSeqno);
+            proposedVBState.persistedPreparedSeqno = *hps;
+        }
+
+        proposedVBState.maxVisibleSeqno = maxVisibleSeqno;
     }
 
     // Release the memory allocated for vectors in toFlush before we call
@@ -962,18 +690,19 @@
 
     // Persist the flush-batch if not empty.
     if (items_flushed > 0) {
-        commit(vb->getId(), *rwUnderlying, collectionFlush);
-
-        // @todo MB-37693: Commit could fail, do this only if flush-success.
-        // Now the commit is complete, vBucket file must exist.
-        if (vb->setBucketCreation(false)) {
-            EP_LOG_DEBUG("{} created", vbid);
->>>>>>> ed5c176f
-        }
-    }
-
-<<<<<<< HEAD
-=======
+        Expects(commitData.is_initialized());
+        commit(vbid, *rwUnderlying, *commitData);
+    } else if (mustCheckpointVBState) {
+        Expects(commitData.is_initialized());
+        if (!rwUnderlying->snapshotVBucket(vbid, commitData->proposedVBState)) {
+            // @todo: MB-36773, vbstate update is not retried
+            return {true, 0};
+        } else {
+            // Update in-memory vbstate
+            rwUnderlying->setVBucketState(vbid, commitData->proposedVBState);
+        }
+    }
+
     if (vb->rejectQueue.empty()) {
         // only update the snapshot range if items were flushed, i.e.
         // don't appear to be in a snapshot when you have no data for it
@@ -985,7 +714,6 @@
             vb->setPersistenceSeqno(highSeqno);
         }
 
->>>>>>> ed5c176f
         // Notify the local DM that the Flusher has run. Persistence
         // could unblock some pending Prepares in the DM.
         // If it is the case, this call updates the High Prepared Seqno
@@ -1019,7 +747,6 @@
         //     (write+sync to disk), then we can just afford to calling
         //     back to the DM unconditionally.
         vb->notifyPersistenceToDurabilityMonitor();
-<<<<<<< HEAD
 
         // Now the commit is complete, vBucket file must exist.
         if (vb->setBucketCreation(false)) {
@@ -1028,14 +755,6 @@
     } else {
         // Flush failed
         items_flushed = 0;
-=======
-    } else {
-        // Flusher failed to commit the batch, rollback vbstate
-        items_flushed = 0;
-        if (rwUnderlying->getVBucketState(vbid)) {
-            *rwUnderlying->getVBucketState(vbid) = vbstateRollback;
-        }
->>>>>>> ed5c176f
     }
 
     auto flush_end = std::chrono::steady_clock::now();
@@ -1048,7 +767,6 @@
                                  : static_cast<double>(trans_time) /
                                            static_cast<double>(items_flushed));
     stats.cumulativeFlushTime.fetch_add(trans_time);
-<<<<<<< HEAD
 
     // Decrement flusher_todo for all successful flushes
     stats.flusher_todo.store(vb->rejectQueue.size());
@@ -1057,18 +775,12 @@
     if (commitData) {
         commitData->collections.checkAndTriggerPurge(vb->getId(), *this);
     }
-=======
-    stats.flusher_todo.store(0);
-    stats.totalPersistVBState++;
-
-    collectionFlush.checkAndTriggerPurge(vb->getId(), *this);
 
     // Note: this is the end of old if(!toFlush.items.empty()) block that
     // contained all the code above.
     // So, the few next steps are the only ones that (before removing the block
     // and early-returning if toFlush.items is empty) were executed and now are
     // not executed anymore. A small comment on each.
->>>>>>> ed5c176f
 
     // By definition, this function is called after persisting a batch of data,
     // so it can be safely skipped if toFlush.items is empty.
