--- conflicted
+++ resolved
@@ -77,6 +77,12 @@
 
 void ExecutorThread::run() {
     EP_LOG_DEBUG("Thread {} running..", getName());
+
+    // The run loop should not account to any bucket, only once inside a task
+    // will accounting be back on. GlobalTask::execute will switch to the bucket
+    // and ExecutorPool::cancel will guard the task delete clause with the
+    // BucketAllocationGuard to account task deletion to the bucket.
+    NonBucketAllocationGuard guard;
 
     // Decrease the priority of Writer threads to lessen their impact on
     // other threads (esp front-end workers which should be prioritized ahead
@@ -111,35 +117,7 @@
     }
 #endif
 
-<<<<<<< HEAD
-    EP_LOG_DEBUG("{}: Started", name);
-}
-
-void ExecutorThread::stop(bool wait) {
-    if (!wait && (state == EXECUTOR_SHUTDOWN || state == EXECUTOR_DEAD)) {
-        return;
-    }
-
-    state = EXECUTOR_SHUTDOWN;
-
-    if (!wait) {
-        EP_LOG_INFO("{}: Stopping", name);
-        return;
-    }
-    cb_join_thread(thread);
-    EP_LOG_INFO("{}: Stopped", name);
-}
-
-void ExecutorThread::run() {
-    EP_LOG_DEBUG("Thread {} running..", getName());
-    // The run loop should not account to any bucket, only once inside a task
-    // will accounting be back on. GlobalTask::execute will switch to the bucket
-    // and ExecutorPool::cancel will guard the task delete clause with the
-    // BucketAllocationGuard to account task deletion to the bucket.
-    NonBucketAllocationGuard guard;
-=======
     priority = getpriority(PRIO_PROCESS, 0);
->>>>>>> f4a3c7c5
 
     for (uint8_t tick = 1;; tick++) {
 
@@ -309,17 +287,16 @@
     }
 }
 
-<<<<<<< HEAD
 void ExecutorThread::cancelCurrentTask(ExecutorPool& manager) {
     auto uid = currentTask->uid;
     resetCurrentTask();
     manager.cancel(uid, true);
-=======
+}
+
 task_type_t ExecutorThread::getTaskType() const {
     return taskType;
 }
 
 int ExecutorThread::getPriority() const {
     return priority;
->>>>>>> f4a3c7c5
 }