--- conflicted
+++ resolved
@@ -494,15 +494,10 @@
     void testFlushFailureAtPersistNonMetaItems(couchstore_error_t failureCode);
     void testFlushFailureAtPersistVBStateOnly(couchstore_error_t failureCode);
     void testFlushFailureStatsAtDedupedNonMetaItems(
-<<<<<<< HEAD
-            couchstore_error_t failureCode);
-    void testFlushFailureAtPersistDelete(couchstore_error_t failureCode);
-
-protected:
-    EPBucket& getEPBucket();
-=======
             couchstore_error_t failureCode, bool vbDeletion = false);
     void testFlushFailureAtPersistDelete(couchstore_error_t failureCode,
                                          bool vbDeletion = false);
->>>>>>> 5279e830
+
+protected:
+    EPBucket& getEPBucket();
 };