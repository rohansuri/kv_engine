/* -*- Mode: C++; tab-width: 4; c-basic-offset: 4; indent-tabs-mode: nil -*- */
/*
 *     Copyright 2017 Couchbase, Inc
 *
 *   Licensed under the Apache License, Version 2.0 (the "License");
 *   you may not use this file except in compliance with the License.
 *   You may obtain a copy of the License at
 *
 *       http://www.apache.org/licenses/LICENSE-2.0
 *
 *   Unless required by applicable law or agreed to in writing, software
 *   distributed under the License is distributed on an "AS IS" BASIS,
 *   WITHOUT WARRANTIES OR CONDITIONS OF ANY KIND, either express or implied.
 *   See the License for the specific language governing permissions and
 *   limitations under the License.
 */

/*
 * Unit tests for the KVBucket class.
 */

#include "kv_bucket_test.h"

#include "../mock/mock_dcp_producer.h"
#include "access_scanner.h"
#include "bgfetcher.h"
#include "checkpoint.h"
#include "checkpoint_remover.h"
#include "dcp/dcpconnmap.h"
#include "dcp/flow-control-manager.h"
#include "ep_engine.h"
#include "ep_time.h"
#include "fakes/fake_executorpool.h"
#include "flusher.h"
#include "globaltask.h"
#include "lambda_task.h"
#include "replicationthrottle.h"
#include "tasks.h"
#include "tests/mock/mock_global_task.h"
#include "tests/mock/mock_synchronous_ep_engine.h"
#include "tests/module_tests/test_helpers.h"
#include "vbucketdeletiontask.h"
#include "warmup.h"

#include <mcbp/protocol/framebuilder.h>
#include <platform/dirutils.h>
#include <programs/engine_testapp/mock_server.h>
#include <string_utilities.h>
#include <xattr/blob.h>
#include <xattr/utils.h>

#include <chrono>
#include <thread>

void KVBucketTest::SetUp() {
    // Paranoia - kill any existing files in case they are left over
    // from a previous run.
    try {
        cb::io::rmrf(test_dbname);
    } catch (std::system_error& e) {
        if (e.code() != std::error_code(ENOENT, std::system_category())) {
            throw e;
        }
    }

    initialise(config_string);

    if (completeWarmup && engine->getKVBucket()->getWarmup()) {
        engine->getKVBucket()->getWarmup()->setComplete();
        engine->getKVBucket()->getWarmup()->processCreateVBucketsComplete();
    }
}

void KVBucketTest::initialise(std::string config) {
    // Add dbname to config string.
    if (config.size() > 0) {
        config += ";";
    }
    config += "dbname=" + std::string(test_dbname);

    // Need to initialize ep_real_time and friends.
    initialize_time_functions(get_mock_server_api()->core);

    engine = SynchronousEPEngine::build(config);

    store = engine->getKVBucket();

    store->chkTask = std::make_shared<ClosedUnrefCheckpointRemoverTask>(
            engine.get(),
            engine->getEpStats(),
            engine->getConfiguration().getChkRemoverStime());

    cookie = create_mock_cookie();
}

void KVBucketTest::TearDown() {
    destroy();
    // Shutdown the ExecutorPool singleton (initialized when we create
    // an EPBucket object). Must happen after engine
    // has been destroyed (to allow the tasks the engine has
    // registered a chance to be unregistered).
    ExecutorPool::shutdown();
}

void KVBucketTest::destroy() {
    destroy_mock_cookie(cookie);
    destroy_mock_event_callbacks();
    engine->getDcpConnMap().manageConnections();
    engine.reset();
}

void KVBucketTest::reinitialise(std::string config) {
    destroy();
    initialise(config);
}

Item KVBucketTest::store_item(Vbid vbid,
                              const DocKey& key,
                              const std::string& value,
                              uint32_t exptime,
                              const std::vector<cb::engine_errc>& expected,
                              protocol_binary_datatype_t datatype) {
    auto item = make_item(vbid, key, value, exptime, datatype);
    auto returnCode = store->set(item, cookie);
    EXPECT_NE(expected.end(),
              std::find(expected.begin(),
                        expected.end(),
                        cb::engine_errc(returnCode)))
            << returnCode;
    return item;
}

::testing::AssertionResult KVBucketTest::store_items(
        int nitems,
        Vbid vbid,
        const DocKey& key,
        const std::string& value,
        uint32_t exptime,
        protocol_binary_datatype_t datatype) {
    for (int ii = 0; ii < nitems; ii++) {
        auto keyii = makeStoredDocKey(
                std::string(reinterpret_cast<const char*>(key.data()),
                            key.size()) +
                        std::to_string(ii),
                key.getCollectionID());
        auto item = make_item(vbid, keyii, value, exptime, datatype);
        auto err = store->set(item, cookie);
        if (ENGINE_SUCCESS != err) {
            return ::testing::AssertionFailure()
                   << "Failed to store " << keyii.data() << " error:" << err;
        }
    }
    return ::testing::AssertionSuccess();
}

void KVBucketTest::flush_vbucket_to_disk(Vbid vbid, size_t expected) {
    size_t actualFlushed = 0;
    const auto time_limit = std::chrono::seconds(10);
    const auto deadline = std::chrono::steady_clock::now() + time_limit;

    // Need to retry as warmup may not have completed, or if the flush is
    // in multiple parts.
    bool flush_successful = false;
    bool moreAvailable;
    do {
        size_t count;
        std::tie(moreAvailable, count) =
                dynamic_cast<EPBucket&>(*store).flushVBucket(vbid);
        actualFlushed += count;
        if (!moreAvailable) {
            flush_successful = true;
            break;
        }
        std::this_thread::sleep_for(std::chrono::microseconds(100));
    } while ((std::chrono::steady_clock::now() < deadline) && moreAvailable);

    ASSERT_TRUE(flush_successful)
            << "Hit timeout (" << time_limit.count()
            << " seconds) waiting for "
               "warmup to complete while flushing VBucket.";

    ASSERT_EQ(expected, actualFlushed)
            << "Unexpected items (" << actualFlushed
            << ") in flush_vbucket_to_disk(" << vbid << ", " << expected << ")";
}

void KVBucketTest::flushVBucketToDiskIfPersistent(Vbid vbid, int expected) {
    if (engine->getConfiguration().getBucketType() == "persistent") {
        flush_vbucket_to_disk(vbid, expected);
    }
}

void KVBucketTest::delete_item(Vbid vbid, const DocKey& key) {
    uint64_t cas = 0;
    mutation_descr_t mutation_descr;
    EXPECT_EQ(ENGINE_SUCCESS,
              store->deleteItem(key,
                                cas,
                                vbid,
                                cookie,
                                {},
                                /*itemMeta*/ nullptr,
                                mutation_descr));
}

void KVBucketTest::evict_key(Vbid vbid, const DocKey& key) {
    const char* msg;
    EXPECT_EQ(cb::mcbp::Status::Success, store->evictKey(key, vbid, &msg));
    EXPECT_STREQ("Ejected.", msg);
}

GetValue KVBucketTest::getInternal(const DocKey& key,
                                   Vbid vbucket,
                                   const void* cookie,
                                   vbucket_state_t allowedState,
                                   get_options_t options) {
    return store->getInternal(key, vbucket, cookie, allowedState, options);
}

void KVBucketTest::scheduleItemPager() {
    ExecutorPool::get()->schedule(store->itemPagerTask);
}

void KVBucketTest::initializeExpiryPager() {
    store->initializeExpiryPager(engine->getConfiguration());
}

bool KVBucketTest::isItemFreqDecayerTaskSnoozed() const {
    return store->isItemFreqDecayerTaskSnoozed();
}

void KVBucketTest::runBGFetcherTask() {
    MockGlobalTask mockTask(engine->getTaskable(),
                            TaskId::MultiBGFetcherTask);
    store->getVBucket(vbid)->getShard()->getBgFetcher()->run(&mockTask);
}

/**
 * Create a del_with_meta packet with the key/body (body can be empty)
 */
std::vector<char> KVBucketTest::buildWithMetaPacket(
        cb::mcbp::ClientOpcode opcode,
        protocol_binary_datatype_t datatype,
        Vbid vbucket,
        uint32_t opaque,
        uint64_t cas,
        ItemMetaData metaData,
        const std::string& key,
        const std::string& body,
        const std::vector<char>& emd,
        int options) {
    EXPECT_EQ(sizeof(cb::mcbp::request::SetWithMetaPayload),
              sizeof(cb::mcbp::request::DelWithMetaPayload));

    // When using the engine interface directly by calling unknown_command
    // the packet validators have already been called (and verified the
    // content of the framing extras). None of the current engine functions
    // currently tries to inspect the framing extras, so lets's just
    // inject a blob to move the offsets around and verify that the
    // current unit tests still pass.
    std::vector<uint8_t> frame_extras(10);
    std::vector<uint8_t> extras_backing(
            sizeof(cb::mcbp::request::SetWithMetaPayload));
    auto* extdata = reinterpret_cast<cb::mcbp::request::SetWithMetaPayload*>(
            extras_backing.data());
    extdata->setFlagsInNetworkByteOrder(metaData.flags);
    extdata->setExpiration(gsl::narrow<uint32_t>(metaData.exptime));
    extdata->setSeqno(metaData.revSeqno);
    extdata->setCas(metaData.cas);
    cb::byte_buffer extras{extras_backing.data(), extras_backing.size()};

    if (options) {
        options = htonl(options);
        std::copy_n(reinterpret_cast<uint8_t*>(&options),
                    sizeof(uint32_t),
                    std::back_inserter(extras_backing));
        extras = {extras_backing.data(), extras_backing.size()};
    }

    if (!emd.empty()) {
        EXPECT_TRUE(emd.size() < std::numeric_limits<uint16_t>::max());
        uint16_t emdSize = htons(emd.size());
        std::copy_n(reinterpret_cast<uint8_t*>(&emdSize),
                    sizeof(uint16_t),
                    std::back_inserter(extras_backing));
        extras = {extras_backing.data(), extras_backing.size()};
    }

    std::vector<char> packet(sizeof(cb::mcbp::Request) + frame_extras.size() +
                             extras.size() + key.size() + body.size() +
                             emd.size());
    cb::mcbp::RequestBuilder builder(
            {reinterpret_cast<uint8_t*>(packet.data()), packet.size()});

    builder.setMagic(cb::mcbp::Magic::AltClientRequest);
    builder.setOpcode(opcode);
    builder.setDatatype(cb::mcbp::Datatype(datatype));
    builder.setVBucket(vbucket);
    builder.setOpaque(opaque);
    builder.setCas(cas);
    builder.setFramingExtras({frame_extras.data(), frame_extras.size()});
    builder.setExtras(extras);
    builder.setKey({reinterpret_cast<const uint8_t*>(key.data()), key.size()});

    if (emd.empty()) {
        builder.setValue(
                {reinterpret_cast<const uint8_t*>(body.data()), body.size()});
    } else {
        std::vector<uint8_t> buffer;
        std::copy(body.begin(), body.end(), std::back_inserter(buffer));
        std::copy(emd.begin(), emd.end(), std::back_inserter(buffer));
        builder.setValue({buffer.data(), buffer.size()});
    }

    return packet;
}

bool KVBucketTest::addResponse(const void* k,
                               uint16_t keylen,
                               const void* ext,
                               uint8_t extlen,
                               const void* body,
                               uint32_t bodylen,
                               uint8_t datatype,
                               cb::mcbp::Status status,
                               uint64_t pcas,
                               const void* cookie) {
    addResponseStatus = status;
    return true;
}

cb::mcbp::Status KVBucketTest::getAddResponseStatus(cb::mcbp::Status newval) {
    auto rv = addResponseStatus;
    addResponseStatus = newval;
    return rv;
}

cb::mcbp::Status KVBucketTest::addResponseStatus = cb::mcbp::Status::Success;

void KVBucketTest::setRandomFunction(std::function<long()>& randFunction) {
    store->getRandom = randFunction;
}

Collections::Manager& KVBucketTest::getCollectionsManager() {
    return *store->collectionsManager.get();
}

// getKeyStats tests //////////////////////////////////////////////////////////

// Check that keystats on resident items works correctly.
TEST_P(KVBucketParamTest, GetKeyStatsResident) {
    key_stats kstats;

    // Should start with key not existing.
    EXPECT_EQ(ENGINE_KEY_ENOENT,
              store->getKeyStats(makeStoredDocKey("key"),
                                 Vbid(0),
                                 cookie,
                                 kstats,
                                 WantsDeleted::No));

    store_item(Vbid(0), makeStoredDocKey("key"), "value");
    EXPECT_EQ(ENGINE_SUCCESS,
              store->getKeyStats(makeStoredDocKey("key"),
                                 Vbid(0),
                                 cookie,
                                 kstats,
                                 WantsDeleted::No))
            << "Expected to get key stats on existing item";
    EXPECT_EQ(vbucket_state_active, kstats.vb_state);
    EXPECT_FALSE(kstats.logically_deleted);
}

// Create then delete an item, checking we get keyStats reporting the item as
// deleted.
TEST_P(KVBucketParamTest, GetKeyStatsDeleted) {
    auto& kvbucket = *engine->getKVBucket();
    key_stats kstats;

    store_item(Vbid(0), makeStoredDocKey("key"), "value");
    delete_item(vbid, makeStoredDocKey("key"));

    // Should get ENOENT if we don't ask for deleted items.
    EXPECT_EQ(ENGINE_KEY_ENOENT,
              kvbucket.getKeyStats(makeStoredDocKey("key"),
                                   Vbid(0),
                                   cookie,
                                   kstats,
                                   WantsDeleted::No));

    // Should get success (and item flagged as deleted) if we ask for deleted
    // items.
    EXPECT_EQ(ENGINE_SUCCESS,
              kvbucket.getKeyStats(makeStoredDocKey("key"),
                                   Vbid(0),
                                   cookie,
                                   kstats,
                                   WantsDeleted::Yes));
    EXPECT_EQ(vbucket_state_active, kstats.vb_state);
    EXPECT_TRUE(kstats.logically_deleted);
}

// Check incorrect vbucket returns not-my-vbucket.
TEST_P(KVBucketParamTest, GetKeyStatsNMVB) {
    auto& kvbucket = *engine->getKVBucket();
    key_stats kstats;

    EXPECT_EQ(ENGINE_NOT_MY_VBUCKET,
              kvbucket.getKeyStats(makeStoredDocKey("key"),
                                   Vbid(1),
                                   cookie,
                                   kstats,
                                   WantsDeleted::No));
}

// Replace tests //////////////////////////////////////////////////////////////

// Test replace against a non-existent key.
TEST_P(KVBucketParamTest, ReplaceENOENT) {
    // Should start with key not existing (and hence cannot replace).
    auto item = make_item(vbid, makeStoredDocKey("key"), "value");
    EXPECT_EQ(ENGINE_KEY_ENOENT, store->replace(item, cookie));
}

// Create then delete an item, checking replace reports ENOENT.
TEST_P(KVBucketParamTest, ReplaceDeleted) {
    store_item(vbid, makeStoredDocKey("key"), "value");
    delete_item(vbid, makeStoredDocKey("key"));

    // Replace should fail.
    auto item = make_item(vbid, makeStoredDocKey("key"), "value2");
    EXPECT_EQ(ENGINE_KEY_ENOENT, store->replace(item, cookie));
}

// Check incorrect vbucket returns not-my-vbucket.
TEST_P(KVBucketParamTest, ReplaceNMVB) {
    auto item =
            make_item(Vbid(vbid.get() + 1), makeStoredDocKey("key"), "value2");
    EXPECT_EQ(ENGINE_NOT_MY_VBUCKET, store->replace(item, cookie));
}

// Check pending vbucket returns EWOULDBLOCK.
TEST_P(KVBucketParamTest, ReplacePendingVB) {
    store->setVBucketState(vbid, vbucket_state_pending);
    auto item = make_item(vbid, makeStoredDocKey("key"), "value2");
    EXPECT_EQ(ENGINE_EWOULDBLOCK, store->replace(item, cookie));
}

// Set tests //////////////////////////////////////////////////////////////////

// Test CAS set against a non-existent key
TEST_P(KVBucketParamTest, SetCASNonExistent) {
    // Create an item with a non-zero CAS.
    auto item = make_item(vbid, makeStoredDocKey("key"), "value");
    item.setCas();
    ASSERT_NE(0, item.getCas());

    // Should get ENOENT as we should immediately know (either from metadata
    // being resident, or by bloomfilter) that key doesn't exist.
    EXPECT_EQ(ENGINE_KEY_ENOENT, store->set(item, cookie));
}

// Test CAS set against a deleted item
TEST_P(KVBucketParamTest, SetCASDeleted) {
    auto key = makeStoredDocKey("key");
    auto item = make_item(vbid, key, "value");

    // Store item
    EXPECT_EQ(ENGINE_SUCCESS, store->set(item, cookie));

    // Delete item
    uint64_t cas = 0;
    mutation_descr_t mutation_descr;
    EXPECT_EQ(ENGINE_SUCCESS,
              store->deleteItem(key,
                                cas,
                                vbid,
                                cookie,
                                {},
                                /*itemMeta*/ nullptr,
                                mutation_descr));

    if (engine->getConfiguration().getBucketType() == "persistent") {
        // Trigger a flush to disk.
        flush_vbucket_to_disk(vbid);
    }

    // check we have the cas
    ASSERT_NE(0, cas);

    auto item2 = make_item(vbid, key, "value2");
    item2.setCas(cas);

    // Store item
    if (engine->getConfiguration().getItemEvictionPolicy() ==
               "full_eviction") {
        EXPECT_EQ(ENGINE_EWOULDBLOCK, store->set(item2, cookie));
        runBGFetcherTask();
    }

    EXPECT_EQ(ENGINE_KEY_ENOENT, store->set(item2, cookie));
}

/**
 * Regression test for MB-25398 - Test CAS set (deleted value) against a
 * deleted, non-resident key.
 */
TEST_P(KVBucketParamTest, MB_25398_SetCASDeletedItem) {
    auto key = makeStoredDocKey("key");
    store_item(vbid, key, "value");

    flushVBucketToDiskIfPersistent(vbid);

    // delete it, retaining a value.
    auto item = make_item(vbid, key, "deletedvalue");
    item.setDeleted();
    const auto inCAS = item.getCas();
    ASSERT_EQ(ENGINE_SUCCESS, store->set(item, cookie));
    ASSERT_NE(inCAS, item.getCas());

    // Flush, ensuring that the persistence callback runs and item is removed
    // from the HashTable.
    flushVBucketToDiskIfPersistent(vbid);

    // Create a different deleted value (with an incorrect CAS).
    auto item2 = make_item(vbid, key, "deletedvalue2");
    item2.setDeleted();
    item2.setCas(item.getCas() + 1);

    if (engine->getConfiguration().getBucketType() == "persistent") {
        // Deleted item won't be resident (after a flush), so expect to need to
        // bgfetch.
        EXPECT_EQ(ENGINE_EWOULDBLOCK, store->set(item2, cookie));

        runBGFetcherTask();
    }

    // Try with incorrect CAS.
    EXPECT_EQ(ENGINE_KEY_EEXISTS, store->set(item2, cookie));

    // Try again, this time with correct CAS.
    item2.setCas(item.getCas());
    EXPECT_EQ(ENGINE_SUCCESS, store->set(item2, cookie));
}

/**
 * Negative variant of the regression test for MB-25398 - Test that a CAS set
 * (deleted value) to a non-existent item fails.
 */
TEST_P(KVBucketParamTest, MB_25398_SetCASDeletedItemNegative) {
    auto key = makeStoredDocKey("key");

    flushVBucketToDiskIfPersistent(vbid, 0);

    // Attempt to mutate a non-existent key (with a specific, incorrect CAS)
    auto item2 = make_item(vbid, key, "deletedvalue");
    item2.setDeleted();
    item2.setCas(1234);

    if (engine->getConfiguration().getBucketType() == "persistent") {
        // Deleted item won't be resident (after a flush), so expect to need to
        // bgfetch.
        EXPECT_EQ(ENGINE_EWOULDBLOCK, store->set(item2, cookie));
        runBGFetcherTask();
    }

    // Try with a specific CAS.
    EXPECT_EQ(ENGINE_KEY_ENOENT, store->set(item2, cookie));

    // Try with no CAS (wildcard) - should be possible to store.
    item2.setCas(0);
    EXPECT_EQ(ENGINE_SUCCESS, store->set(item2, cookie));
}

// Add tests //////////////////////////////////////////////////////////////////

// Test successful add
TEST_P(KVBucketParamTest, Add) {
    auto item = make_item(vbid, makeStoredDocKey("key"), "value");
    EXPECT_EQ(ENGINE_SUCCESS, store->add(item, cookie));
}

// Check incorrect vbucket returns not-my-vbucket.
TEST_P(KVBucketParamTest, AddNMVB) {
    auto item =
            make_item(Vbid(vbid.get() + 1), makeStoredDocKey("key"), "value2");
    EXPECT_EQ(ENGINE_NOT_MY_VBUCKET, store->add(item, cookie));
}

// SetWithMeta tests //////////////////////////////////////////////////////////

// Test basic setWithMeta
TEST_P(KVBucketParamTest, SetWithMeta) {
    auto item = make_item(vbid, makeStoredDocKey("key"), "value");
    item.setCas();
    uint64_t seqno;
    EXPECT_EQ(ENGINE_SUCCESS,
              store->setWithMeta(item,
                                 0,
                                 &seqno,
                                 cookie,
                                 {vbucket_state_active},
                                 CheckConflicts::Yes,
                                 /*allowExisting*/ false));
}

// Test setWithMeta with a conflict with an existing item.
TEST_P(KVBucketParamTest, SetWithMeta_Conflicted) {
    auto item = make_item(vbid, makeStoredDocKey("key"), "value");
    EXPECT_EQ(ENGINE_SUCCESS, store->set(item, cookie));

    uint64_t seqno;
    // Attempt to set with the same rev Seqno - should get EEXISTS.
    EXPECT_EQ(ENGINE_KEY_EEXISTS,
              store->setWithMeta(item,
                                 item.getCas(),
                                 &seqno,
                                 cookie,
                                 {vbucket_state_active},
                                 CheckConflicts::Yes,
                                 /*allowExisting*/ true));
}

// Test setWithMeta replacing existing item
TEST_P(KVBucketParamTest, SetWithMeta_Replace) {
    auto item = make_item(vbid, makeStoredDocKey("key"), "value");
    EXPECT_EQ(ENGINE_SUCCESS, store->set(item, cookie));

    // Increase revSeqno so conflict resolution doesn't fail.
    item.setRevSeqno(item.getRevSeqno() + 1);
    uint64_t seqno;
    // Should get EEXISTS if we don't force (and use wrong CAS).
    EXPECT_EQ(ENGINE_KEY_EEXISTS,
              store->setWithMeta(item,
                                 item.getCas() + 1,
                                 &seqno,
                                 cookie,
                                 {vbucket_state_active},
                                 CheckConflicts::Yes,
                                 /*allowExisting*/ true));

    // Should succeed with correct CAS, and different RevSeqno.
    EXPECT_EQ(ENGINE_SUCCESS,
              store->setWithMeta(item,
                                 item.getCas(),
                                 &seqno,
                                 cookie,
                                 {vbucket_state_active},
                                 CheckConflicts::Yes,
                                 /*allowExisting*/ true));
}

/**
 * 1. setWithMeta to store an item with an expiry value
 * 2. Call get after expiry to ensure that item is deleted
 * 3. setWithMeta to store an item with lesser rev seqno
 *    than what is stored in hash table
 * 4. (3) should result in an EWOULDBLOCK and a temporary
 *    deleted item in hash table
 * 5. setWithMeta after BG Fetch should result in EEXISTS
 * 6. Temporary item should be deleted from the hash table
 */
TEST_P(KVBucketParamTest, MB_28078_SetWithMeta_tempDeleted) {
    auto key = makeStoredDocKey("key");
    auto item = make_item(vbid, key, "value");
    item.setExpTime(1);
    item.setCas();
    uint64_t seqno;
    EXPECT_EQ(ENGINE_SUCCESS,
              store->setWithMeta(item,
                                 0,
                                 &seqno,
                                 cookie,
                                 {vbucket_state_active},
                                 CheckConflicts::No,
                                 /*allowExisting*/ true));

    TimeTraveller docBrown(20);
    get_options_t options =
            static_cast<get_options_t>(QUEUE_BG_FETCH | GET_DELETED_VALUE);

    auto doGet = [&]() { return store->get(key, vbid, cookie, options); };
    GetValue result = doGet();

    flushVBucketToDiskIfPersistent(vbid, 1);

    auto doSetWithMeta = [&]() {
        return store->setWithMeta(item,
                                  item.getCas(),
                                  &seqno,
                                  cookie,
                                  {vbucket_state_active},
                                  CheckConflicts::Yes,
                                  /*allowExisting*/ true);
    };

    if (engine->getConfiguration().getBucketType() == "persistent") {
        ASSERT_EQ(ENGINE_EWOULDBLOCK, doSetWithMeta());
    }

    if (engine->getConfiguration().getBucketType() == "persistent") {
        runBGFetcherTask();
        ASSERT_EQ(ENGINE_KEY_EEXISTS, doSetWithMeta());
    }

    EXPECT_EQ(0, store->getVBucket(vbid)->getNumItems());
    EXPECT_EQ(0, store->getVBucket(vbid)->getNumTempItems());
}

// Test forced setWithMeta
TEST_P(KVBucketParamTest, SetWithMeta_Forced) {
    auto item = make_item(vbid, makeStoredDocKey("key"), "value");
    item.setCas();
    uint64_t seqno;
    EXPECT_EQ(ENGINE_SUCCESS,
              store->setWithMeta(item,
                                 0,
                                 &seqno,
                                 cookie,
                                 {vbucket_state_active,
                                  vbucket_state_replica,
                                  vbucket_state_pending},
                                 CheckConflicts::No,
                                 /*allowExisting*/ false));
}

// MB and test was raised because a few commits back this was broken but no
// existing test covered the case. I.e. run this test  against 0810540 and it
// fails, but now fixed
TEST_P(KVBucketParamTest, mb22824) {
    auto key = makeStoredDocKey("key");

    // Store key and force expiry
    store_item(Vbid(0), key, "value", 1);
    TimeTraveller docBrown(20);

    uint32_t deleted = false;
    ItemMetaData itemMeta1;
    uint8_t datatype = PROTOCOL_BINARY_RAW_BYTES;
    EXPECT_EQ(ENGINE_SUCCESS,
              store->getMetaData(
                      key, vbid, cookie, itemMeta1, deleted, datatype));

    uint64_t cas = 0;
    ItemMetaData itemMeta2;
    mutation_descr_t mutation_descr;
    EXPECT_EQ(ENGINE_KEY_ENOENT,
              store->deleteItem(
                      key, cas, vbid, cookie, {}, &itemMeta2, mutation_descr));

    // Should be getting the same CAS from the failed delete as getMetaData
    EXPECT_EQ(itemMeta1.cas, itemMeta2.cas);
}

/**
 *  Test that the first item updates the hlcSeqno, but not the second
 */
TEST_P(KVBucketParamTest, test_hlcEpochSeqno) {
    auto vb = store->getVBucket(vbid);

    // A persistent bucket will store something then set the hlc_epoch
    // An ephemeral bucket always has an epoch
    int64_t initialEpoch =
            engine->getConfiguration().getBucketType() == "persistent"
                    ? HlcCasSeqnoUninitialised
                    : 0;

    EXPECT_EQ(initialEpoch, vb->getHLCEpochSeqno());
    auto item = make_item(vbid, makeStoredDocKey("key1"), "value");
    EXPECT_EQ(ENGINE_SUCCESS, store->add(item, cookie));
    if (engine->getConfiguration().getBucketType() == "persistent") {
        // Trigger a flush to disk.
        flush_vbucket_to_disk(vbid);
    }

    auto seqno = vb->getHLCEpochSeqno();
    EXPECT_NE(HlcCasSeqnoUninitialised, seqno);

    auto item2 = make_item(vbid, makeStoredDocKey("key2"), "value");
    EXPECT_EQ(ENGINE_SUCCESS, store->add(item2, cookie));
    if (engine->getConfiguration().getBucketType() == "persistent") {
        // Trigger a flush to disk.
        flush_vbucket_to_disk(vbid);
    }

    // hlc seqno doesn't change was more items are stored
    EXPECT_EQ(seqno, vb->getHLCEpochSeqno());
}

TEST_F(KVBucketTest, DataRaceInDoWorkerStat) {
    /* MB-23529: TSAN intermittently reports a data race.
     * This race appears to be caused by GGC's buggy string COW as seen
     * multiple times, e.g., MB-23454.
     * doWorkerStat calls getLog/getSlowLog to get a vector of TaskLogEntrys,
     * which have been copied out of the tasklog ringbuffer of a given
     * ExecutorThread. These copies logically have copies of the original's
     * `std::string name`.
     * As the ringbuffer overwrites older entries, the deletion of the old
     * entry's `std::string name` races with doWorkerStats reading the COW'd
     * name of its copy.
     * */
    EpEngineTaskable& taskable = engine->getTaskable();
    ExecutorPool* pool = ExecutorPool::get();

    // Task which does nothing
    ExTask task = std::make_shared<LambdaTask>(
            taskable, TaskId::DcpConsumerTask, 0, true, [&]() -> bool {
                return true; // reschedule (immediately)
            });

    pool->schedule(task);

    // nop callback to serve as add_stat
    auto dummy_cb = [](const char* key,
                       const uint16_t klen,
                       const char* val,
                       const uint32_t vlen,
                       gsl::not_null<const void*> cookie) {};

    for (uint64_t i = 0; i < 10; ++i) {
        pool->doWorkerStat(engine.get(),
                           // The callback don't use the cookie at all, but
                           // the API requires it to be set.. use the pool
                           // as the cookie
                           static_cast<const void*>(pool),
                           dummy_cb);
    }

    pool->cancel(task->getId());
}

void KVBucketTest::storeAndDeleteItem(Vbid vbid,
                                      const DocKey& key,
                                      std::string value) {
    Item item = store_item(vbid,
                           key,
                           value,
                           0,
                           {cb::engine_errc::success},
                           PROTOCOL_BINARY_RAW_BYTES);

    delete_item(vbid, key);
    flushVBucketToDiskIfPersistent(vbid, 1);
}

ENGINE_ERROR_CODE KVBucketTest::getMeta(Vbid vbid,
                                        const DocKey key,
                                        const void* cookie,
                                        ItemMetaData& itemMeta,
                                        uint32_t& deleted,
                                        uint8_t& datatype) {
    auto doGetMetaData = [&]() {
        return store->getMetaData(
                key, vbid, cookie, itemMeta, deleted, datatype);
    };

    auto engineResult = doGetMetaData();
    if (engine->getConfiguration().getBucketType() == "persistent") {
        EXPECT_EQ(ENGINE_EWOULDBLOCK, engineResult);
        // Manually run the bgfetch task, and re-attempt getMetaData
        runBGFetcherTask();

        engineResult = doGetMetaData();
    }

    return engineResult;
}

TEST_P(KVBucketParamTest, lockKeyTempDeletedTest) {
    //This test is to check if the lockKey function will
    //remove temporary deleted items from memory
    auto key = makeStoredDocKey("key");
    storeAndDeleteItem(vbid, key, std::string("value"));

    ItemMetaData itemMeta;
    uint32_t deleted = 0;
    uint8_t datatype = 0;
    auto engineResult = getMeta(vbid, key, cookie, itemMeta, deleted, datatype);

    // Verify that GetMeta succeeded; and metadata is correct.
    ASSERT_EQ(ENGINE_SUCCESS, engineResult);
    ASSERT_TRUE(deleted);

    int expTempItems = 0;
    if (engine->getConfiguration().getBucketType() == "persistent") {
        expTempItems = 1;
    }

    //Check that the temp item is removed for getLocked
    EXPECT_EQ(expTempItems, store->getVBucket(vbid)->getNumTempItems());
    GetValue gv = store->getLocked(key, vbid, ep_current_time(), 10, cookie);
    EXPECT_EQ(ENGINE_KEY_ENOENT, gv.getStatus());
    EXPECT_EQ(0, store->getVBucket(vbid)->getNumTempItems());
}

TEST_P(KVBucketParamTest, unlockKeyTempDeletedTest) {
    //This test is to check if the unlockKey function will
    //remove temporary deleted items from memory
    auto key = makeStoredDocKey("key");
    std::string value("value");

    Item itm = store_item(vbid,
                          key,
                          value,
                          0,
                          {cb::engine_errc::success},
                          PROTOCOL_BINARY_RAW_BYTES);

    GetValue gv = store->getAndUpdateTtl(key, vbid, cookie, ep_real_time());
    EXPECT_EQ(ENGINE_SUCCESS, gv.getStatus());

    gv = store->getLocked(key, vbid, ep_current_time(), 10, cookie);
    EXPECT_EQ(ENGINE_SUCCESS, gv.getStatus());

    itm.setCas(gv.item->getCas());
    store->deleteExpiredItem(itm, ep_real_time() + 10, ExpireBy::Pager);

    flushVBucketToDiskIfPersistent(vbid, 1);

    ItemMetaData itemMeta;
    uint32_t deleted = 0;
    uint8_t datatype = 0;
    auto engineResult = getMeta(vbid, key, cookie, itemMeta, deleted, datatype);

    // Verify that GetMeta succeeded; and metadata is correct.
    ASSERT_EQ(ENGINE_SUCCESS, engineResult);
    ASSERT_TRUE(deleted);

    int expTempItems = 0;
    if (engine->getConfiguration().getBucketType() == "persistent") {
        expTempItems = 1;
    }

    //Check that the temp item is removed for unlockKey
    EXPECT_EQ(expTempItems, store->getVBucket(vbid)->getNumTempItems());
    EXPECT_EQ(ENGINE_KEY_ENOENT,
              store->unlockKey(key, vbid, 0, ep_current_time(), cookie));
    EXPECT_EQ(0, store->getVBucket(vbid)->getNumTempItems());
}

// Test that getLocked correctly returns ESyncWriteInProgress if targetted at
// a key which has a prepared SyncWrite in progress.
TEST_P(KVBucketParamTest, GetLockedWithPreparedSyncWrite) {
    // Setup - need a valid topology to accept SyncWrites - but don't want them
    // to auto-commit so create a topology with 2 nodes.
    ASSERT_EQ(ENGINE_SUCCESS,
              store->setVBucketState(
                      vbid,
                      vbucket_state_active,
                      {{"topology", nlohmann::json::array({{"a", "b"}})}}));

    // Store both a committed and prepared SV.
    auto key = makeStoredDocKey("key");
    ASSERT_EQ(ENGINE_SUCCESS,
              store->set(*makeCommittedItem(key, "value1"), cookie));
    ASSERT_EQ(ENGINE_EWOULDBLOCK,
              store->set(*makePendingItem(key, "value2"), cookie));

    // Test
    auto gv = store->getLocked(key, vbid, ep_current_time(), 10, cookie);
    EXPECT_EQ(ENGINE_SYNC_WRITE_IN_PROGRESS, gv.getStatus());
}

// Test that unlock correctly returns ESyncWriteInProgress if targetted at
// a key which has a prepared SyncWrite in progress.
TEST_P(KVBucketParamTest, UnlockWithPreparedSyncWrite) {
    // Setup - need a valid topology to accept SyncWrites - but don't want them
    // to auto-commit so create a topology with 2 nodes.
    ASSERT_EQ(ENGINE_SUCCESS,
              store->setVBucketState(
                      vbid,
                      vbucket_state_active,
                      {{"topology", nlohmann::json::array({{"a", "b"}})}}));

    // Store both a committed and prepared SV.
    auto key = makeStoredDocKey("key");
    auto committed = makeCommittedItem(key, "value1");
    ASSERT_EQ(ENGINE_SUCCESS, store->set(*committed, cookie));
    ASSERT_EQ(ENGINE_EWOULDBLOCK,
              store->set(*makePendingItem(key, "value2"), cookie));

    // Test
    EXPECT_EQ(
            ENGINE_SYNC_WRITE_IN_PROGRESS,
            store->unlockKey(
                    key, vbid, committed->getCas(), ep_current_time(), cookie));
}

// Test that GAT correctly returns ESyncWriteInProgress if targetted at
// a key which has a prepared SyncWrite in progress.
TEST_P(KVBucketParamTest, GetAndUpdateTtlWithPreparedSyncWrite) {
    // Setup - need a valid topology to accept SyncWrites - but don't want them
    // to auto-commit so create a topology with 2 nodes.
    ASSERT_EQ(ENGINE_SUCCESS,
              store->setVBucketState(
                      vbid,
                      vbucket_state_active,
                      {{"topology", nlohmann::json::array({{"a", "b"}})}}));

    // Store both a committed and prepared SV.
    auto key = makeStoredDocKey("key");
    ASSERT_EQ(ENGINE_SUCCESS,
              store->set(*makeCommittedItem(key, "value1"), cookie));
    ASSERT_EQ(ENGINE_EWOULDBLOCK,
              store->set(*makePendingItem(key, "value2"), cookie));

    // Test
    auto gv = store->getAndUpdateTtl(key, vbid, cookie, 10);
    EXPECT_EQ(ENGINE_SYNC_WRITE_IN_PROGRESS, gv.getStatus());
}

TEST_P(KVBucketParamTest, replaceTempDeletedTest) {
    //This test is to check if the replace function will
    //remove temporary deleted items from memory
    auto key = makeStoredDocKey("key");
    storeAndDeleteItem(vbid, key, std::string("value"));

    ItemMetaData itemMeta;
    uint32_t deleted = 0;
    uint8_t datatype = 0;
    auto engineResult = getMeta(vbid, key, cookie, itemMeta, deleted, datatype);
    ASSERT_EQ(ENGINE_SUCCESS, engineResult);
    ASSERT_TRUE(deleted);

    int expTempItems = 0;
    if (engine->getConfiguration().getBucketType() == "persistent") {
        expTempItems = 1;
    }

    //Check that the temp item is removed for replace
    EXPECT_EQ(expTempItems, store->getVBucket(vbid)->getNumTempItems());
    auto replace_item = make_item(vbid, makeStoredDocKey("key"), "value2");
    EXPECT_EQ(ENGINE_KEY_ENOENT, store->replace(replace_item, cookie));
    EXPECT_EQ(0, store->getVBucket(vbid)->getNumTempItems());
}

TEST_P(KVBucketParamTest, statsVKeyTempDeletedTest) {
    //This test is to check if the statsVKey function will
    //remove temporary deleted items from memory
    auto key = makeStoredDocKey("key");
    storeAndDeleteItem(vbid, key, std::string("value"));

    ItemMetaData itemMeta;
    uint32_t deleted = 0;
    uint8_t datatype = 0;
    auto engineResult = getMeta(vbid, key, cookie, itemMeta, deleted, datatype);

    // Verify that GetMeta succeeded; and metadata is correct.
    ASSERT_EQ(ENGINE_SUCCESS, engineResult);
    ASSERT_TRUE(deleted);

    int expTempItems = 0;
    ENGINE_ERROR_CODE expRetCode = ENGINE_ENOTSUP;
    if (engine->getConfiguration().getBucketType() == "persistent") {
        expTempItems = 1;
        expRetCode = ENGINE_KEY_ENOENT;
    }

    //Check that the temp item is removed for statsVKey
    EXPECT_EQ(expTempItems, store->getVBucket(vbid)->getNumTempItems());
    EXPECT_EQ(expRetCode, store->statsVKey(key, vbid, cookie));
    EXPECT_EQ(0, store->getVBucket(vbid)->getNumTempItems());
}

TEST_P(KVBucketParamTest, getAndUpdateTtlTempDeletedItemTest) {
    //This test is to check if the getAndUpdateTtl function will
    //remove temporary deleted items from memory
    auto key = makeStoredDocKey("key");
    storeAndDeleteItem(vbid, key, std::string("value"));

    ItemMetaData itemMeta;
    uint32_t deleted = 0;
    uint8_t datatype = 0;
    auto engineResult = getMeta(vbid, key, cookie, itemMeta, deleted, datatype);
    // Verify that GetMeta succeeded; and metadata is correct.
    ASSERT_EQ(ENGINE_SUCCESS, engineResult);
    ASSERT_TRUE(deleted);

    int expTempItems = 0;
    if (engine->getConfiguration().getBucketType() == "persistent") {
        expTempItems = 1;
    }

    //Check that the temp item is removed for getAndUpdateTtl
    EXPECT_EQ(expTempItems, store->getVBucket(vbid)->getNumTempItems());
    GetValue gv = store->getAndUpdateTtl(makeStoredDocKey("key"), vbid,
                                         cookie, time(NULL));
    EXPECT_EQ(ENGINE_KEY_ENOENT, gv.getStatus());
    EXPECT_EQ(0, store->getVBucket(vbid)->getNumTempItems());
}

TEST_P(KVBucketParamTest, validateKeyTempDeletedItemTest) {
    //This test is to check if the getAndUpdateTtl function will
    //remove temporary deleted items from memory
    auto key = makeStoredDocKey("key");
    storeAndDeleteItem(vbid, key, std::string("value"));

    ItemMetaData itemMeta;
    uint32_t deleted;
    uint8_t datatype;
    auto engineResult = getMeta(vbid, key, cookie, itemMeta, deleted, datatype);

    // Verify that GetMeta succeeded; and metadata is correct.
    ASSERT_EQ(ENGINE_SUCCESS, engineResult);
    ASSERT_TRUE(deleted);

    int expTempItems = 0;
    if (engine->getConfiguration().getBucketType() == "persistent") {
        expTempItems = 1;
    }

    //Check that the temp item is removed for validateKey
    EXPECT_EQ(expTempItems, store->getVBucket(vbid)->getNumTempItems());

    // dummy item; don't expect to need it for deleted case.
    auto dummy = make_item(vbid, key, {});
    std::string result = store->validateKey(key, vbid, dummy);
    EXPECT_STREQ("item_deleted", result.c_str());
    EXPECT_EQ(0, store->getVBucket(vbid)->getNumTempItems());
}

// Test demonstrates MB-25948 with a subtle difference. In the MB the issue
// says delete(key1), but in this test we use expiry. That is because using
// ep-engine deleteItem doesn't do the system-xattr pruning (that's part of
// memcached). So we use expiry which will use the pre_expiry hook to prune
// the xattrs.
TEST_P(KVBucketParamTest, MB_25948) {

    // 1. Store key1 with an xattr value
    auto key = makeStoredDocKey("key");

    std::string value = createXattrValue("body");

    Item item = store_item(Vbid(0),
                           key,
                           value,
                           1,
                           {cb::engine_errc::success},
                           PROTOCOL_BINARY_DATATYPE_XATTR);

    TimeTraveller docBrown(20);

    // 2. Force expiry of the item and flush the delete
    get_options_t options =
            static_cast<get_options_t>(QUEUE_BG_FETCH | GET_DELETED_VALUE);
    auto doGet = [&]() { return store->get(key, vbid, cookie, options); };
    GetValue result = doGet();

    flushVBucketToDiskIfPersistent(vbid, 1);

    // 3. GetMeta for key1, retrieving the tombstone
    ItemMetaData itemMeta;
    uint32_t deleted = 0;
    uint8_t datatype = 0;
    auto doGetMetaData = [&]() {
        return store->getMetaData(
                key, vbid, cookie, itemMeta, deleted, datatype);
    };

    auto engineResult = doGetMetaData();

    if (engine->getConfiguration().getBucketType() == "persistent") {
        EXPECT_EQ(ENGINE_EWOULDBLOCK, engineResult);
        // Manually run the bgfetch task, and re-attempt getMetaData
        runBGFetcherTask();

        engineResult = doGetMetaData();
    }
    // Verify that GetMeta succeeded; and metadata is correct.
    ASSERT_EQ(ENGINE_SUCCESS, engineResult);
    ASSERT_TRUE(deleted);
    ASSERT_EQ(PROTOCOL_BINARY_DATATYPE_XATTR, datatype);
    ASSERT_EQ(item.getFlags(), itemMeta.flags);
    // CAS and revSeqno not checked as changed when the document was expired.

    // 4. Now get deleted value - we want to retrieve the _sync field.
    result = doGet();

    // Manually run the bgfetch task and retry the get()
    if (engine->getConfiguration().getBucketType() == "persistent") {
        ASSERT_EQ(ENGINE_EWOULDBLOCK, result.getStatus());
        runBGFetcherTask();
        result = doGet();
    }
    ASSERT_EQ(ENGINE_SUCCESS, result.getStatus());

    cb::xattr::Blob blob({const_cast<char*>(result.item->getData()),
                          result.item->getNBytes()},
                         false);

    // user and meta gone, _sync remains.
    EXPECT_EQ(0, blob.get("user").size());
    EXPECT_EQ(0, blob.get("meta").size());
    ASSERT_NE(0, blob.get("_sync").size());
    EXPECT_STREQ("{\"cas\":\"0xdeadbeefcafefeed\"}",
                 reinterpret_cast<char*>(blob.get("_sync").data()));
}

/**
 * Test performs the following operations
 * 1. Store an item
 * 2. Delete an item and make sure it is removed from memory
 * 3. Store the item again
 * 4. Evict the item from memory to ensure that meta data
 *    will be retrieved from disk
 * 5. Check that the revision seq no. retrieved from disk
 *    is equal to 3 (the number of updates on that item)
 */
TEST_P(KVBucketParamTest, MB_27162) {
     auto key = makeStoredDocKey("key");
     std::string value("value");

     Item item = store_item(vbid, key, value, 0, {cb::engine_errc::success},
                            PROTOCOL_BINARY_RAW_BYTES);

     delete_item(vbid, key);

     flushVBucketToDiskIfPersistent(vbid, 1);

     store_item(vbid, key, value, 0, {cb::engine_errc::success},
                PROTOCOL_BINARY_RAW_BYTES);

     flushVBucketToDiskIfPersistent(vbid, 1);

     if (GetParam() != "bucket_type=ephemeral") {
         evict_key(vbid, key);
     }

     ItemMetaData itemMeta;
     uint32_t deleted = 0;
     uint8_t datatype = 0;
     auto doGetMetaData = [&]() {
        return store->getMetaData(
                key, vbid, cookie, itemMeta, deleted, datatype);
     };

     auto engineResult = doGetMetaData();

     if (engine->getConfiguration().getBucketType() == "persistent" &&
         GetParam() == "item_eviction_policy=full_eviction") {
         ASSERT_EQ(ENGINE_EWOULDBLOCK, engineResult);
         // Manually run the bgfetch task, and re-attempt getMetaData
         runBGFetcherTask();

         engineResult = doGetMetaData();
     }
     // Verify that GetMeta succeeded; and metadata is correct.
     ASSERT_EQ(ENGINE_SUCCESS, engineResult);
     EXPECT_EQ(3, itemMeta.revSeqno);
}

TEST_P(KVBucketParamTest, numberOfVBucketsInState) {
    EXPECT_EQ(1, store->getNumOfVBucketsInState(vbucket_state_active));
    EXPECT_EQ(0, store->getNumOfVBucketsInState(vbucket_state_replica));
}

/**
 * Test to verify if the vbucket opsGet stat is incremented when
 * the vbucket is in pending state in the case of a get.
 * Test in the case of a getReplica it does not increase the opsGet
 * stat but instead increases the the not my vbucket stat.
 */
TEST_P(KVBucketParamTest, testGetPendingOpsStat) {
   auto key = makeStoredDocKey("key");
   store_item(vbid, key, "value");

   store->setVBucketState(vbid, vbucket_state_pending);

   get_options_t options = static_cast<get_options_t>(
            QUEUE_BG_FETCH | HONOR_STATES | TRACK_REFERENCE | DELETE_TEMP |
            HIDE_LOCKED_CAS | TRACK_STATISTICS);

   auto doGet = [&]() { return store->get(key, vbid, cookie, options); };
   GetValue result = doGet();
   ASSERT_EQ(ENGINE_EWOULDBLOCK, result.getStatus());
   EXPECT_EQ(1, store->getVBucket(vbid)->opsGet);

   auto doGetReplica = [&]() { return store->getReplica(key, vbid, cookie, options); };
   result = doGetReplica();
   ASSERT_EQ(ENGINE_NOT_MY_VBUCKET, result.getStatus());
   EXPECT_EQ(1, store->getVBucket(vbid)->opsGet);
   EXPECT_EQ(1, engine->getEpStats().numNotMyVBuckets);
}

/***
 * Test class to expose the behaviour needed to create an ItemAccessVisitor
 */
class MockAccessScanner : public AccessScanner {
public:
    MockAccessScanner(KVBucket& _store,
                      Configuration& conf,
                      EPStats& st,
                      double sleeptime = 0,
                      bool useStartTime = false,
                      bool completeBeforeShutdown = false)
        : AccessScanner(_store,
                        conf,
                        st,
                        sleeptime,
                        useStartTime,
                        completeBeforeShutdown) {
    }

    void public_createAndScheduleTask(const size_t shard) {
        return createAndScheduleTask(shard);
    }
};

/***
 * Test to make sure the Access Scanner doesn't throw an exception with a log
 * location specified in the config which doesn't exist.
 */
TEST_P(KVBucketParamTest, AccessScannerInvalidLogLocation) {
    /* Manually edit the configuration to change the location of the
     * access log to be somewhere that doesn't exist */
    engine->getConfiguration().setAlogPath("/path/to/somewhere");
    ASSERT_EQ(engine->getConfiguration().getAlogPath(), "/path/to/somewhere");
    ASSERT_FALSE(cb::io::isDirectory(engine->getConfiguration().getAlogPath()));

    /* Create the Access Scanner task with our modified configuration
     * In this case, the 1000 refers to the sleep time for the job, but it never
     * gets used as part of the test case. */
    auto as = std::make_unique<MockAccessScanner>(*(engine->getKVBucket()),
                                                  engine->getConfiguration(),
                                                  engine->getEpStats(),
                                                  1000);

    /* Make sure this doesn't throw an exception when tyring to run the task*/
    EXPECT_NO_THROW(as->public_createAndScheduleTask(0))
            << "Access Scanner threw unexpected "
               "exception where log location does "
               "not exist";
}

// Check that getRandomKey works correctly when given a random value of zero
TEST_P(KVBucketParamTest, MB31495_GetRandomKey) {
    std::function<long()> returnZero = []() { return 0; };
    setRandomFunction(returnZero);

    // Try with am empty hash table
    auto gv = store->getRandomKey();
    EXPECT_EQ(ENGINE_KEY_ENOENT, gv.getStatus());

    Item item = store_item(
            vbid, {"key", DocKeyEncodesCollectionId::No}, "value", 0);

    // Try with a non-empty hash table
    gv = store->getRandomKey();
    EXPECT_EQ(ENGINE_SUCCESS, gv.getStatus());
}

<<<<<<< HEAD
// MB-33702: Test that SetVBucket state creates a new failover table entry when
// transitioning from non-active to active.
TEST_P(KVBucketParamTest, FailoverEntryAddedNonActiveToActive) {
    // Setup - set vBucket to a non-active state.
    store->setVBucketState(vbid, vbucket_state_replica);
    auto vb = store->getVBucket(vbid);
    ASSERT_EQ(1, vb->failovers->getNumEntries());

    // Test
    EXPECT_EQ(ENGINE_SUCCESS,
              store->setVBucketState(vbid, vbucket_state_active));
    EXPECT_EQ(2, vb->failovers->getNumEntries());
}

// MB-33702: Test that SetVBucket state doesn't create a new failover table
// entry when set to active when already active - this can happen if the
// replication topology is changed (but state stays as active).
TEST_P(KVBucketParamTest, FailoverEntryNotAddedActiveToActive) {
    // Setup - Should start in active state.
    auto vb = store->getVBucket(vbid);
    ASSERT_EQ(vbucket_state_active, vb->getState());
    ASSERT_EQ(1, vb->failovers->getNumEntries());

    // Test - with a topology specified, we shouldn't get a new failover entry.
    EXPECT_EQ(ENGINE_SUCCESS,
              store->setVBucketState(
                      vbid,
                      vbucket_state_active,
                      {{"topology", nlohmann::json::array({{"a", "b"}})}}));
    EXPECT_EQ(1, vb->failovers->getNumEntries());
=======
// Test that expiring a compressed xattr doesn't trigger any errors
TEST_P(KVBucketParamTest, MB_34346) {
    // Create an XTTR value with only a large system xattr, and compress the lot
    // Note the large xattr should be highly compressible to make it easier to
    // trigger the MB.
    cb::xattr::Blob blob;
    blob.set("_sync",
             R"({"fffff":"aaaaaaaaaaaaaaaaaaaaaaaaaaaaaaaaaaaaaaaaaaaaaaaa"})");
    auto xattr = blob.finalize();
    cb::compression::Buffer output;
    cb::compression::deflate(cb::compression::Algorithm::Snappy,
                             {xattr.data(), xattr.size()},
                             output);
    EXPECT_LT(output.size(), xattr.size())
            << "Expected the compressed buffer to be smaller than the input";

    auto key = makeStoredDocKey("key_1");
    store_item(
            vbid,
            key,
            {output.data(), output.size()},
            ep_abs_time(ep_current_time() + 10),
            {cb::engine_errc::success},
            PROTOCOL_BINARY_DATATYPE_XATTR | PROTOCOL_BINARY_DATATYPE_SNAPPY);

    flushVBucketToDiskIfPersistent(vbid, 1);

    EXPECT_EQ(1, engine->getVBucket(vbid)->getNumItems())
            << "Should have 1 item after calling store()";

    TimeTraveller docBrown(15);

    get_options_t options = static_cast<get_options_t>(
            QUEUE_BG_FETCH | HONOR_STATES | TRACK_REFERENCE | DELETE_TEMP |
            HIDE_LOCKED_CAS | TRACK_STATISTICS | GET_DELETED_VALUE);
    GetValue gv2 = store->get(key, vbid, cookie, options);
    EXPECT_TRUE(gv2.item->isDeleted());

    flushVBucketToDiskIfPersistent(vbid, 1);

    EXPECT_EQ(0, engine->getVBucket(vbid)->getNumItems())
            << "Should still have 0 items after time-travelling/expiry";
>>>>>>> 80f3e854
}

class StoreIfTest : public KVBucketTest {
public:
    void SetUp() override {
        config_string += "warmup=false";
        KVBucketTest::SetUp();
        // Have all the objects, activate vBucket zero so we can store data.
        store->setVBucketState(vbid, vbucket_state_active);
    }
};

/**
 * Test the basic store_if (via engine) - a forced fail predicate will allow
 * add, but fail set/replace with predicate_failed
 */
TEST_F(StoreIfTest, store_if_basic) {
    cb::StoreIfPredicate pred = [](const boost::optional<item_info>& existing,
                                   cb::vbucket_info vb) -> cb::StoreIfStatus {
        return cb::StoreIfStatus::Fail;
    };
    auto item = make_item(
            vbid, {"key", DocKeyEncodesCollectionId::No}, "value", 0, 0);
    auto rv = engine->storeIfInner(cookie, item, 0, OPERATION_ADD, pred);
    EXPECT_EQ(cb::engine_errc::success, rv.status);
    rv = engine->storeIfInner(cookie, item, 0, OPERATION_REPLACE, pred);
    EXPECT_EQ(cb::engine_errc::predicate_failed, rv.status);
    rv = engine->storeIfInner(cookie, item, 0, OPERATION_SET, pred);
    EXPECT_EQ(cb::engine_errc::predicate_failed, rv.status);
}

class ExpiryLimitTest : public KVBucketTest {
public:
    void SetUp() override {
        config_string += "max_ttl=86400";
        KVBucketTest::SetUp();
        // Have all the objects, activate vBucket zero so we can store data.
        store->setVBucketState(vbid, vbucket_state_active);
    }
};

// Test add/set/replace gets an enforced expiry
TEST_F(ExpiryLimitTest, add_set_replace) {
    auto item1 = make_item(vbid, makeStoredDocKey("key1"), "value");
    auto item2 = make_item(vbid, makeStoredDocKey("key2"), "value");
    auto item3 = make_item(vbid, makeStoredDocKey("key2"), "value");

    ASSERT_EQ(0, item1.getExptime());
    ASSERT_EQ(0, item2.getExptime());

    // add a key and set a key
    EXPECT_EQ(ENGINE_SUCCESS, store->add(item1, cookie));
    EXPECT_EQ(ENGINE_SUCCESS, store->set(item2, cookie));

    std::vector<cb::EngineErrorItemPair> results;

    auto f = [](const item_info&) { return true; };
    results.push_back(engine->getIfInner(cookie, item1.getKey(), vbid, f));
    results.push_back(engine->getIfInner(cookie, item2.getKey(), vbid, f));

    // finally replace key2
    EXPECT_EQ(ENGINE_SUCCESS, store->replace(item3, cookie));
    results.push_back(engine->getIfInner(cookie, item2.getKey(), vbid, f));

    for (const auto& rval : results) {
        ASSERT_EQ(cb::engine_errc::success, rval.first);
        Item* i = reinterpret_cast<Item*>(rval.second.get());
        auto info = engine->getItemInfo(*i);
        EXPECT_NE(0, info.exptime);
    }
}

// Test that GAT with a limit stops 0 expiry
TEST_F(ExpiryLimitTest, gat) {
    // This will actually skip the initial expiry limiting code as this function
    // doesn't use itemAllocate
    Item item = store_item(
            vbid, {"key", DocKeyEncodesCollectionId::No}, "value", 0);

    // Now touch with 0
    auto rval = engine->getAndTouchInner(
            cookie, {"key", DocKeyEncodesCollectionId::No}, vbid, 0);

    ASSERT_EQ(cb::engine_errc::success, rval.first);

    Item* i = reinterpret_cast<Item*>(rval.second.get());
    auto info = engine->getItemInfo(*i);
    EXPECT_NE(0, info.exptime);
}

// Test cases which run for EP (Full and Value eviction) and Ephemeral
INSTANTIATE_TEST_CASE_P(EphemeralOrPersistent,
                        KVBucketParamTest,
                        ::testing::Values("item_eviction_policy=value_only",
                                          "item_eviction_policy=full_eviction",
                                          "bucket_type=ephemeral"),
                        [](const ::testing::TestParamInfo<std::string>& info) {
                            return info.param.substr(info.param.find('=') + 1);
                        });

const char KVBucketTest::test_dbname[] = "ep_engine_ep_unit_tests_db";

void KVBucketParamTest::SetUp() {
    config_string += GetParam();
    KVBucketTest::SetUp();

    // Have all the objects, activate vBucket zero so we can store data.
    store->setVBucketState(vbid, vbucket_state_active);
}<|MERGE_RESOLUTION|>--- conflicted
+++ resolved
@@ -1349,7 +1349,6 @@
     EXPECT_EQ(ENGINE_SUCCESS, gv.getStatus());
 }
 
-<<<<<<< HEAD
 // MB-33702: Test that SetVBucket state creates a new failover table entry when
 // transitioning from non-active to active.
 TEST_P(KVBucketParamTest, FailoverEntryAddedNonActiveToActive) {
@@ -1380,7 +1379,8 @@
                       vbucket_state_active,
                       {{"topology", nlohmann::json::array({{"a", "b"}})}}));
     EXPECT_EQ(1, vb->failovers->getNumEntries());
-=======
+}
+
 // Test that expiring a compressed xattr doesn't trigger any errors
 TEST_P(KVBucketParamTest, MB_34346) {
     // Create an XTTR value with only a large system xattr, and compress the lot
@@ -1423,7 +1423,6 @@
 
     EXPECT_EQ(0, engine->getVBucket(vbid)->getNumItems())
             << "Should still have 0 items after time-travelling/expiry";
->>>>>>> 80f3e854
 }
 
 class StoreIfTest : public KVBucketTest {
