--- conflicted
+++ resolved
@@ -176,13 +176,8 @@
      *
      * @param durReqs (optional) The Dur Reqs, if we are testing SyncDelete
      */
-<<<<<<< HEAD
-    void testConsumerRejectsBodyInDelete(
+    void testConsumerRejectsBodyInDeletion(
             const std::optional<cb::durability::Requirements>& durReqs);
-=======
-    void testConsumerRejectsBodyInDeletion(
-            const boost::optional<cb::durability::Requirements>& durReqs);
->>>>>>> 98e8d9de
 
     /**
      * Test that the Consumer removes the body (if any) in deletion's value.
