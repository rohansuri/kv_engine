--- conflicted
+++ resolved
@@ -33,25 +33,6 @@
         using cb::mcbp::request::DcpSnapshotMarkerV2xPayload;
         auto extra = request.getExtdata();
 
-<<<<<<< HEAD
-        const auto* payload =
-                reinterpret_cast<const DcpSnapshotMarkerV1Payload*>(
-                        extra.data());
-        boost::optional<uint64_t> hcs;
-        if (extra.size() == sizeof(DcpSnapshotMarkerV2Payload)) {
-            const auto* v2Payload =
-                    reinterpret_cast<const DcpSnapshotMarkerV2Payload*>(
-                            extra.data());
-
-            // HCS should never be sent as 0 or a pre-condition will throw in
-            // the replicas flusher
-            if (v2Payload->getHighCompletedSeqno() == 0) {
-                // Not success so just disconnect
-                connection.shutdown();
-                return;
-            }
-            hcs = v2Payload->getHighCompletedSeqno();
-=======
         cb::mcbp::DcpSnapshotMarker snapshot;
         if (extra.size() == sizeof(DcpSnapshotMarkerV2xPayload)) {
             // Validators will have checked that version is 0, the only version
@@ -60,7 +41,6 @@
                     request.getValue());
         } else {
             snapshot = cb::mcbp::decodeDcpSnapshotMarkerV1Extra(extra);
->>>>>>> 8d8ad4cc
         }
 
         ret = dcpSnapshotMarker(cookie,
