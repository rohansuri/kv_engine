--- conflicted
+++ resolved
@@ -42,7 +42,6 @@
 #include <utility>
 
 #include <phosphor/phosphor.h>
-<<<<<<< HEAD
 #include <memory>
 
 double EvictionRatios::getForState(vbucket_state_t state) {
@@ -54,389 +53,6 @@
         return activeAndPending;
     case vbucket_state_dead:
         return 0;
-=======
-#include <platform/make_unique.h>
-
-
-static const size_t MAX_PERSISTENCE_QUEUE_SIZE = 1000000;
-
-PagingVisitor::PagingVisitor(KVBucket& s,
-                             EPStats& st,
-                             double pcnt,
-                             std::shared_ptr<std::atomic<bool>>& sfin,
-                             pager_type_t caller,
-                             bool pause,
-                             double bias,
-                             const VBucketFilter& vbFilter,
-                             std::atomic<item_pager_phase>* phase,
-                             bool _isEphemeral,
-                             size_t agePercentage,
-                             size_t freqCounterAgeThreshold,
-                             EvictionPolicy evictionPolicy)
-    : VBucketVisitor(vbFilter),
-      ejected(0),
-      freqCounterThreshold(0),
-      ageThreshold(0),
-      store(s),
-      stats(st),
-      percent(pcnt),
-      activeBias(bias),
-      startTime(ep_real_time()),
-      stateFinalizer(sfin),
-      owner(caller),
-      canPause(pause),
-      completePhase(true),
-      wasHighMemoryUsage(s.isMemoryUsageTooHigh()),
-      taskStart(ProcessClock::now()),
-      pager_phase(phase),
-      isEphemeral(_isEphemeral),
-      agePercentage(agePercentage),
-      freqCounterAgeThreshold(freqCounterAgeThreshold),
-      maxCas(0),
-      evictionPolicy(evictionPolicy) {
-    }
-
-    bool PagingVisitor::visit(const HashTable::HashBucketLock& lh,
-                              StoredValue& v) {
-        // Delete expired items for an active vbucket.
-        bool isExpired = (currentBucket->getState() == vbucket_state_active) &&
-                         v.isExpired(startTime) && !v.isDeleted();
-        if (isExpired || v.isTempNonExistentItem() || v.isTempDeletedItem()) {
-            std::unique_ptr<Item> it = v.toItem(false, currentBucket->getId());
-            expired.push_back(*it.get());
-            return true;
-        }
-
-        // return if not ItemPager, which uses valid eviction percentage
-        if (percent <= 0 || !pager_phase) {
-            return true;
-        }
-
-        switch (evictionPolicy) {
-        case EvictionPolicy::lru2Bit: {
-            // always evict unreferenced items, or randomly evict referenced
-            // item
-            double r =
-                    *pager_phase == PAGING_UNREFERENCED ?
-                            1 :
-                            static_cast<double>(std::rand()) /
-                            static_cast<double>(RAND_MAX);
-
-            if (*pager_phase == PAGING_UNREFERENCED && v.getNRUValue()
-                    == MAX_NRU_VALUE) {
-                doEviction(lh, &v);
-            } else if (*pager_phase == PAGING_RANDOM
-                    && v.incrNRUValue() == MAX_NRU_VALUE && r <= percent) {
-                doEviction(lh, &v);
-            }
-            return true;
-        }
-        case EvictionPolicy::hifi_mfu: {
-            /*
-             * We take a copy of the freqCounterValue because calling
-             * doEviction can modify the value, and when we want to
-             * add it to the histogram we want to use the original value.
-             */
-            auto storedValueFreqCounter = v.getFreqCounterValue();
-            bool evicted = true;
-
-            /*
-             * Calculate the age when the item was last stored / modified.
-             * We do this by taking the item's current cas from the maxCas
-             * (which is the maximum cas value of the current vbucket just
-             * before we begin visiting all the items in the hash table).
-             *
-             * The time is actually stored in the top 48 bits of the cas
-             * therefore we shift the age by casBitsNotTime.
-             *
-             * Note: If the item was written before we switched over to the
-             * hybrid logical clock (HLC) (i.e. the item was written when the
-             * bucket was 4.0/3.x etc...) then the cas value will be low and
-             * so the item will appear very old.  However, this does not
-             * matter as it just means that is likely to be evicted.
-             */
-            uint64_t age = (maxCas > v.getCas()) ? (maxCas - v.getCas()) : 0;
-            age = age >> ItemEviction::casBitsNotTime;
-
-            if ((storedValueFreqCounter <= freqCounterThreshold) &&
-                    ((storedValueFreqCounter < freqCounterAgeThreshold)
-                            || (age >= ageThreshold))) {
-                /*
-                 * If the storedValue is eligible for eviction then add its
-                 * frequency counter value to the histogram, otherwise add the
-                 * maximum (255) to indicate that the storedValue cannot be
-                 * evicted.
-                 *
-                 * By adding the maximum value for each storedValue that cannot
-                 * be evicted we ensure that the histogram is biased correctly
-                 * so that we get a frequency threshold that will remove the
-                 * correct number of storedValue items.
-                 */
-                if (!doEviction(lh, &v)) {
-                    evicted = false;
-                    storedValueFreqCounter = std::numeric_limits<uint8_t>::max();
-                }
-            } else {
-                evicted = false;
-                // If the storedValue is NOT eligible for eviction then
-                // we want to add the maximum value (255).
-                if (!currentBucket->eligibleToPageOut(lh, v)) {
-                    storedValueFreqCounter = std::numeric_limits<uint8_t>::max();
-                } else {
-                    /*
-                     * MB-29333 - For items that we have visited and did not
-                     * evict just because their frequency counter was too high,
-                     * the frequency counter must be decayed by 1 to
-                     * ensure that they will get evicted if repeatedly
-                     * visited (and assuming their frequency counter is not
-                     * incremented in between visits of the item pager).
-                     */
-                    if (storedValueFreqCounter > 0) {
-                        v.setFreqCounterValue(storedValueFreqCounter - 1);
-                    }
-                }
-            }
-            itemEviction.addFreqAndAgeToHistograms(storedValueFreqCounter, age);
-
-            if (evicted) {
-                /**
-                 * Note: We are not taking a reader lock on the vbucket state.
-                 * Therefore it is possible that the stats could be slightly
-                 * out.  However given that its just for stats we don't want
-                 * to incur any performance cost associated with taking the
-                 * lock.
-                 */
-                auto& frequencyValuesEvictedHisto =
-                        ((currentBucket->getState() == vbucket_state_active) ||
-                         (currentBucket->getState() == vbucket_state_pending))
-                                ? stats.activeOrPendingFrequencyValuesEvictedHisto
-                                : stats.replicaFrequencyValuesEvictedHisto;
-                frequencyValuesEvictedHisto.addValue(storedValueFreqCounter);
-            }
-
-            // Whilst we are learning it is worth always updating the
-            // threshold. We also want to update the threshold at periodic
-            // intervals.
-            if (itemEviction.isLearning() ||
-                itemEviction.isRequiredToUpdate()) {
-                auto thresholds = itemEviction.getThresholds(percent * 100.0,
-                                                             agePercentage);
-                freqCounterThreshold = thresholds.first;
-                ageThreshold = thresholds.second;
-            }
-
-            return true;
-        }
-        }
-        throw std::invalid_argument("PagingVisitor::visit - "
-                "EvictionPolicy is invalid");
-    }
-
-    void PagingVisitor::visitBucket(VBucketPtr& vb) {
-        update();
-        removeClosedUnrefCheckpoints(vb);
-
-        // fast path for expiry item pager
-        if (percent <= 0 || !pager_phase) {
-            if (vBucketFilter(vb->getId())) {
-                currentBucket = vb;
-                // EvictionPolicy is not required when running expiry item
-                // pager
-                vb->ht.visit(*this);
-            }
-            return;
-        }
-
-        double current = store.getPageableMemCurrent();
-        double lower = store.getPageableMemLowWatermark();
-
-        // Non-ephemeral: skip active vbuckets if active resident ratio is
-        // lower than replica.
-        // (Ephemeral can _only_ evict from active so don't want to skip them!)
-        if (!isEphemeral && vb->getState() == vbucket_state_active) {
-            double high = store.getPageableMemHighWatermark();
-            if (current < high && store.getActiveResidentRatio() <
-                                          store.getReplicaResidentRatio()) {
-                return;
-            }
-        }
-
-        if (current > lower) {
-            double p = (current - static_cast<double>(lower)) / current;
-            adjustPercent(p, vb->getState());
-
-            LOG(EXTENSION_LOG_DEBUG,
-                "PagingVisitor::visitBucket() vb:%d current:%f lower:%f p:%f "
-                "percent:%f",
-                vb->getId(),
-                current,
-                lower,
-                p,
-                percent);
-
-            if (vBucketFilter(vb->getId())) {
-                currentBucket = vb;
-                maxCas = currentBucket->getMaxCas();
-                itemEviction.reset();
-                freqCounterThreshold = 0;
-
-                if (evictionPolicy == EvictionPolicy::hifi_mfu) {
-                    // Percent of items in the hash table to be visited
-                    // between updating the interval.
-                    const double percentOfItems = 0.1;
-                    // Calculate the number of items to visit before updating
-                    // the interval
-                    uint64_t noOfItems = std::ceil(vb->getNumItems() *
-                                                   (percentOfItems * 0.01));
-                    uint64_t interval =
-                            (noOfItems > ItemEviction::learningPopulation)
-                                    ? noOfItems
-                                    : ItemEviction::learningPopulation;
-                    itemEviction.setUpdateInterval(interval);
-                }
-                vb->ht.visit(*this);
-                /**
-                 * Note: We are not taking a reader lock on the vbucket state.
-                 * Therefore it is possible that the stats could be slightly
-                 * out.  However given that its just for stats we don't want
-                 * to incur any performance cost associated with taking the
-                 * lock.
-                 */
-                const bool isActiveOrPending =
-                        ((currentBucket->getState() == vbucket_state_active) ||
-                         (currentBucket->getState() == vbucket_state_pending));
-
-                // Take a snapshot of the latest frequency histogram
-                if (isActiveOrPending) {
-                    stats.activeOrPendingFrequencyValuesSnapshotHisto.reset();
-                    itemEviction.copyFreqHistogram(
-                            stats.activeOrPendingFrequencyValuesSnapshotHisto);
-                } else {
-                    stats.replicaFrequencyValuesSnapshotHisto.reset();
-                    itemEviction.copyFreqHistogram(
-                            stats.replicaFrequencyValuesSnapshotHisto);
-                }
-
-                // We have just evicted all eligible items from the hash table
-                // so we now want to reclaim the memory being used to hold
-                // closed and unreferenced checkpoints in the vbucket, before
-                // potentially moving to the next vbucket.
-                removeClosedUnrefCheckpoints(vb);
-            }
-
-        } else { // stop eviction whenever memory usage is below low watermark
-            completePhase = false;
-        }
-    }
-
-    std::function<bool(const VBucket::id_type&, const VBucket::id_type&)>
-    PagingVisitor::getVBucketComparator() const {
-        // Get the pageable mem used of each vb _once_ and cache it.
-        // Fetching these values repeatedly in the comparator could cause issues
-        // as the values can change _during_ a given sort call.
-
-        std::map<VBucket::id_type, size_t> pageableMemUsed;
-
-        for (const auto& vbid : store.getVBuckets().getBuckets()) {
-            auto vb = store.getVBucket(vbid);
-            pageableMemUsed[vbid] = vb ? vb->getPageableMemUsage() : 0;
-        }
-
-        // Capture initializers are C++14
-        return [pageableMemUsed, this](const VBucket::id_type& a,
-                                       const VBucket::id_type& b) mutable {
-            auto vbA = store.getVBucket(a);
-            auto vbB = store.getVBucket(b);
-            bool aReplica = vbA && vbA->getState() == vbucket_state_replica;
-            bool bReplica = vbB && vbB->getState() == vbucket_state_replica;
-            // sort replicas before all other vbucket states, then sort by
-            // pageableMemUsed
-            return std::make_pair(aReplica, pageableMemUsed[a]) >
-                   std::make_pair(bReplica, pageableMemUsed[b]);
-        };
-    }
-
-    void PagingVisitor::update() {
-        store.deleteExpiredItems(expired, ExpireBy::Pager);
-
-        if (numEjected() > 0) {
-            LOG(EXTENSION_LOG_INFO, "Paged out %ld values", numEjected());
-        }
-
-        size_t num_expired = expired.size();
-        if (num_expired > 0) {
-            LOG(EXTENSION_LOG_INFO, "Purged %ld expired items", num_expired);
-        }
-
-        ejected = 0;
-        expired.clear();
-    }
-
-    bool PagingVisitor::pauseVisitor() {
-        size_t queueSize = stats.diskQueueSize.load();
-        return canPause && queueSize >= MAX_PERSISTENCE_QUEUE_SIZE;
-    }
-
-    void PagingVisitor::complete() {
-        update();
-
-        auto elapsed_time =
-                std::chrono::duration_cast<std::chrono::microseconds>(
-                        ProcessClock::now() - taskStart);
-        if (owner == ITEM_PAGER) {
-            stats.itemPagerHisto.add(elapsed_time);
-        } else if (owner == EXPIRY_PAGER) {
-            stats.expiryPagerHisto.add(elapsed_time);
-        }
-
-        bool inverse = false;
-        (*stateFinalizer).compare_exchange_strong(inverse, true);
-
-        if (pager_phase && completePhase) {
-            if (*pager_phase == PAGING_UNREFERENCED) {
-                *pager_phase = PAGING_RANDOM;
-            } else if (*pager_phase == PAGING_RANDOM) {
-                *pager_phase = PAGING_UNREFERENCED;
-            } else if (*pager_phase == REPLICA_ONLY) {
-                *pager_phase = ACTIVE_AND_PENDING_ONLY;
-            } else if (*pager_phase == ACTIVE_AND_PENDING_ONLY &&
-                       !isEphemeral) {
-                *pager_phase = REPLICA_ONLY;
-            }
-        }
-
-        // Wake up any sleeping backfill tasks if the memory usage is lowered
-        // below the high watermark as a result of checkpoint removal.
-        if (wasHighMemoryUsage && !store.isMemoryUsageTooHigh()) {
-            store.getEPEngine().getDcpConnMap().notifyBackfillManagerTasks();
-        }
-
-        if (ITEM_PAGER == owner) {
-            // Re-check memory which may wake up the ItemPager and schedule
-            // a new PagingVisitor with the next phase/memory target etc...
-            // This is done after we've signalled 'completion' by clearing
-            // the stateFinalizer, which ensures the ItemPager doesn't just
-            // ignore a request.
-            store.checkAndMaybeFreeMemory();
-        }
-    }
-
-
-    // Removes checkpoints that are both closed and unreferenced, thereby
-    // freeing the associated memory.
-    // @param vb  The vbucket whose eligible checkpoints are removed from.
-    void PagingVisitor::removeClosedUnrefCheckpoints(VBucketPtr& vb) {
-        bool newCheckpointCreated = false;
-        size_t removed = vb->checkpointManager->removeClosedUnrefCheckpoints(
-                *vb, newCheckpointCreated);
-        stats.itemsRemovedFromCheckpoints.fetch_add(removed);
-        // If the new checkpoint is created, notify this event to the
-        // corresponding paused DCP connections.
-        if (newCheckpointCreated) {
-            store.getEPEngine().getDcpConnMap().notifyVBConnections(
-                    vb->getId(), vb->checkpointManager->getHighSeqno());
-        }
->>>>>>> 69730e6f
     }
     folly::assume_unreachable();
 }
