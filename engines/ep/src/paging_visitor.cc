/* -*- Mode: C++; tab-width: 4; c-basic-offset: 4; indent-tabs-mode: nil -*- */
/*
 *     Copyright 2018 Couchbase, Inc
 *
 *   Licensed under the Apache License, Version 2.0 (the "License");
 *   you may not use this file except in compliance with the License.
 *   You may obtain a copy of the License at
 *
 *       http://www.apache.org/licenses/LICENSE-2.0
 *
 *   Unless required by applicable law or agreed to in writing, software
 *   distributed under the License is distributed on an "AS IS" BASIS,
 *   WITHOUT WARRANTIES OR CONDITIONS OF ANY KIND, either express or implied.
 *   See the License for the specific language governing permissions and
 *   limitations under the License.
 */

#include "paging_visitor.h"
#include "bucket_logger.h"
#include "checkpoint_manager.h"
#include "connmap.h"
#include "dcp/dcpconnmap.h"
#include "ep_engine.h"
#include "ep_time.h"
#include "executorpool.h"
#include "item.h"
#include "item_eviction.h"
#include "kv_bucket.h"
#include "kv_bucket_iface.h"

#include <cmath>
#include <cstdlib>
#include <iostream>
#include <limits>
#include <list>
#include <string>
#include <utility>

#include <phosphor/phosphor.h>
#include <memory>
#include <utility>

static const size_t MAX_PERSISTENCE_QUEUE_SIZE = 1000000;

PagingVisitor::PagingVisitor(KVBucket& s,
                             EPStats& st,
                             EvictionRatios evictionRatios,
                             std::shared_ptr<std::atomic<bool>>& sfin,
                             pager_type_t caller,
                             bool pause,
                             const VBucketFilter& vbFilter,
                             size_t agePercentage,
                             size_t freqCounterAgeThreshold)
    : ejected(0),
      freqCounterThreshold(0),
      ageThreshold(0),
      store(s),
      stats(st),
      evictionRatios(evictionRatios),
      startTime(ep_real_time()),
      stateFinalizer(sfin),
      owner(caller),
      canPause(pause),
      isBelowLowWaterMark(false),
      wasAboveBackfillThreshold(s.isMemUsageAboveBackfillThreshold()),
      taskStart(std::chrono::steady_clock::now()),
      agePercentage(agePercentage),
      freqCounterAgeThreshold(freqCounterAgeThreshold),
      maxCas(0) {
    setVBucketFilter(vbFilter);
}

bool PagingVisitor::visit(const HashTable::HashBucketLock& lh, StoredValue& v) {
    // The ItemPager should never touch a prepare. Prepares will be eventually
    // purged, but should not expire, whether completed or pending.
    if (v.isPending() || v.isCompleted()) {
        return true;
    }

    // Delete expired items for an active vbucket.
    bool isExpired = (currentBucket->getState() == vbucket_state_active) &&
                     v.isExpired(startTime) && !v.isDeleted();
    if (isExpired || v.isTempNonExistentItem() || v.isTempDeletedItem()) {
        std::unique_ptr<Item> it = v.toItem(currentBucket->getId());
        expired.push_back(*it.get());
        return true;
    }

<<<<<<< HEAD
    // We don't skip temp initial items (state_temp_init) here. This means that
    // we could evict one before a BG fetch completes. This is fine as it may be
    // desirable to do so under extremely high memory pressure and this ensures
    // that they are cleaned up should a BG fetch fail or get stuck for whatever
    // reason. Should a BG fetch complete after eviction of a temp initial item
    // it will return SUCCESS and notify the client to run the op again which
    // will rerun the BG fetch.
    const double evictionRatio =
            evictionRatios.getForState(currentBucket->getState());

    // return if not ItemPager which uses valid eviction percentage
=======
    // return if not ItemPager which uses valid eviction percentage
    const double evictionRatio =
            evictionRatios.getForState(currentBucket->getState());

>>>>>>> 789033cb
    if (evictionRatio <= 0.0) {
        return true;
    }

    /*
     * We take a copy of the freqCounterValue because calling
     * doEviction can modify the value, and when we want to
     * add it to the histogram we want to use the original value.
     */
    auto storedValueFreqCounter = v.getFreqCounterValue();
    bool evicted = true;

    /*
     * Calculate the age when the item was last stored / modified.
     * We do this by taking the item's current cas from the maxCas
     * (which is the maximum cas value of the current vbucket just
     * before we begin visiting all the items in the hash table).
     *
     * The time is actually stored in the top 48 bits of the cas
     * therefore we shift the age by casBitsNotTime.
     *
     * Note: If the item was written before we switched over to the
     * hybrid logical clock (HLC) (i.e. the item was written when the
     * bucket was 4.0/3.x etc...) then the cas value will be low and
     * so the item will appear very old.  However, this does not
     * matter as it just means that is likely to be evicted.
     */
    uint64_t age = (maxCas > v.getCas()) ? (maxCas - v.getCas()) : 0;
    age = age >> ItemEviction::casBitsNotTime;

    const bool belowMFUThreshold =
            storedValueFreqCounter <= freqCounterThreshold;
    // age exceeds threshold (from age histogram, set by config param
    // item_eviction_age_percentage
    // OR
    // MFU is below threshold set by config param
    // item_eviction_freq_counter_age_threshold
    // Below this threshold the item is considered "cold" enough
    // to be evicted even if it is "young".
    const bool meetsAgeRequirements =
            age >= ageThreshold ||
            storedValueFreqCounter < freqCounterAgeThreshold;

    // For replica vbuckets, young items are not protected from eviction.
    const bool isReplica = currentBucket->getState() == vbucket_state_replica;

    if (belowMFUThreshold && (meetsAgeRequirements || isReplica)) {
        /*
         * If the storedValue is eligible for eviction then add its
         * frequency counter value to the histogram, otherwise add the
         * maximum (255) to indicate that the storedValue cannot be
         * evicted.
         *
         * By adding the maximum value for each storedValue that cannot
         * be evicted we ensure that the histogram is biased correctly
         * so that we get a frequency threshold that will remove the
         * correct number of storedValue items.
         */
        if (!doEviction(lh, &v)) {
            evicted = false;
            storedValueFreqCounter = std::numeric_limits<uint8_t>::max();
        }
    } else {
        evicted = false;
        // If the storedValue is NOT eligible for eviction then
        // we want to add the maximum value (255).
        if (!currentBucket->eligibleToPageOut(lh, v)) {
            storedValueFreqCounter = std::numeric_limits<uint8_t>::max();
        } else {
            /*
             * MB-29333 - For items that we have visited and did not
             * evict just because their frequency counter was too high,
             * the frequency counter must be decayed by 1 to
             * ensure that they will get evicted if repeatedly
             * visited (and assuming their frequency counter is not
             * incremented in between visits of the item pager).
             */
            if (storedValueFreqCounter > 0) {
                v.setFreqCounterValue(storedValueFreqCounter - 1);
            }
        }
    }
    itemEviction.addFreqAndAgeToHistograms(storedValueFreqCounter, age);

    if (evicted) {
        /**
         * Note: We are not taking a reader lock on the vbucket state.
         * Therefore it is possible that the stats could be slightly
         * out.  However given that its just for stats we don't want
         * to incur any performance cost associated with taking the
         * lock.
         */
        auto& frequencyValuesEvictedHisto =
                ((currentBucket->getState() == vbucket_state_active) ||
                 (currentBucket->getState() == vbucket_state_pending))
                        ? stats.activeOrPendingFrequencyValuesEvictedHisto
                        : stats.replicaFrequencyValuesEvictedHisto;
        frequencyValuesEvictedHisto.addValue(storedValueFreqCounter);
    }

    // Whilst we are learning it is worth always updating the
    // threshold. We also want to update the threshold at periodic
    // intervals.
    if (itemEviction.isLearning() || itemEviction.isRequiredToUpdate()) {
<<<<<<< HEAD
        auto thresholds =
                itemEviction.getThresholds(evictionRatio * 100.0, agePercentage);
=======
        auto thresholds = itemEviction.getThresholds(evictionRatio * 100.0,
                                                     agePercentage);
>>>>>>> 789033cb
        freqCounterThreshold = thresholds.first;
        ageThreshold = thresholds.second;
    }

    return true;
}

void PagingVisitor::visitBucket(const VBucketPtr& vb) {
    update();
    removeClosedUnrefCheckpoints(*vb);

    // fast path for expiry item pager
    if (owner == EXPIRY_PAGER) {
        if (vBucketFilter(vb->getId())) {
            currentBucket = vb;
            // EvictionPolicy is not required when running expiry item
            // pager
            vb->ht.visit(*this);
        }
        return;
    }

    // skip active vbuckets if active resident ratio is lower than replica
    auto current = static_cast<double>(stats.getEstimatedTotalMemoryUsed());
    auto lower = static_cast<double>(stats.mem_low_wat);
    auto high = static_cast<double>(stats.mem_high_wat);
    if (vb->getState() == vbucket_state_active && current < high &&
        store.getActiveResidentRatio() < store.getReplicaResidentRatio()) {
        return;
    }

    if (current > lower) {
        if (vBucketFilter(vb->getId())) {
            currentBucket = vb;
            maxCas = currentBucket->getMaxCas();
            itemEviction.reset();
            freqCounterThreshold = 0;

            // Percent of items in the hash table to be visited
            // between updating the interval.
            const double percentOfItems = 0.1;
            // Calculate the number of items to visit before updating
            // the interval
            uint64_t noOfItems =
                    std::ceil(vb->getNumItems() * (percentOfItems * 0.01));
            uint64_t interval = (noOfItems > ItemEviction::learningPopulation)
                                        ? noOfItems
                                        : ItemEviction::learningPopulation;
            itemEviction.setUpdateInterval(interval);

            vb->ht.visit(*this);
            /**
             * Note: We are not taking a reader lock on the vbucket state.
             * Therefore it is possible that the stats could be slightly
             * out.  However given that its just for stats we don't want
             * to incur any performance cost associated with taking the
             * lock.
             */
            const bool isActiveOrPending =
                    ((currentBucket->getState() == vbucket_state_active) ||
                     (currentBucket->getState() == vbucket_state_pending));

            // Take a snapshot of the latest frequency histogram
            if (isActiveOrPending) {
                stats.activeOrPendingFrequencyValuesSnapshotHisto.reset();
                itemEviction.copyFreqHistogram(
                        stats.activeOrPendingFrequencyValuesSnapshotHisto);
            } else {
                stats.replicaFrequencyValuesSnapshotHisto.reset();
                itemEviction.copyFreqHistogram(
                        stats.replicaFrequencyValuesSnapshotHisto);
            }

            // We have just evicted all eligible items from the hash table
            // so we now want to reclaim the memory being used to hold
            // closed and unreferenced checkpoints in the vbucket, before
            // potentially moving to the next vbucket.
            removeClosedUnrefCheckpoints(*vb);
        }

    } else { // stop eviction whenever memory usage is below low watermark
        isBelowLowWaterMark = true;
    }
}

void PagingVisitor::update() {
    store.deleteExpiredItems(expired, ExpireBy::Pager);

    if (numEjected() > 0) {
        EP_LOG_DEBUG("Paged out {} values", numEjected());
    }

    size_t num_expired = expired.size();
    if (num_expired > 0) {
        EP_LOG_DEBUG("Purged {} expired items", num_expired);
    }

    ejected = 0;
    expired.clear();
}

bool PagingVisitor::pauseVisitor() {
    size_t queueSize = stats.diskQueueSize.load();
    return canPause && queueSize >= MAX_PERSISTENCE_QUEUE_SIZE;
}

void PagingVisitor::complete() {
    update();

    auto elapsed_time = std::chrono::duration_cast<std::chrono::microseconds>(
            std::chrono::steady_clock::now() - taskStart);
    if (owner == ITEM_PAGER) {
        stats.itemPagerHisto.add(elapsed_time);
    } else if (owner == EXPIRY_PAGER) {
        stats.expiryPagerHisto.add(elapsed_time);
    }

    bool inverse = false;
    (*stateFinalizer).compare_exchange_strong(inverse, true);

    // Wake up any sleeping backfill tasks if the memory usage is lowered
    // below the backfill threshold as a result of item ejection.
    if (wasAboveBackfillThreshold &&
        !store.isMemUsageAboveBackfillThreshold()) {
        store.getEPEngine().getDcpConnMap().notifyBackfillManagerTasks();
    }

    if (ITEM_PAGER == owner) {
        // Re-check memory which may wake up the ItemPager and schedule
        // a new PagingVisitor with the next phase/memory target etc...
        // This is done after we've signalled 'completion' by clearing
        // the stateFinalizer, which ensures the ItemPager doesn't just
        // ignore a request.
        store.checkAndMaybeFreeMemory();
    }
}

std::function<bool(const Vbid&, const Vbid&)>
PagingVisitor::getVBucketComparator() const {
    // Get the pageable mem used of each vb _once_ and cache it.
    // Fetching these values repeatedly in the comparator could cause issues as
    // the values can change _during_ a given sort call.

    std::map<Vbid, size_t> pageableMemUsed;

    for (const auto& vbid : store.getVBuckets().getBuckets()) {
        auto vb = store.getVBucket(vbid);
        pageableMemUsed[vbid] = vb ? vb->getPageableMemUsage() : 0;
    }

    return [pageableMemUsed = std::move(pageableMemUsed), &store = store](
                   const Vbid& a, const Vbid& b) mutable {
        auto vbA = store.getVBucket(a);
        auto vbB = store.getVBucket(b);
        bool aReplica = vbA && vbA->getState() == vbucket_state_replica;
        bool bReplica = vbB && vbB->getState() == vbucket_state_replica;
        // sort replicas before all other vbucket states, then sort by
        // pageableMemUsed
        return std::make_pair(aReplica, pageableMemUsed[a]) >
               std::make_pair(bReplica, pageableMemUsed[b]);
    };
}

// Removes checkpoints that are both closed and unreferenced, thereby
// freeing the associated memory.
// @param vb  The vbucket whose eligible checkpoints are removed from.
void PagingVisitor::removeClosedUnrefCheckpoints(VBucket& vb) {
    bool newCheckpointCreated = false;
    size_t removed = vb.checkpointManager->removeClosedUnrefCheckpoints(
            vb, newCheckpointCreated);
    stats.itemsRemovedFromCheckpoints.fetch_add(removed);
    // If the new checkpoint is created, notify this event to the
    // corresponding paused DCP connections.
    if (newCheckpointCreated) {
        store.getEPEngine().getDcpConnMap().notifyVBConnections(
                vb.getId(),
                vb.checkpointManager->getHighSeqno(),
                SyncWriteOperation::No);
    }
}

bool PagingVisitor::doEviction(const HashTable::HashBucketLock& lh,
                               StoredValue* v) {
    auto policy = store.getItemEvictionPolicy();
    StoredDocKey key(v->getKey());

    if (currentBucket->pageOut(readHandle, lh, v)) {
        ++ejected;

        /**
         * For FULL EVICTION MODE, add all items that are being
         * evicted to the corresponding bloomfilter.
         */
        if (policy == ::EvictionPolicy::Full) {
            currentBucket->addToFilter(key);
        }
        // performed eviction so return true
        return true;
    }
    // did not perform eviction so return false
    return false;
}

void PagingVisitor::setUpHashBucketVisit() {
    // Grab a locked ReadHandle
    readHandle = currentBucket->lockCollections();
}

void PagingVisitor::tearDownHashBucketVisit() {
    // Unlock the readHandle. It can now never be locked again, and should
    // not be used until overwriting with a locked ReadHandle.
    readHandle.unlock();
}<|MERGE_RESOLUTION|>--- conflicted
+++ resolved
@@ -86,7 +86,6 @@
         return true;
     }
 
-<<<<<<< HEAD
     // We don't skip temp initial items (state_temp_init) here. This means that
     // we could evict one before a BG fetch completes. This is fine as it may be
     // desirable to do so under extremely high memory pressure and this ensures
@@ -98,12 +97,6 @@
             evictionRatios.getForState(currentBucket->getState());
 
     // return if not ItemPager which uses valid eviction percentage
-=======
-    // return if not ItemPager which uses valid eviction percentage
-    const double evictionRatio =
-            evictionRatios.getForState(currentBucket->getState());
-
->>>>>>> 789033cb
     if (evictionRatio <= 0.0) {
         return true;
     }
@@ -208,13 +201,8 @@
     // threshold. We also want to update the threshold at periodic
     // intervals.
     if (itemEviction.isLearning() || itemEviction.isRequiredToUpdate()) {
-<<<<<<< HEAD
         auto thresholds =
                 itemEviction.getThresholds(evictionRatio * 100.0, agePercentage);
-=======
-        auto thresholds = itemEviction.getThresholds(evictionRatio * 100.0,
-                                                     agePercentage);
->>>>>>> 789033cb
         freqCounterThreshold = thresholds.first;
         ageThreshold = thresholds.second;
     }
