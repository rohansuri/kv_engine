/* -*- Mode: C++; tab-width: 4; c-basic-offset: 4; indent-tabs-mode: nil -*- */
/*
 *     Copyright 2018 Couchbase, Inc.
 *
 *   Licensed under the Apache License, Version 2.0 (the "License");
 *   you may not use this file except in compliance with the License.
 *   You may obtain a copy of the License at
 *
 *       http://www.apache.org/licenses/LICENSE-2.0
 *
 *   Unless required by applicable law or agreed to in writing, software
 *   distributed under the License is distributed on an "AS IS" BASIS,
 *   WITHOUT WARRANTIES OR CONDITIONS OF ANY KIND, either express or implied.
 *   See the License for the specific language governing permissions and
 *   limitations under the License.
 */

#include "executors.h"

#include <daemon/cookie.h>
#include <daemon/settings.h>
#include <logger/logger.h>
#include <memcached/protocol_binary.h>
#include <nlohmann/json.hpp>

#include <daemon/buckets.h>
#include <daemon/opentracing.h>
#include <mcbp/protocol/status.h>
#include <set>

// We can't use a set of enums that easily in an unordered_set.. just use an
// ordered for now..
using FeatureSet = std::set<cb::mcbp::Feature>;

/**
 * Try to see if the provided vector of features contais a certain feature
 *
 * @param features The vector to search
 * @param feature The feature to check for
 * @return true if it contains the feature, false otherwise
 */
bool containsFeature(const FeatureSet& features, cb::mcbp::Feature feature) {
    return features.find(feature) != features.end();
}

/**
 * Convert the input array of requested features into the Feature set which
 * don't include any illegal / unsupported features or any duplicates.
 *
 * In addition to that we'll also make sure that all dependent features is
 * enabled (and that we don't request features which are mutually exclusive)
 *
 * @param requested The set to populate with the requested features
 * @param input The input array
 */
void buildRequestVector(FeatureSet& requested, cb::sized_buffer<const uint16_t> input) {
    for (const auto& value : input) {
        const uint16_t in = ntohs(value);
        const auto feature = cb::mcbp::Feature(in);

        switch (feature) {
        case cb::mcbp::Feature::Invalid:
        case cb::mcbp::Feature::Invalid2:
        case cb::mcbp::Feature::TLS:
            // known, but we don't support them
            break;
        case cb::mcbp::Feature::TCPNODELAY:
        case cb::mcbp::Feature::TCPDELAY:
        case cb::mcbp::Feature::MUTATION_SEQNO:
        case cb::mcbp::Feature::XATTR:
        case cb::mcbp::Feature::JSON:
        case cb::mcbp::Feature::SNAPPY:
        case cb::mcbp::Feature::XERROR:
        case cb::mcbp::Feature::SELECT_BUCKET:
        case cb::mcbp::Feature::Collections:
        case cb::mcbp::Feature::OpenTracing:
        case cb::mcbp::Feature::PreserveTtl:
        case cb::mcbp::Feature::Duplex:
        case cb::mcbp::Feature::ClustermapChangeNotification:
        case cb::mcbp::Feature::UnorderedExecution:
        case cb::mcbp::Feature::Tracing:
        case cb::mcbp::Feature::AltRequestSupport:
        case cb::mcbp::Feature::SyncReplication:
        case cb::mcbp::Feature::VAttr:
<<<<<<< HEAD
        case cb::mcbp::Feature::PiTR:
=======
        case cb::mcbp::Feature::SubdocCreateAsDeleted:
>>>>>>> 89b00454

            // This isn't very optimal, but we've only got a handfull of elements ;)
            if (!containsFeature(requested, feature)) {
                requested.insert(feature);
            }

            break;
        }
    }

    // Run through the requested array and make sure we don't have
    // illegal combinations
    for (const auto& feature : requested) {
        switch (cb::mcbp::Feature(feature)) {
        case cb::mcbp::Feature::Invalid:
        case cb::mcbp::Feature::TLS:
        case cb::mcbp::Feature::MUTATION_SEQNO:
        case cb::mcbp::Feature::XATTR:
        case cb::mcbp::Feature::XERROR:
        case cb::mcbp::Feature::SELECT_BUCKET:
        case cb::mcbp::Feature::Invalid2:
        case cb::mcbp::Feature::SNAPPY:
        case cb::mcbp::Feature::JSON:
        case cb::mcbp::Feature::Tracing:
        case cb::mcbp::Feature::AltRequestSupport:
        case cb::mcbp::Feature::SyncReplication:
        case cb::mcbp::Feature::Duplex:
        case cb::mcbp::Feature::UnorderedExecution:
        case cb::mcbp::Feature::Collections:
        case cb::mcbp::Feature::OpenTracing:
<<<<<<< HEAD
        case cb::mcbp::Feature::PreserveTtl:
        case cb::mcbp::Feature::PiTR:
=======
        case cb::mcbp::Feature::SubdocCreateAsDeleted:
>>>>>>> 89b00454
            // No other dependency
            break;

        case cb::mcbp::Feature::TCPNODELAY:
            // cannot co-exist with TCPDELAY
            if (containsFeature(requested, cb::mcbp::Feature::TCPDELAY)) {
                throw std::invalid_argument("TCPNODELAY cannot co-exist with TCPDELAY");
            }
            break;
        case cb::mcbp::Feature::TCPDELAY:
            // cannot co-exist with TCPNODELAY
            if (containsFeature(requested, cb::mcbp::Feature::TCPNODELAY)) {
                throw std::invalid_argument("TCPDELAY cannot co-exist with TCPNODELAY");
            }
            break;
        case cb::mcbp::Feature::ClustermapChangeNotification:
            // Needs duplex
            if (!containsFeature(requested, cb::mcbp::Feature::Duplex)) {
                throw std::invalid_argument(to_string(feature) +
                                            " needs Duplex");
            }
            break;
        case cb::mcbp::Feature::VAttr:
            // Needs XATTR
            if (!containsFeature(requested, cb::mcbp::Feature::XATTR)) {
                throw std::invalid_argument(to_string(feature) +
                                            " needs XATTR");
            }
            break;
        }
    }
}

void process_hello_packet_executor(Cookie& cookie) {
    auto& connection = cookie.getConnection();
    auto& req = cookie.getRequest();
    std::string log_buffer;
    log_buffer.reserve(512);
    log_buffer.append("HELO ");

    auto keybuf = req.getKey();
    std::string_view key{reinterpret_cast<const char*>(keybuf.data()),
                         keybuf.size()};
    auto valuebuf = req.getValue();
    const cb::sized_buffer<const uint16_t> input{
            reinterpret_cast<const uint16_t*>(valuebuf.data()),
            valuebuf.size() / 2};

    std::vector<uint16_t> out;

    // We can't switch bucket if we've got multiple commands in flight
    if (connection.getNumberOfCookies() > 1) {
        LOG_INFO(
                "{}: {} Changing options via HELO is not possible with "
                "multiple "
                "commands in flight",
                connection.getId(),
                connection.getDescription());
        cookie.sendResponse(cb::mcbp::Status::NotSupported);
        return;
    }

    FeatureSet requested;
    try {
        buildRequestVector(requested, input);
    } catch (const std::invalid_argument& e) {
        LOG_INFO("{}: {} Invalid combination of options: {}",
                 connection.getId(),
                 connection.getDescription(),
                 e.what());
        cookie.setErrorContext(e.what());
        cookie.sendResponse(cb::mcbp::Status::Einval);
        return;
    }

    /*
     * Disable all features the hello packet may enable, so that
     * the client can toggle features on/off during a connection
     */
    connection.disableAllDatatypes();
    connection.setSupportsMutationExtras(false);
    connection.setXerrorSupport(false);
    connection.setCollectionsSupported(false);
    connection.setDuplexSupported(false);
    connection.setClustermapChangeNotificationSupported(false);
    connection.setTracingEnabled(false);
    connection.setAllowUnorderedExecution(false);

    if (!key.empty()) {
        if (key.front() == '{') {
            // This may be JSON
            nlohmann::json json;
            try {
                json = nlohmann::json::parse(key);
                auto obj = json.find("i");
                if (obj != json.end() && (*obj).is_string()) {
                    try {
                        connection.setConnectionId(obj->get<std::string>());
                    } catch (const std::exception& exception) {
                        LOG_INFO("{}: Failed to parse connection uuid: {}",
                                 connection.getId(),
                                 exception.what());
                    }
                }
                obj = json.find("a");
                if (obj != json.end() && obj->is_string()) {
                    connection.setAgentName(obj->get<std::string>());
                }
            } catch (const nlohmann::json::exception&) {
                connection.setAgentName(key);
            }
        } else {
            connection.setAgentName(key);
        }

        log_buffer.append("[");
        log_buffer.append(key.data(), key.size());
        log_buffer.append("] ");
    }

    for (const auto& feature : requested) {
        bool added = false;

        switch (feature) {
        case cb::mcbp::Feature::Invalid:
        case cb::mcbp::Feature::Invalid2:
        case cb::mcbp::Feature::TLS:
            // Not implemented
            LOG_INFO("{}: {} requested unsupported feature {}",
                     connection.getId(),
                     connection.getDescription(),
                     to_string(feature));
            break;
        case cb::mcbp::Feature::TCPNODELAY:
        case cb::mcbp::Feature::TCPDELAY:
            connection.setTcpNoDelay(feature == cb::mcbp::Feature::TCPNODELAY);
            added = true;
            break;

        case cb::mcbp::Feature::MUTATION_SEQNO:
            connection.setSupportsMutationExtras(true);
            added = true;
            break;
        case cb::mcbp::Feature::XATTR:
            if (Settings::instance().isXattrEnabled() ||
                connection.isInternal()) {
                connection.enableDatatype(cb::mcbp::Feature::XATTR);
                added = true;
            }
            break;
        case cb::mcbp::Feature::JSON:
            if (Settings::instance().isDatatypeJsonEnabled()) {
                connection.enableDatatype(cb::mcbp::Feature::JSON);
                added = true;
            }
            break;
        case cb::mcbp::Feature::SNAPPY:
            if (Settings::instance().isDatatypeSnappyEnabled()) {
                connection.enableDatatype(cb::mcbp::Feature::SNAPPY);
                added = true;
            }
            break;
        case cb::mcbp::Feature::XERROR:
            connection.setXerrorSupport(true);
            added = true;
            break;
        case cb::mcbp::Feature::SELECT_BUCKET:
            // The select bucket is only informative ;-)
            added = true;
            break;
        case cb::mcbp::Feature::AltRequestSupport:
            // The AltRequestSupport is only informative
            added = true;
            break;
        case cb::mcbp::Feature::SyncReplication:
            // The SyncReplication is only informative
            added = true;
            break;
        case cb::mcbp::Feature::OpenTracing:
            if (OpenTracing::isEnabled()) {
                added = true;
            }
            break;
        case cb::mcbp::Feature::Collections:
            // Allow KV engine to chicken out
            if (Settings::instance().isCollectionsEnabled()) {
                auto& bucket = connection.getBucket();
                // Abort if the engine cannot support collections
                if (bucket.supports(cb::engine::Feature::Collections)) {
                    connection.setCollectionsSupported(true);
                    added = true;
                }
            }
            break;
        case cb::mcbp::Feature::Duplex:
            connection.setDuplexSupported(true);
            added = true;
            break;
        case cb::mcbp::Feature::ClustermapChangeNotification:
            connection.setClustermapChangeNotificationSupported(true);
            added = true;
            break;
        case cb::mcbp::Feature::UnorderedExecution:
            if (connection.isDCP()) {
                LOG_INFO(
                        "{}: {} Unordered execution is not supported for "
                        "DCP connections",
                        connection.getId(),
                        connection.getDescription());
            } else {
                connection.setAllowUnorderedExecution(true);
                added = true;
            }
            break;

        case cb::mcbp::Feature::PreserveTtl:
            // not supported yet
            break;

        case cb::mcbp::Feature::Tracing:
            if (Settings::instance().isTracingEnabled()) {
                connection.setTracingEnabled(true);
                added = true;
                break;
            } else {
                LOG_INFO("{}: {} Request for [disabled] Tracing feature",
                         connection.getId(),
                         connection.getDescription());
            }
            break;
<<<<<<< HEAD

        case cb::mcbp::Feature::PiTR:
=======
>>>>>>> 89b00454
        case cb::mcbp::Feature::VAttr:
            // VAttr and PiTR is only informative
            added = true;
            break;
        case cb::mcbp::Feature::SubdocCreateAsDeleted:
            // SubdocCreateAsDeleted is only informative
            added = true;
            break;
        } // end switch

        if (added) {
            out.push_back(htons(uint16_t(feature)));
            log_buffer.append(to_string(feature));
            log_buffer.append(", ");
        }
    }

    cookie.sendResponse(
            cb::mcbp::Status::Success,
            {},
            {},
            {reinterpret_cast<const char*>(out.data()), 2 * out.size()},
            cb::mcbp::Datatype::Raw,
            0);

    // Trim off the trailing whitespace (and potentially comma)
    log_buffer.resize(log_buffer.size() - 1);
    if (log_buffer.back() == ',') {
        log_buffer.resize(log_buffer.size() - 1);
    }

    LOG_INFO("{}: {} {}",
             connection.getId(),
             log_buffer,
             connection.getDescription());
}<|MERGE_RESOLUTION|>--- conflicted
+++ resolved
@@ -82,11 +82,8 @@
         case cb::mcbp::Feature::AltRequestSupport:
         case cb::mcbp::Feature::SyncReplication:
         case cb::mcbp::Feature::VAttr:
-<<<<<<< HEAD
         case cb::mcbp::Feature::PiTR:
-=======
         case cb::mcbp::Feature::SubdocCreateAsDeleted:
->>>>>>> 89b00454
 
             // This isn't very optimal, but we've only got a handfull of elements ;)
             if (!containsFeature(requested, feature)) {
@@ -117,12 +114,9 @@
         case cb::mcbp::Feature::UnorderedExecution:
         case cb::mcbp::Feature::Collections:
         case cb::mcbp::Feature::OpenTracing:
-<<<<<<< HEAD
         case cb::mcbp::Feature::PreserveTtl:
         case cb::mcbp::Feature::PiTR:
-=======
         case cb::mcbp::Feature::SubdocCreateAsDeleted:
->>>>>>> 89b00454
             // No other dependency
             break;
 
@@ -353,17 +347,10 @@
                          connection.getDescription());
             }
             break;
-<<<<<<< HEAD
-
+        case cb::mcbp::Feature::VAttr:
         case cb::mcbp::Feature::PiTR:
-=======
->>>>>>> 89b00454
-        case cb::mcbp::Feature::VAttr:
-            // VAttr and PiTR is only informative
-            added = true;
-            break;
         case cb::mcbp::Feature::SubdocCreateAsDeleted:
-            // SubdocCreateAsDeleted is only informative
+            // VAttr, PiTR, SubdocCreateAsDeleted are only informative
             added = true;
             break;
         } // end switch
