/* -*- Mode: C++; tab-width: 4; c-basic-offset: 4; indent-tabs-mode: nil -*- */
/*
 *     Copyright 2013 Couchbase, Inc
 *
 *   Licensed under the Apache License, Version 2.0 (the "License");
 *   you may not use this file except in compliance with the License.
 *   You may obtain a copy of the License at
 *
 *       http://www.apache.org/licenses/LICENSE-2.0
 *
 *   Unless required by applicable law or agreed to in writing, software
 *   distributed under the License is distributed on an "AS IS" BASIS,
 *   WITHOUT WARRANTIES OR CONDITIONS OF ANY KIND, either express or implied.
 *   See the License for the specific language governing permissions and
 *   limitations under the License.
 */

#ifndef SRC_DCP_STREAM_H_
#define SRC_DCP_STREAM_H_ 1

#include "config.h"

#include "atomic.h"
#include "vbucket.h"
#include "ext_meta_parser.h"

#include <queue>

class EventuallyPersistentEngine;
class MutationResponse;
class SetVBucketState;
class SnapshotMarker;
class DcpConsumer;
class DcpProducer;
class DcpResponse;

typedef enum {
    STREAM_PENDING,
    STREAM_BACKFILLING,
    STREAM_IN_MEMORY,
    STREAM_TAKEOVER_SEND,
    STREAM_TAKEOVER_WAIT,
    STREAM_READING,
    STREAM_DEAD
} stream_state_t;

typedef enum {
    //! The stream ended due to all items being streamed
    END_STREAM_OK,
    //! The stream closed early due to a close stream message
    END_STREAM_CLOSED,
    //! The stream closed early because the vbucket state changed
    END_STREAM_STATE,
    //! The stream closed early because the connection was disconnected
    END_STREAM_DISCONNECTED
} end_stream_status_t;

typedef enum {
    STREAM_ACTIVE,
    STREAM_NOTIFIER,
    STREAM_PASSIVE
} stream_type_t;

typedef enum {
    none,
    disk,
    memory
} snapshot_type_t;

typedef enum {
    all_processed,
    more_to_process,
    cannot_process
} process_items_error_t;

typedef enum {
    BACKFILL_FROM_MEMORY,
    BACKFILL_FROM_DISK
} backfill_source_t;

class Stream : public RCValue {
public:
    Stream(const std::string &name, uint32_t flags, uint32_t opaque,
           uint16_t vb, uint64_t start_seqno, uint64_t end_seqno,
           uint64_t vb_uuid, uint64_t snap_start_seqno,
           uint64_t snap_end_seqno);

    virtual ~Stream() {}

    uint32_t getFlags() { return flags_; }

    uint16_t getVBucket() { return vb_; }

    uint32_t getOpaque() { return opaque_; }

    uint64_t getStartSeqno() { return start_seqno_; }

    uint64_t getEndSeqno() { return end_seqno_; }

    uint64_t getVBucketUUID() { return vb_uuid_; }

    uint64_t getSnapStartSeqno() { return snap_start_seqno_; }

    uint64_t getSnapEndSeqno() { return snap_end_seqno_; }

    stream_state_t getState() { return state_; }

    stream_type_t getType() { return type_; }

    virtual void addStats(ADD_STAT add_stat, const void *c);

    virtual DcpResponse* next() = 0;

    virtual uint32_t setDead(end_stream_status_t status) = 0;

    virtual void notifySeqnoAvailable(uint64_t seqno) {}

    bool isActive() {
        return state_ != STREAM_DEAD;
    }

    void clear() {
        LockHolder lh(streamMutex);
        clear_UNLOCKED();
    }

protected:

    const char* stateName(stream_state_t st) const;

    void clear_UNLOCKED();

    /* To be called after getting streamMutex lock */
    void pushToReadyQ(DcpResponse* resp);

    /* To be called after getting streamMutex lock */
    void popFromReadyQ(void);

    uint64_t getReadyQueueMemory(void);

    const std::string &name_;
    uint32_t flags_;
    uint32_t opaque_;
    uint16_t vb_;
    uint64_t start_seqno_;
    uint64_t end_seqno_;
    uint64_t vb_uuid_;
    uint64_t snap_start_seqno_;
    uint64_t snap_end_seqno_;
    stream_state_t state_;
    stream_type_t type_;

    AtomicValue<bool> itemsReady;
    Mutex streamMutex;
    std::queue<DcpResponse*> readyQ;

    const static uint64_t dcpMaxSeqno;

private:
    /* This tracks the memory occupied by elements in the readyQ */
    uint64_t readyQueueMemory;
};

class ActiveStream : public Stream {
public:
    ActiveStream(EventuallyPersistentEngine* e, DcpProducer* p,
                 const std::string &name, uint32_t flags, uint32_t opaque,
                 uint16_t vb, uint64_t st_seqno, uint64_t en_seqno,
                 uint64_t vb_uuid, uint64_t snap_start_seqno,
                 uint64_t snap_end_seqno);

    ~ActiveStream();

    DcpResponse* next();

    void setActive() {
        LockHolder lh(streamMutex);
        if (state_ == STREAM_PENDING) {
            transitionState(STREAM_BACKFILLING);
        }
    }

    uint32_t setDead(end_stream_status_t status);

    void notifySeqnoAvailable(uint64_t seqno);

    void snapshotMarkerAckReceived();

    void setVBucketStateAckRecieved();

    void incrBackfillRemaining(size_t by) {
        backfillRemaining += by;
    }

    void markDiskSnapshot(uint64_t startSeqno, uint64_t endSeqno);

    bool backfillReceived(Item* itm, backfill_source_t backfill_source);

    void completeBackfill();

    void addStats(ADD_STAT add_stat, const void *c);

    void addTakeoverStats(ADD_STAT add_stat, const void *c);

    size_t getItemsRemaining();

    const char* logHeader();

private:

    void transitionState(stream_state_t newState);

    DcpResponse* backfillPhase();

    DcpResponse* inMemoryPhase();

    DcpResponse* takeoverSendPhase();

    DcpResponse* takeoverWaitPhase();

    DcpResponse* deadPhase();

    DcpResponse* nextQueuedItem();

    void nextCheckpointItem();

    void snapshot(std::list<MutationResponse*>& snapshot, bool mark);

    void endStream(end_stream_status_t reason);

    void scheduleBackfill();

    const char* getEndStreamStatusStr(end_stream_status_t status);

<<<<<<< HEAD
    ExtendedMetaData* prepareExtendedMetaData(uint16_t vBucketId,
                                              uint8_t conflictResMode);

=======
>>>>>>> df9e6815
    //! The last sequence number queued from disk or memory
    uint64_t lastReadSeqno;
    //! The last sequence number sent to the network layer
    uint64_t lastSentSeqno;
    //! The last known seqno pointed to by the checkpoint cursor
    uint64_t curChkSeqno;
    //! The current vbucket state to send in the takeover stream
    vbucket_state_t takeoverState;
    //! The amount of items remaining to be read from disk
    size_t backfillRemaining;
    //! Stats to track items read and sent from the backfill phase
    struct {
        AtomicValue<size_t> memory;
        AtomicValue<size_t> disk;
        AtomicValue<size_t> sent;
    } backfillItems;
    //! The amount of items that have been sent during the memory phase
    size_t itemsFromMemoryPhase;
    //! Whether ot not this is the first snapshot marker sent
    bool firstMarkerSent;

    int waitForSnapshot;

    EventuallyPersistentEngine* engine;
    DcpProducer* producer;
    bool isBackfillTaskRunning;

    struct {
        AtomicValue<uint32_t> bytes;
        AtomicValue<uint32_t> items;
    } bufferedBackfill;
};

class NotifierStream : public Stream {
public:
    NotifierStream(EventuallyPersistentEngine* e, DcpProducer* producer,
                   const std::string &name, uint32_t flags, uint32_t opaque,
                   uint16_t vb, uint64_t start_seqno, uint64_t end_seqno,
                   uint64_t vb_uuid, uint64_t snap_start_seqno,
                   uint64_t snap_end_seqno);

    ~NotifierStream() {
        LockHolder lh(streamMutex);
        transitionState(STREAM_DEAD);
        clear_UNLOCKED();
    }

    DcpResponse* next();

    uint32_t setDead(end_stream_status_t status);

    void notifySeqnoAvailable(uint64_t seqno);

private:

    void transitionState(stream_state_t newState);

    DcpProducer* producer;
};

class PassiveStream : public Stream {
public:
    PassiveStream(EventuallyPersistentEngine* e, DcpConsumer* consumer,
                  const std::string &name, uint32_t flags, uint32_t opaque,
                  uint16_t vb, uint64_t start_seqno, uint64_t end_seqno,
                  uint64_t vb_uuid, uint64_t snap_start_seqno,
                  uint64_t snap_end_seqno, uint64_t vb_high_seqno);

    ~PassiveStream();

    process_items_error_t processBufferedMessages(uint32_t &processed_bytes);

    DcpResponse* next();

    uint32_t setDead(end_stream_status_t status);

    void acceptStream(uint16_t status, uint32_t add_opaque);

    void reconnectStream(RCPtr<VBucket> &vb, uint32_t new_opaque,
                         uint64_t start_seqno);

    ENGINE_ERROR_CODE messageReceived(DcpResponse* response);

    void addStats(ADD_STAT add_stat, const void *c);

    static const size_t batchSize;

private:

    ENGINE_ERROR_CODE processMutation(MutationResponse* mutation);

    ENGINE_ERROR_CODE processDeletion(MutationResponse* deletion);

    void handleSnapshotEnd(RCPtr<VBucket>& vb, uint64_t byseqno);

    void processMarker(SnapshotMarker* marker);

    void processSetVBucketState(SetVBucketState* state);

    void transitionState(stream_state_t newState);

    void clearBuffer();

<<<<<<< HEAD
    uint32_t setDead_UNLOCKED(end_stream_status_t status);
=======
    const char* getEndStreamStatusStr(end_stream_status_t status);
>>>>>>> df9e6815

    EventuallyPersistentEngine* engine;
    DcpConsumer* consumer;
    uint64_t last_seqno;

    uint64_t cur_snapshot_start;
    uint64_t cur_snapshot_end;
    snapshot_type_t cur_snapshot_type;
    bool cur_snapshot_ack;

    struct Buffer {
        Buffer() : bytes(0), items(0) {}
        size_t bytes;
        size_t items;
        Mutex bufMutex;
        std::queue<DcpResponse*> messages;
    } buffer;
};

typedef SingleThreadedRCPtr<Stream> stream_t;
typedef RCPtr<PassiveStream> passive_stream_t;

#endif  // SRC_DCP_STREAM_H_<|MERGE_RESOLUTION|>--- conflicted
+++ resolved
@@ -232,12 +232,9 @@
 
     const char* getEndStreamStatusStr(end_stream_status_t status);
 
-<<<<<<< HEAD
     ExtendedMetaData* prepareExtendedMetaData(uint16_t vBucketId,
                                               uint8_t conflictResMode);
 
-=======
->>>>>>> df9e6815
     //! The last sequence number queued from disk or memory
     uint64_t lastReadSeqno;
     //! The last sequence number sent to the network layer
@@ -341,11 +338,9 @@
 
     void clearBuffer();
 
-<<<<<<< HEAD
     uint32_t setDead_UNLOCKED(end_stream_status_t status);
-=======
+
     const char* getEndStreamStatusStr(end_stream_status_t status);
->>>>>>> df9e6815
 
     EventuallyPersistentEngine* engine;
     DcpConsumer* consumer;
