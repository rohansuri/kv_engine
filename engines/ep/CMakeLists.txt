--- conflicted
+++ resolved
@@ -292,11 +292,7 @@
             src/progress_tracker.cc
             src/replicationthrottle.cc
             src/linked_list.cc
-<<<<<<< HEAD
-            src/range_read.cc
-=======
             src/range_lock_manager.cc
->>>>>>> 34688619
             src/rollback_result.cc
             src/server_document_iface_border_guard.cc
             src/server_document_iface_border_guard.h
