--- conflicted
+++ resolved
@@ -539,8 +539,6 @@
                                               VBucket& vb,
                                               const queued_item& qi);
 
-<<<<<<< HEAD
-=======
     /**
      * function to invoke whenever memory usage changes due to a new
      * queued item or checkpoint removal (or checkpoint expelling, in versions
@@ -551,16 +549,6 @@
      */
     std::function<void(int64_t delta)> overheadChangedCallback{[](int64_t) {}};
 
-    CheckpointList checkpointList;
-
-    // Pair of {sequence number, cursor at checkpoint start} used when
-    // updating cursor positions when collapsing checkpoints.
-    struct CursorPosition {
-        uint64_t seqno;
-        bool onCpktStart;
-    };
-
->>>>>>> 9f741825
     bool removeCursor_UNLOCKED(CheckpointCursor* cursor);
 
     CursorRegResult registerCursorBySeqno_UNLOCKED(const LockHolder& lh,
