/* -*- Mode: C++; tab-width: 4; c-basic-offset: 4; indent-tabs-mode: nil -*- */
/*
 *     Copyright 2016 Couchbase, Inc
 *
 *   Licensed under the Apache License, Version 2.0 (the "License");
 *   you may not use this file except in compliance with the License.
 *   You may obtain a copy of the License at
 *
 *       http://www.apache.org/licenses/LICENSE-2.0
 *
 *   Unless required by applicable law or agreed to in writing, software
 *   distributed under the License is distributed on an "AS IS" BASIS,
 *   WITHOUT WARRANTIES OR CONDITIONS OF ANY KIND, either express or implied.
 *   See the License for the specific language governing permissions and
 *   limitations under the License.
 */

/*
 * Unit tests for the EPBucket class.
 */

#pragma once

#include "fakes/fake_executorpool.h"
#include "kv_bucket_test.h"
#include <libcouchstore/couch_db.h>
#include <nlohmann/json.hpp>

struct DcpMessageProducersIface;
class EPBucket;
class MockActiveStreamWithOverloadedRegisterCursor;
class MockDcpMessageProducers;
class MockDcpProducer;

/*
 * A subclass of KVBucketTest which uses a fake ExecutorPool,
 * which will not spawn ExecutorThreads and hence not run any tasks
 * automatically in the background. All tasks must be manually run().
 */
class SingleThreadedKVBucketTest : public KVBucketTest {
public:
    /*
     * Run the next task from the taskQ
     * The task must match the expectedTaskName parameter
     */
    std::chrono::steady_clock::time_point runNextTask(
            TaskQueue& taskQ, const std::string& expectedTaskName);

    /*
     * Run the next task from the taskQ
     */
    std::chrono::steady_clock::time_point runNextTask(TaskQueue& taskQ);

    /*
     * DCP helper. Create a MockDcpProducer configured with (or without)
     * collections and/or delete_times enabled
     * @param cookie cookie to associate with the new producer
     * @param deleteTime yes/no - enable/disable delete times
     */
    std::shared_ptr<MockDcpProducer> createDcpProducer(
            const void* cookie,
            IncludeDeleteTime deleteTime);

    /*
     * DCP helper.
     * Notify the given producer and ensure the checkpoint is ready for stepping
     * @param fromMemory if false then step a backfill
     */
    void notifyAndRunToCheckpoint(MockDcpProducer& producer,
                                  MockDcpMessageProducers& producers,
                                  bool fromMemory = true);

    /*
     * DCP helper.
     * Notify and step the given producer
     * @param expectedOp once stepped we expect to see this DCP opcode produced
     * @param fromMemory if false then step a backfill
     */
    void notifyAndStepToCheckpoint(
            MockDcpProducer& producer,
            MockDcpMessageProducers& producers,
            cb::mcbp::ClientOpcode expectedOp =
                    cb::mcbp::ClientOpcode::DcpSnapshotMarker,
            bool fromMemory = true);

    /*
     * DCP helper.
     * Run the active-checkpoint processor task for the given producer
     * @param producer The producer whose task will be ran
     * @param producers The dcp callbacks
     */
    void runCheckpointProcessor(MockDcpProducer& producer,
                                DcpMessageProducersIface& producers);

    /*
     * DCP helper - Run the backfill tasks
     */
    void runBackfill();

    /**
     * Create a DCP stream on the producer for this->vbid
     */
    void createDcpStream(MockDcpProducer& producer);

    /**
     * Create a DCP stream on the producer for vbid
     */
    void createDcpStream(MockDcpProducer& producer, Vbid vbid);

    /**
     * Schedule and run the compaction task
     * @param id vbucket to compact
     * @param purgeBeforeSeq purge tombstones with seqnos less than this
     * @param dropDeletes drop all deletes
     */
    void runCompaction(Vbid id,
                       uint64_t purgeBeforeSeq = 0,
                       bool dropDeletes = false);

    /**
     * Schedule and run the task responsible for iterating the documents and
     * erasing them.
     *
     * For persistent buckets integrated into compaction.
     * For ephemeral buckets integrated into stale item removal task
     *
     * @param id vbucket to process
     */
    void scheduleAndRunCollectionsEraser(Vbid id);

    /**
     * Run the task responsible for iterating the documents and erasing them.
     * Throws if we have not queued something in the write queue.
     *
     * For persistent buckets integrated into compaction.
     * For ephemeral buckets integrated into stale item removal task
     *
     * @param id vbucket to process
     */
    void runCollectionsEraser(Vbid id);

    bool isBloomFilterEnabled() const {
        return engine->getConfiguration().isBfilterEnabled();
    }

    bool isFullEviction() const {
        return engine->getConfiguration().getItemEvictionPolicy() ==
               "full_eviction";
    }

    bool isPersistent() const {
        return engine->getConfiguration().getBucketType() == "persistent";
    }

    bool needsBGFetch(ENGINE_ERROR_CODE ec) const {
        if (ec == ENGINE_EWOULDBLOCK && isPersistent() && isFullEviction()) {
            return true;
        }
        return false;
    }

    get_options_t needsBGFetchQueued() const {
        get_options_t ops = {};
        if (!isBloomFilterEnabled()) {
            ops = QUEUE_BG_FETCH;
        }
        return ops;
    }

    /**
     * Replaces the rw store for shard 0 with a MockCouchKVStore.
     */
    void replaceCouchKVStoreWithMock();

    /**
     * Set the collections manifest using the engine API (and drive any tasks)
     * @param cookie a cookie is needed for i/o callback
     * @param json the manifest JSON to set
     * @param status1 the first call to set_collection_manifest expected result
     *        usually would_block
     */
    cb::engine_errc setCollections(
            const void* cookie,
            std::string_view json,
            cb::engine_errc status1 = cb::engine_errc::would_block);

    /// @return the size of the future queue for the given task type
    size_t getFutureQueueSize(task_type_t type) const;

    /// @return the size of the ready queue for the given task type
    size_t getReadyQueueSize(task_type_t type) const;

protected:
    void SetUp() override;

    void TearDown() override;

    /**
     * Change the vbucket state, and run the VBStatePeristTask (if necessary
     * for this bucket type).
     * On return the state will be changed and the task completed.
     *
     * @param vbid
     * @param newState
     * @param meta Optional meta information to apply alongside the state
     * @param transfer Should vBucket be transferred without adding failover
     *                 table entry (i.e. takeover)?
     */
    void setVBucketStateAndRunPersistTask(Vbid vbid,
                                          vbucket_state_t newState,
                                          const nlohmann::json& meta = {},
                                          TransferVB transfer = TransferVB::No);

    /*
     * Set the stats isShutdown and attempt to drive all tasks to cancel for
     * the specified engine.
     */
    void shutdownAndPurgeTasks(EventuallyPersistentEngine* ep);

    void cancelAndPurgeTasks();

    /**
     * This method will keep running reader tasks until the engine shows warmup
     * is complete.
     */
    void runReadersUntilWarmedUp();

    /**
     * Destroy engine and replace it with a new engine that can be warmed up.
     */
    void resetEngineAndEnableWarmup(std::string new_config = "");

    /**
     * Destroy engine and replace it with a new engine that can be warmed up.
     * Finally, run warmup.
     */
    void resetEngineAndWarmup(std::string new_config = "");

    /*
     * Fake callback emulating dcp_add_failover_log
     */
    static ENGINE_ERROR_CODE fakeDcpAddFailoverLog(
            const std::vector<vbucket_failover_t>&) {
        return ENGINE_SUCCESS;
    }

    SingleThreadedExecutorPool* task_executor;
};

/**
 * Test fixture for single-threaded tests on EPBucket.
 */
class SingleThreadedEPBucketTest : public SingleThreadedKVBucketTest {
public:
    enum class BackfillBufferLimit { StreamByte, StreamItem, ConnectionByte };

    void producerReadyQLimitOnBackfill(BackfillBufferLimit limitType);

protected:
    EPBucket& getEPBucket();
};

/**
 * Test fixture for KVBucket tests running in single-threaded mode, for some
 * combination of bucket type, eviction mode and KVStore type.
 *
 * Allows tests to be defined once which are applicable to more than one
 * configuration, and then instantiated with appropriate config parameters.
 *
 * Parameterised on a pair of:
 * - bucket type (ephemeral or persistent, and additional persistent variants
 *   (e.g. RocksDB) for additional storage backends.
 * - eviction type.
 *   - For ephemeral buckets: used for specifying ephemeral auto-delete /
 *     fail_new_data
 *   - For persistent buckets: used for specifying value_only or full_eviction
 *
 * See `allConfigValues(), persistentConfigValues(), etc methods to instantiate
 * tests for some set / subset of the avbove parameters.
 *
 * Note that specific instantiations of tests may not instantiate for all
 * possible variants - a test may only be applicable to persistent buckets and
 * hence will only instantiate for persistentConfigValues.
 *
 * Suggested usage:
 * 1. For a given group of tests (e.g. CollectionsDCP tests), create a subclass
 *   of this class:
 *
 *     class MyTestSuite : public STParameterizedBucketTest {};
 *
 * 2. Write some (parameterized) tests:
 *
 *     TEST_P(MyTestSuite, DoesFoo) { ... }
 *
 * 3. Instantiate your test suite with the config values applicable to it -
 * for example a test which is applicable to all variants of a Persistent
 * bucket:
 *
 *     INSTANTIATE_TEST_SUITE_P(
 *         Persistent,
 *         MyTestSuite,
 *         STParameterizedBucketTest::persistentConfigValues(),
 *         STParameterizedBucketTest::PrintToStringParamName);
 *
 * Advanced usage:
 * - If you have some tests in a suite which only work for some config params
 *   but not others (e.g. some don't work under Ephemeral), split your suite
 *   into two sibling classes then instantiate each class with a different
 *   config:
 *
 *   class DcpActiveStreamTest : public STParameterizedBucketTest {};
 *   class DcpActiveStreamTestPersistent : public STParameterizedBucketTest {};
 *
 *   ... define some TEST_P() for each suite...
 *
 *     INSTANTIATE_TEST_SUITE_P(
 *         PersistentAndEphemeral,
 *         DcpActiveStreamTest,
 *         STParameterizedBucketTest::allConfigValues(),
 *         STParameterizedBucketTest::PrintToStringParamName);
 *
 *     INSTANTIATE_TEST_SUITE_P(
 *         Persistent,
 *         DcpActiveStreamTestPersistent,
 *         STParameterizedBucketTest::persistentAllBackendsConfigValues(),
 *         STParameterizedBucketTest::PrintToStringParamName());
 */
class STParameterizedBucketTest
    : virtual public SingleThreadedKVBucketTest,
      public ::testing::WithParamInterface<
              std::tuple<std::string, std::string>> {
public:
    static auto ephConfigValues() {
        using namespace std::string_literals;
        return ::testing::Values(
                std::make_tuple("ephemeral"s, "auto_delete"s),
                std::make_tuple("ephemeral"s, "fail_new_data"s));
    }

    static auto allConfigValues() {
        using namespace std::string_literals;
        return ::testing::Values(
                std::make_tuple("ephemeral"s, "auto_delete"s),
                std::make_tuple("ephemeral"s, "fail_new_data"),
                std::make_tuple("persistent"s, "value_only"s),
                std::make_tuple("persistent"s, "full_eviction"s)
#ifdef EP_USE_MAGMA
                        ,
                std::make_tuple("persistentMagma"s, "value_only"s),
                std::make_tuple("persistentMagma"s, "full_eviction"s)
#endif
        );
    }

    static auto ephAndCouchstoreConfigValues() {
        using namespace std::string_literals;
        return ::testing::Values(
                std::make_tuple("ephemeral"s, "auto_delete"s),
                std::make_tuple("ephemeral"s, "fail_new_data"),
                std::make_tuple("persistent"s, "value_only"s),
                std::make_tuple("persistent"s, "full_eviction"s));
    }

    static auto persistentConfigValues() {
        using namespace std::string_literals;
        return ::testing::Values(
                std::make_tuple("persistent"s, "value_only"s),
                std::make_tuple("persistent"s, "full_eviction"s)
#ifdef EP_USE_MAGMA
                        ,
                std::make_tuple("persistentMagma"s, "value_only"s),
                std::make_tuple("persistentMagma"s, "full_eviction"s)
#endif
        );
    }

    static auto couchstoreConfigValues() {
        using namespace std::string_literals;
        return ::testing::Values(
                std::make_tuple("persistent"s, "value_only"s),
                std::make_tuple("persistent"s, "full_eviction"s));
    }

#ifdef EP_USE_MAGMA
    static auto magmaConfigValues() {
        using namespace std::string_literals;
        return ::testing::Values(
                std::make_tuple("persistentMagma"s, "value_only"s),
                std::make_tuple("persistentMagma"s, "full_eviction"s)
        );
    }
#endif

    static auto persistentAllBackendsConfigValues() {
        using namespace std::string_literals;
        return ::testing::Values(
                std::make_tuple("persistent"s, "value_only"s),
                std::make_tuple("persistent"s, "full_eviction"s)
#ifdef EP_USE_MAGMA
                        ,
                std::make_tuple("persistentMagma"s, "value_only"s),
                std::make_tuple("persistentMagma"s, "full_eviction"s)
#endif
#ifdef EP_USE_ROCKSDB
                        ,
                std::make_tuple("persistentRocksdb"s, "value_only"s),
                std::make_tuple("persistentRocksdb"s, "full_eviction"s)
#endif
        );
    }

    static auto fullEvictionAllBackendsConfigValues() {
        using namespace std::string_literals;
        return ::testing::Values(
#ifdef EP_USE_ROCKSDB
                std::make_tuple("persistentRocksdb"s, "full_eviction"s),
#endif
#ifdef EP_USE_MAGMA
                std::make_tuple("persistentMagma"s, "full_eviction"s),
#endif
                std::make_tuple("persistent"s, "full_eviction"s));
    }

    bool persistent() const {
        return std::get<0>(GetParam()).find("persistent") != std::string::npos;
    }

    bool ephemeral() const {
        return std::get<0>(GetParam()).find("ephemeral") != std::string::npos;
    }

    bool ephemeralFailNewData() const {
        return ephemeral() && std::get<1>(GetParam()) == "fail_new_data";
    }

    bool fullEviction() const {
        return persistent() && std::get<1>(GetParam()) == "full_eviction";
    }

    bool isRocksDB() const {
        return std::get<0>(GetParam()).find("Rocksdb") != std::string::npos;
    }

    bool isMagma() const {
        return std::get<0>(GetParam()).find("Magma") != std::string::npos;
    }

    bool bloomFilterEnabled() const {
        return engine->getConfiguration().isBfilterEnabled();
    }

    bool supportsFetchingAsSnappy() const {
        return !(isMagma() || isRocksDB());
    }

    /// @returns a string representing this tests' parameters.
    static std::string PrintToStringParamName(
            const ::testing::TestParamInfo<ParamType>& info);

    /**
     * This function is for handling cases where we get an EWOULDBLOCK
     * error so we trigger a BGFetch. This can happen when bloom
     * filters are turned off, for instance for magma.
     *
     * @param rc ENGINE_ERROR_CODE returned from attempted op
     * @return true if did BGFetch
     */
    bool needBGFetch(ENGINE_ERROR_CODE rc) {
        if (rc == ENGINE_EWOULDBLOCK && persistent() && fullEviction()) {
            runBGFetcherTask();
            return true;
        }
        return false;
    }

    /**
     * Check to see if Key Exists.
     * Handles case when we get ENGINE_EWOULDBLOCK.
     *
     * @param key doc key
     * @param vbid vbucket id
     * @param options fetch options
     * @return ENGINE_ERROR_CODE return status of get call
     */
    ENGINE_ERROR_CODE checkKeyExists(StoredDocKey& key,
                                     Vbid vbid,
                                     get_options_t options);

    /**
     * Call kvstore SET.
     * Handles case when we get ENGINE_EWOULDBLOCK.
     *
     * @param item item to be SET
     * @param cookie mock cookie
     * @return ENGINE_ERROR_CODE return status of SET call
     */
    ENGINE_ERROR_CODE setItem(Item& itm, const void* cookie);

    /**
     * Call kvstore ADD.
     * Handles case when we get ENGINE_EWOULDBLOCK.
     *
     * @param item item to be ADD
     * @param cookie mock cookie
     * @return ENGINE_ERROR_CODE return status of ADD call
     */
    ENGINE_ERROR_CODE addItem(Item& itm, const void* cookie);

    /**
     * When persistent + full eviction + no bloom filters, don't
     * expect to flush.
     *
     * @param expected # of expected items flushed
     * @return # of items expected to flush
     */
    int expectedFlushed(int expected) {
        if (persistent() && fullEviction()) {
            return 0;
        }
        return expected;
    }

protected:
    void SetUp() override;

    // Test replicating delete times.
    void test_replicateDeleteTime(time_t deleteTime);
};

class STParamPersistentBucketTest : public STParameterizedBucketTest {
protected:
    void testAbortDoesNotIncrementOpsDelete(bool flusherDedup);
    void backfillExpiryOutput(bool xattr);

    /**
     * All the tests below check that we don't lose any item, any vbstate and
     * that we update flush-stats properly when flush fails and we re-attemt the
     * flush later.
     *
     * @param failureCode How the flush fails, this is the injected error-code
     *  return by KVStore::commit in our tests
     * @param vbDeletion Some tests get this additional arg to verify that all
     *  goes as expected when the flusher processes VBuckets set for deferred
     *  deletion
     */
    void testFlushFailureAtPersistNonMetaItems(couchstore_error_t failureCode);
    void testFlushFailureAtPersistVBStateOnly(couchstore_error_t failureCode);
    void testFlushFailureStatsAtDedupedNonMetaItems(
            couchstore_error_t failureCode, bool vbDeletion = false);
    void testFlushFailureAtPersistDelete(couchstore_error_t failureCode,
                                         bool vbDeletion = false);

    /**
     * Test to check that we update and use persistedDeletes correctly.
     *
     * @param dropDeletes compaction config param
     */
    void testCompactionPersistedDeletes(bool dropDeletes);

<<<<<<< HEAD
protected:
    EPBucket& getEPBucket();
=======
    void testFailoverTableEntryPersistedAtWarmup(std::function<void()>);
>>>>>>> 51684ab3
};<|MERGE_RESOLUTION|>--- conflicted
+++ resolved
@@ -557,10 +557,8 @@
      */
     void testCompactionPersistedDeletes(bool dropDeletes);
 
-<<<<<<< HEAD
+    void testFailoverTableEntryPersistedAtWarmup(std::function<void()>);
+
 protected:
     EPBucket& getEPBucket();
-=======
-    void testFailoverTableEntryPersistedAtWarmup(std::function<void()>);
->>>>>>> 51684ab3
 };