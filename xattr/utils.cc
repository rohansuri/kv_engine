--- conflicted
+++ resolved
@@ -167,10 +167,7 @@
     return {blob.size(), blob.get_system_size()};
 }
 
-<<<<<<< HEAD
 size_t get_body_size(uint8_t datatype, std::string_view value) {
-=======
-size_t get_body_size(uint8_t datatype, cb::const_char_buffer value) {
     cb::compression::Buffer uncompressed;
     if (::mcbp::datatype::is_snappy(datatype)) {
         if (!cb::compression::inflate(
@@ -185,7 +182,6 @@
         return 0;
     }
 
->>>>>>> e31f2734
     if (!::mcbp::datatype::is_xattr(datatype)) {
         return value.size();
     }
